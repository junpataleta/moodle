<?php
// This file is part of Moodle - http://moodle.org/
//
// Moodle is free software: you can redistribute it and/or modify
// it under the terms of the GNU General Public License as published by
// the Free Software Foundation, either version 3 of the License, or
// (at your option) any later version.
//
// Moodle is distributed in the hope that it will be useful,
// but WITHOUT ANY WARRANTY; without even the implied warranty of
// MERCHANTABILITY or FITNESS FOR A PARTICULAR PURPOSE.  See the
// GNU General Public License for more details.
//
// You should have received a copy of the GNU General Public License
// along with Moodle.  If not, see <http://www.gnu.org/licenses/>.

/**
 * Library of useful functions
 *
 * @copyright 1999 Martin Dougiamas  http://dougiamas.com
 * @license http://www.gnu.org/copyleft/gpl.html GNU GPL v3 or later
 * @package core_course
 */

defined('MOODLE_INTERNAL') || die;

require_once($CFG->libdir.'/completionlib.php');
require_once($CFG->libdir.'/filelib.php');
require_once($CFG->dirroot.'/course/format/lib.php');

define('COURSE_MAX_LOGS_PER_PAGE', 1000);       // Records.
define('COURSE_MAX_RECENT_PERIOD', 172800);     // Two days, in seconds.

/**
 * Number of courses to display when summaries are included.
 * @var int
 * @deprecated since 2.4, use $CFG->courseswithsummarieslimit instead.
 */
define('COURSE_MAX_SUMMARIES_PER_PAGE', 10);

// Max courses in log dropdown before switching to optional.
define('COURSE_MAX_COURSES_PER_DROPDOWN', 1000);
// Max users in log dropdown before switching to optional.
define('COURSE_MAX_USERS_PER_DROPDOWN', 1000);
define('FRONTPAGENEWS', '0');
define('FRONTPAGECATEGORYNAMES', '2');
define('FRONTPAGECATEGORYCOMBO', '4');
define('FRONTPAGEENROLLEDCOURSELIST', '5');
define('FRONTPAGEALLCOURSELIST', '6');
define('FRONTPAGECOURSESEARCH', '7');
// Important! Replaced with $CFG->frontpagecourselimit - maximum number of courses displayed on the frontpage.
define('EXCELROWS', 65535);
define('FIRSTUSEDEXCELROW', 3);

define('MOD_CLASS_ACTIVITY', 0);
define('MOD_CLASS_RESOURCE', 1);

define('COURSE_TIMELINE_ALL', 'all');
define('COURSE_TIMELINE_PAST', 'past');
define('COURSE_TIMELINE_INPROGRESS', 'inprogress');
define('COURSE_TIMELINE_FUTURE', 'future');
define('COURSE_FAVOURITES', 'favourites');
define('COURSE_TIMELINE_HIDDEN', 'hidden');
define('COURSE_DB_QUERY_LIMIT', 1000);

function make_log_url($module, $url) {
    switch ($module) {
        case 'course':
            if (strpos($url, 'report/') === 0) {
                // there is only one report type, course reports are deprecated
                $url = "/$url";
                break;
            }
        case 'file':
        case 'login':
        case 'lib':
        case 'admin':
        case 'category':
        case 'mnet course':
            if (strpos($url, '../') === 0) {
                $url = ltrim($url, '.');
            } else {
                $url = "/course/$url";
            }
            break;
        case 'calendar':
            $url = "/calendar/$url";
            break;
        case 'user':
        case 'blog':
            $url = "/$module/$url";
            break;
        case 'upload':
            $url = $url;
            break;
        case 'coursetags':
            $url = '/'.$url;
            break;
        case 'library':
        case '':
            $url = '/';
            break;
        case 'message':
            $url = "/message/$url";
            break;
        case 'notes':
            $url = "/notes/$url";
            break;
        case 'tag':
            $url = "/tag/$url";
            break;
        case 'role':
            $url = '/'.$url;
            break;
        case 'grade':
            $url = "/grade/$url";
            break;
        default:
            $url = "/mod/$module/$url";
            break;
    }

    //now let's sanitise urls - there might be some ugly nasties:-(
    $parts = explode('?', $url);
    $script = array_shift($parts);
    if (strpos($script, 'http') === 0) {
        $script = clean_param($script, PARAM_URL);
    } else {
        $script = clean_param($script, PARAM_PATH);
    }

    $query = '';
    if ($parts) {
        $query = implode('', $parts);
        $query = str_replace('&amp;', '&', $query); // both & and &amp; are stored in db :-|
        $parts = explode('&', $query);
        $eq = urlencode('=');
        foreach ($parts as $key=>$part) {
            $part = urlencode(urldecode($part));
            $part = str_replace($eq, '=', $part);
            $parts[$key] = $part;
        }
        $query = '?'.implode('&amp;', $parts);
    }

    return $script.$query;
}


function build_mnet_logs_array($hostid, $course, $user=0, $date=0, $order="l.time ASC", $limitfrom='', $limitnum='',
                   $modname="", $modid=0, $modaction="", $groupid=0) {
    global $CFG, $DB;

    // It is assumed that $date is the GMT time of midnight for that day,
    // and so the next 86400 seconds worth of logs are printed.

    /// Setup for group handling.

    // TODO: I don't understand group/context/etc. enough to be able to do
    // something interesting with it here
    // What is the context of a remote course?

    /// If the group mode is separate, and this user does not have editing privileges,
    /// then only the user's group can be viewed.
    //if ($course->groupmode == SEPARATEGROUPS and !has_capability('moodle/course:managegroups', context_course::instance($course->id))) {
    //    $groupid = get_current_group($course->id);
    //}
    /// If this course doesn't have groups, no groupid can be specified.
    //else if (!$course->groupmode) {
    //    $groupid = 0;
    //}

    $groupid = 0;

    $joins = array();
    $where = '';

    $qry = "SELECT l.*, u.firstname, u.lastname, u.picture
              FROM {mnet_log} l
               LEFT JOIN {user} u ON l.userid = u.id
              WHERE ";
    $params = array();

    $where .= "l.hostid = :hostid";
    $params['hostid'] = $hostid;

    // TODO: Is 1 really a magic number referring to the sitename?
    if ($course != SITEID || $modid != 0) {
        $where .= " AND l.course=:courseid";
        $params['courseid'] = $course;
    }

    if ($modname) {
        $where .= " AND l.module = :modname";
        $params['modname'] = $modname;
    }

    if ('site_errors' === $modid) {
        $where .= " AND ( l.action='error' OR l.action='infected' )";
    } else if ($modid) {
        //TODO: This assumes that modids are the same across sites... probably
        //not true
        $where .= " AND l.cmid = :modid";
        $params['modid'] = $modid;
    }

    if ($modaction) {
        $firstletter = substr($modaction, 0, 1);
        if ($firstletter == '-') {
            $where .= " AND ".$DB->sql_like('l.action', ':modaction', false, true, true);
            $params['modaction'] = '%'.substr($modaction, 1).'%';
        } else {
            $where .= " AND ".$DB->sql_like('l.action', ':modaction', false);
            $params['modaction'] = '%'.$modaction.'%';
        }
    }

    if ($user) {
        $where .= " AND l.userid = :user";
        $params['user'] = $user;
    }

    if ($date) {
        $enddate = $date + 86400;
        $where .= " AND l.time > :date AND l.time < :enddate";
        $params['date'] = $date;
        $params['enddate'] = $enddate;
    }

    $result = array();
    $result['totalcount'] = $DB->count_records_sql("SELECT COUNT('x') FROM {mnet_log} l WHERE $where", $params);
    if(!empty($result['totalcount'])) {
        $where .= " ORDER BY $order";
        $result['logs'] = $DB->get_records_sql("$qry $where", $params, $limitfrom, $limitnum);
    } else {
        $result['logs'] = array();
    }
    return $result;
}

/**
 * Checks the integrity of the course data.
 *
 * In summary - compares course_sections.sequence and course_modules.section.
 *
 * More detailed, checks that:
 * - course_sections.sequence contains each module id not more than once in the course
 * - for each moduleid from course_sections.sequence the field course_modules.section
 *   refers to the same section id (this means course_sections.sequence is more
 *   important if they are different)
 * - ($fullcheck only) each module in the course is present in one of
 *   course_sections.sequence
 * - ($fullcheck only) removes non-existing course modules from section sequences
 *
 * If there are any mismatches, the changes are made and records are updated in DB.
 *
 * Course cache is NOT rebuilt if there are any errors!
 *
 * This function is used each time when course cache is being rebuilt with $fullcheck = false
 * and in CLI script admin/cli/fix_course_sequence.php with $fullcheck = true
 *
 * @param int $courseid id of the course
 * @param array $rawmods result of funciton {@link get_course_mods()} - containst
 *     the list of enabled course modules in the course. Retrieved from DB if not specified.
 *     Argument ignored in cashe of $fullcheck, the list is retrieved form DB anyway.
 * @param array $sections records from course_sections table for this course.
 *     Retrieved from DB if not specified
 * @param bool $fullcheck Will add orphaned modules to their sections and remove non-existing
 *     course modules from sequences. Only to be used in site maintenance mode when we are
 *     sure that another user is not in the middle of the process of moving/removing a module.
 * @param bool $checkonly Only performs the check without updating DB, outputs all errors as debug messages.
 * @return array array of messages with found problems. Empty output means everything is ok
 */
function course_integrity_check($courseid, $rawmods = null, $sections = null, $fullcheck = false, $checkonly = false) {
    global $DB;
    $messages = array();
    if ($sections === null) {
        $sections = $DB->get_records('course_sections', array('course' => $courseid), 'section', 'id,section,sequence');
    }
    if ($fullcheck) {
        // Retrieve all records from course_modules regardless of module type visibility.
        $rawmods = $DB->get_records('course_modules', array('course' => $courseid), 'id', 'id,section');
    }
    if ($rawmods === null) {
        $rawmods = get_course_mods($courseid);
    }
    if (!$fullcheck && (empty($sections) || empty($rawmods))) {
        // If either of the arrays is empty, no modules are displayed anyway.
        return true;
    }
    $debuggingprefix = 'Failed integrity check for course ['.$courseid.']. ';

    // First make sure that each module id appears in section sequences only once.
    // If it appears in several section sequences the last section wins.
    // If it appears twice in one section sequence, the first occurence wins.
    $modsection = array();
    foreach ($sections as $sectionid => $section) {
        $sections[$sectionid]->newsequence = $section->sequence;
        if (!empty($section->sequence)) {
            $sequence = explode(",", $section->sequence);
            $sequenceunique = array_unique($sequence);
            if (count($sequenceunique) != count($sequence)) {
                // Some course module id appears in this section sequence more than once.
                ksort($sequenceunique); // Preserve initial order of modules.
                $sequence = array_values($sequenceunique);
                $sections[$sectionid]->newsequence = join(',', $sequence);
                $messages[] = $debuggingprefix.'Sequence for course section ['.
                        $sectionid.'] is "'.$sections[$sectionid]->sequence.'", must be "'.$sections[$sectionid]->newsequence.'"';
            }
            foreach ($sequence as $cmid) {
                if (array_key_exists($cmid, $modsection) && isset($rawmods[$cmid])) {
                    // Some course module id appears to be in more than one section's sequences.
                    $wrongsectionid = $modsection[$cmid];
                    $sections[$wrongsectionid]->newsequence = trim(preg_replace("/,$cmid,/", ',', ','.$sections[$wrongsectionid]->newsequence. ','), ',');
                    $messages[] = $debuggingprefix.'Course module ['.$cmid.'] must be removed from sequence of section ['.
                            $wrongsectionid.'] because it is also present in sequence of section ['.$sectionid.']';
                }
                $modsection[$cmid] = $sectionid;
            }
        }
    }

    // Add orphaned modules to their sections if they exist or to section 0 otherwise.
    if ($fullcheck) {
        foreach ($rawmods as $cmid => $mod) {
            if (!isset($modsection[$cmid])) {
                // This is a module that is not mentioned in course_section.sequence at all.
                // Add it to the section $mod->section or to the last available section.
                if ($mod->section && isset($sections[$mod->section])) {
                    $modsection[$cmid] = $mod->section;
                } else {
                    $firstsection = reset($sections);
                    $modsection[$cmid] = $firstsection->id;
                }
                $sections[$modsection[$cmid]]->newsequence = trim($sections[$modsection[$cmid]]->newsequence.','.$cmid, ',');
                $messages[] = $debuggingprefix.'Course module ['.$cmid.'] is missing from sequence of section ['.
                        $modsection[$cmid].']';
            }
        }
        foreach ($modsection as $cmid => $sectionid) {
            if (!isset($rawmods[$cmid])) {
                // Section $sectionid refers to module id that does not exist.
                $sections[$sectionid]->newsequence = trim(preg_replace("/,$cmid,/", ',', ','.$sections[$sectionid]->newsequence.','), ',');
                $messages[] = $debuggingprefix.'Course module ['.$cmid.
                        '] does not exist but is present in the sequence of section ['.$sectionid.']';
            }
        }
    }

    // Update changed sections.
    if (!$checkonly && !empty($messages)) {
        foreach ($sections as $sectionid => $section) {
            if ($section->newsequence !== $section->sequence) {
                $DB->update_record('course_sections', array('id' => $sectionid, 'sequence' => $section->newsequence));
            }
        }
    }

    // Now make sure that all modules point to the correct sections.
    foreach ($rawmods as $cmid => $mod) {
        if (isset($modsection[$cmid]) && $modsection[$cmid] != $mod->section) {
            if (!$checkonly) {
                $DB->update_record('course_modules', array('id' => $cmid, 'section' => $modsection[$cmid]));
            }
            $messages[] = $debuggingprefix.'Course module ['.$cmid.
                    '] points to section ['.$mod->section.'] instead of ['.$modsection[$cmid].']';
        }
    }

    return $messages;
}

/**
 * For a given course, returns an array of course activity objects
 * Each item in the array contains he following properties:
 */
function get_array_of_activities($courseid) {
//  cm - course module id
//  mod - name of the module (eg forum)
//  section - the number of the section (eg week or topic)
//  name - the name of the instance
//  visible - is the instance visible or not
//  groupingid - grouping id
//  extra - contains extra string to include in any link
    global $CFG, $DB;

    $course = $DB->get_record('course', array('id'=>$courseid));

    if (empty($course)) {
        throw new moodle_exception('courseidnotfound');
    }

    $mod = array();

    $rawmods = get_course_mods($courseid);
    if (empty($rawmods)) {
        return $mod; // always return array
    }
    $courseformat = course_get_format($course);

    if ($sections = $DB->get_records('course_sections', array('course' => $courseid),
            'section ASC', 'id,section,sequence,visible')) {
        // First check and correct obvious mismatches between course_sections.sequence and course_modules.section.
        if ($errormessages = course_integrity_check($courseid, $rawmods, $sections)) {
            debugging(join('<br>', $errormessages));
            $rawmods = get_course_mods($courseid);
            $sections = $DB->get_records('course_sections', array('course' => $courseid),
                'section ASC', 'id,section,sequence,visible');
        }
        // Build array of activities.
       foreach ($sections as $section) {
           if (!empty($section->sequence)) {
               $sequence = explode(",", $section->sequence);
               foreach ($sequence as $seq) {
                   if (empty($rawmods[$seq])) {
                       continue;
                   }
                   // Adjust visibleoncoursepage, value in DB may not respect format availability.
                   $rawmods[$seq]->visibleoncoursepage = (!$rawmods[$seq]->visible
                           || $rawmods[$seq]->visibleoncoursepage
                           || empty($CFG->allowstealth)
                           || !$courseformat->allow_stealth_module_visibility($rawmods[$seq], $section)) ? 1 : 0;

                   // Create an object that will be cached.
                   $mod[$seq] = new stdClass();
                   $mod[$seq]->id               = $rawmods[$seq]->instance;
                   $mod[$seq]->cm               = $rawmods[$seq]->id;
                   $mod[$seq]->mod              = $rawmods[$seq]->modname;

                    // Oh dear. Inconsistent names left here for backward compatibility.
                   $mod[$seq]->section          = $section->section;
                   $mod[$seq]->sectionid        = $rawmods[$seq]->section;

                   $mod[$seq]->module           = $rawmods[$seq]->module;
                   $mod[$seq]->added            = $rawmods[$seq]->added;
                   $mod[$seq]->score            = $rawmods[$seq]->score;
                   $mod[$seq]->idnumber         = $rawmods[$seq]->idnumber;
                   $mod[$seq]->visible          = $rawmods[$seq]->visible;
                   $mod[$seq]->visibleoncoursepage = $rawmods[$seq]->visibleoncoursepage;
                   $mod[$seq]->visibleold       = $rawmods[$seq]->visibleold;
                   $mod[$seq]->groupmode        = $rawmods[$seq]->groupmode;
                   $mod[$seq]->groupingid       = $rawmods[$seq]->groupingid;
                   $mod[$seq]->indent           = $rawmods[$seq]->indent;
                   $mod[$seq]->completion       = $rawmods[$seq]->completion;
                   $mod[$seq]->extra            = "";
                   $mod[$seq]->completiongradeitemnumber =
                           $rawmods[$seq]->completiongradeitemnumber;
                   $mod[$seq]->completionview   = $rawmods[$seq]->completionview;
                   $mod[$seq]->completionexpected = $rawmods[$seq]->completionexpected;
                   $mod[$seq]->showdescription  = $rawmods[$seq]->showdescription;
                   $mod[$seq]->availability = $rawmods[$seq]->availability;
                   $mod[$seq]->deletioninprogress = $rawmods[$seq]->deletioninprogress;

                   $modname = $mod[$seq]->mod;
                   $functionname = $modname."_get_coursemodule_info";

                   if (!file_exists("$CFG->dirroot/mod/$modname/lib.php")) {
                       continue;
                   }

                   include_once("$CFG->dirroot/mod/$modname/lib.php");

                   if ($hasfunction = function_exists($functionname)) {
                       if ($info = $functionname($rawmods[$seq])) {
                           if (!empty($info->icon)) {
                               $mod[$seq]->icon = $info->icon;
                           }
                           if (!empty($info->iconcomponent)) {
                               $mod[$seq]->iconcomponent = $info->iconcomponent;
                           }
                           if (!empty($info->name)) {
                               $mod[$seq]->name = $info->name;
                           }
                           if ($info instanceof cached_cm_info) {
                               // When using cached_cm_info you can include three new fields
                               // that aren't available for legacy code
                               if (!empty($info->content)) {
                                   $mod[$seq]->content = $info->content;
                               }
                               if (!empty($info->extraclasses)) {
                                   $mod[$seq]->extraclasses = $info->extraclasses;
                               }
                               if (!empty($info->iconurl)) {
                                   // Convert URL to string as it's easier to store. Also serialized object contains \0 byte and can not be written to Postgres DB.
                                   $url = new moodle_url($info->iconurl);
                                   $mod[$seq]->iconurl = $url->out(false);
                               }
                               if (!empty($info->onclick)) {
                                   $mod[$seq]->onclick = $info->onclick;
                               }
                               if (!empty($info->customdata)) {
                                   $mod[$seq]->customdata = $info->customdata;
                               }
                           } else {
                               // When using a stdclass, the (horrible) deprecated ->extra field
                               // is available for BC
                               if (!empty($info->extra)) {
                                   $mod[$seq]->extra = $info->extra;
                               }
                           }
                       }
                   }
                   // When there is no modname_get_coursemodule_info function,
                   // but showdescriptions is enabled, then we use the 'intro'
                   // and 'introformat' fields in the module table
                   if (!$hasfunction && $rawmods[$seq]->showdescription) {
                       if ($modvalues = $DB->get_record($rawmods[$seq]->modname,
                               array('id' => $rawmods[$seq]->instance), 'name, intro, introformat')) {
                           // Set content from intro and introformat. Filters are disabled
                           // because we  filter it with format_text at display time
                           $mod[$seq]->content = format_module_intro($rawmods[$seq]->modname,
                                   $modvalues, $rawmods[$seq]->id, false);

                           // To save making another query just below, put name in here
                           $mod[$seq]->name = $modvalues->name;
                       }
                   }
                   if (!isset($mod[$seq]->name)) {
                       $mod[$seq]->name = $DB->get_field($rawmods[$seq]->modname, "name", array("id"=>$rawmods[$seq]->instance));
                   }

                    // Minimise the database size by unsetting default options when they are
                    // 'empty'. This list corresponds to code in the cm_info constructor.
                    foreach (array('idnumber', 'groupmode', 'groupingid',
                            'indent', 'completion', 'extra', 'extraclasses', 'iconurl', 'onclick', 'content',
                            'icon', 'iconcomponent', 'customdata', 'availability', 'completionview',
                            'completionexpected', 'score', 'showdescription', 'deletioninprogress') as $property) {
                       if (property_exists($mod[$seq], $property) &&
                               empty($mod[$seq]->{$property})) {
                           unset($mod[$seq]->{$property});
                       }
                   }
                   // Special case: this value is usually set to null, but may be 0
                   if (property_exists($mod[$seq], 'completiongradeitemnumber') &&
                           is_null($mod[$seq]->completiongradeitemnumber)) {
                       unset($mod[$seq]->completiongradeitemnumber);
                   }
               }
            }
        }
    }
    return $mod;
}

/**
 * Returns the localised human-readable names of all used modules
 *
 * @param bool $plural if true returns the plural forms of the names
 * @return array where key is the module name (component name without 'mod_') and
 *     the value is the human-readable string. Array sorted alphabetically by value
 */
function get_module_types_names($plural = false) {
    static $modnames = null;
    global $DB, $CFG;
    if ($modnames === null) {
        $modnames = array(0 => array(), 1 => array());
        if ($allmods = $DB->get_records("modules")) {
            foreach ($allmods as $mod) {
                if (file_exists("$CFG->dirroot/mod/$mod->name/lib.php") && $mod->visible) {
                    $modnames[0][$mod->name] = get_string("modulename", "$mod->name");
                    $modnames[1][$mod->name] = get_string("modulenameplural", "$mod->name");
                }
            }
            core_collator::asort($modnames[0]);
            core_collator::asort($modnames[1]);
        }
    }
    return $modnames[(int)$plural];
}

/**
 * Set highlighted section. Only one section can be highlighted at the time.
 *
 * @param int $courseid course id
 * @param int $marker highlight section with this number, 0 means remove higlightin
 * @return void
 */
function course_set_marker($courseid, $marker) {
    global $DB, $COURSE;
    $DB->set_field("course", "marker", $marker, array('id' => $courseid));
    if ($COURSE && $COURSE->id == $courseid) {
        $COURSE->marker = $marker;
    }
    if (class_exists('format_base')) {
        format_base::reset_course_cache($courseid);
    }
    course_modinfo::clear_instance_cache($courseid);
}

/**
 * For a given course section, marks it visible or hidden,
 * and does the same for every activity in that section
 *
 * @param int $courseid course id
 * @param int $sectionnumber The section number to adjust
 * @param int $visibility The new visibility
 * @return array A list of resources which were hidden in the section
 */
function set_section_visible($courseid, $sectionnumber, $visibility) {
    global $DB;

    $resourcestotoggle = array();
    if ($section = $DB->get_record("course_sections", array("course"=>$courseid, "section"=>$sectionnumber))) {
        course_update_section($courseid, $section, array('visible' => $visibility));

        // Determine which modules are visible for AJAX update
        $modules = !empty($section->sequence) ? explode(',', $section->sequence) : array();
        if (!empty($modules)) {
            list($insql, $params) = $DB->get_in_or_equal($modules);
            $select = 'id ' . $insql . ' AND visible = ?';
            array_push($params, $visibility);
            if (!$visibility) {
                $select .= ' AND visibleold = 1';
            }
            $resourcestotoggle = $DB->get_fieldset_select('course_modules', 'id', $select, $params);
        }
    }
    return $resourcestotoggle;
}

/**
 * Retrieve all metadata for the requested modules
 *
 * @param object $course The Course
 * @param array $modnames An array containing the list of modules and their
 * names
 * @param int $sectionreturn The section to return to
 * @return array A list of stdClass objects containing metadata about each
 * module
 */
function get_module_metadata($course, $modnames, $sectionreturn = null) {
    global $OUTPUT;

    // get_module_metadata will be called once per section on the page and courses may show
    // different modules to one another
    static $modlist = array();
    if (!isset($modlist[$course->id])) {
        $modlist[$course->id] = array();
    }

    $return = array();
    $urlbase = new moodle_url('/course/mod.php', array('id' => $course->id, 'sesskey' => sesskey()));
    if ($sectionreturn !== null) {
        $urlbase->param('sr', $sectionreturn);
    }
    foreach($modnames as $modname => $modnamestr) {
        if (!course_allowed_module($course, $modname)) {
            continue;
        }
        if (isset($modlist[$course->id][$modname])) {
            // This module is already cached
            $return += $modlist[$course->id][$modname];
            continue;
        }
        $modlist[$course->id][$modname] = array();

        // Create an object for a default representation of this module type in the activity chooser. It will be used
        // if module does not implement callback get_shortcuts() and it will also be passed to the callback if it exists.
        $defaultmodule = new stdClass();
        $defaultmodule->title = $modnamestr;
        $defaultmodule->name = $modname;
        $defaultmodule->link = new moodle_url($urlbase, array('add' => $modname));
        $defaultmodule->icon = $OUTPUT->pix_icon('icon', '', $defaultmodule->name, array('class' => 'icon'));
        $sm = get_string_manager();
        if ($sm->string_exists('modulename_help', $modname)) {
            $defaultmodule->help = get_string('modulename_help', $modname);
            if ($sm->string_exists('modulename_link', $modname)) {  // Link to further info in Moodle docs.
                $link = get_string('modulename_link', $modname);
                $linktext = get_string('morehelp');
                $defaultmodule->help .= html_writer::tag('div',
                    $OUTPUT->doc_link($link, $linktext, true), array('class' => 'helpdoclink'));
            }
        }
        $defaultmodule->archetype = plugin_supports('mod', $modname, FEATURE_MOD_ARCHETYPE, MOD_ARCHETYPE_OTHER);

        // Each module can implement callback modulename_get_shortcuts() in its lib.php and return the list
        // of elements to be added to activity chooser.
        $items = component_callback($modname, 'get_shortcuts', array($defaultmodule), null);
        if ($items !== null) {
            foreach ($items as $item) {
                // Add all items to the return array. All items must have different links, use them as a key in the return array.
                if (!isset($item->archetype)) {
                    $item->archetype = $defaultmodule->archetype;
                }
                if (!isset($item->icon)) {
                    $item->icon = $defaultmodule->icon;
                }
                // If plugin returned the only one item with the same link as default item - cache it as $modname,
                // otherwise append the link url to the module name.
                $item->name = (count($items) == 1 &&
                    $item->link->out() === $defaultmodule->link->out()) ? $modname : $modname . ':' . $item->link;

                // If the module provides the helptext property, append it to the help text to match the look and feel
                // of the default course modules.
                if (isset($item->help) && isset($item->helplink)) {
                    $linktext = get_string('morehelp');
                    $item->help .= html_writer::tag('div',
                        $OUTPUT->doc_link($item->helplink, $linktext, true), array('class' => 'helpdoclink'));
                }
                $modlist[$course->id][$modname][$item->name] = $item;
            }
            $return += $modlist[$course->id][$modname];
            // If get_shortcuts() callback is defined, the default module action is not added.
            // It is a responsibility of the callback to add it to the return value unless it is not needed.
            continue;
        }

        // The callback get_shortcuts() was not found, use the default item for the activity chooser.
        $modlist[$course->id][$modname][$modname] = $defaultmodule;
        $return[$modname] = $defaultmodule;
    }

    core_collator::asort_objects_by_property($return, 'title');
    return $return;
}

/**
 * Return the course category context for the category with id $categoryid, except
 * that if $categoryid is 0, return the system context.
 *
 * @param integer $categoryid a category id or 0.
 * @return context the corresponding context
 */
function get_category_or_system_context($categoryid) {
    if ($categoryid) {
        return context_coursecat::instance($categoryid, IGNORE_MISSING);
    } else {
        return context_system::instance();
    }
}

/**
 * Returns full course categories trees to be used in html_writer::select()
 *
 * Calls {@link core_course_category::make_categories_list()} to build the tree and
 * adds whitespace to denote nesting
 *
 * @return array array mapping course category id to the display name
 */
function make_categories_options() {
    $cats = core_course_category::make_categories_list('', 0, ' / ');
    foreach ($cats as $key => $value) {
        // Prefix the value with the number of spaces equal to category depth (number of separators in the value).
        $cats[$key] = str_repeat('&nbsp;', substr_count($value, ' / ')). $value;
    }
    return $cats;
}

/**
 * Print the buttons relating to course requests.
 *
 * @param object $context current page context.
 */
function print_course_request_buttons($context) {
    global $CFG, $DB, $OUTPUT;
    if (empty($CFG->enablecourserequests)) {
        return;
    }
    if (!has_capability('moodle/course:create', $context) && has_capability('moodle/course:request', $context)) {
    /// Print a button to request a new course
        echo $OUTPUT->single_button(new moodle_url('/course/request.php'), get_string('requestcourse'), 'get');
    }
    /// Print a button to manage pending requests
    if ($context->contextlevel == CONTEXT_SYSTEM && has_capability('moodle/site:approvecourse', $context)) {
        $disabled = !$DB->record_exists('course_request', array());
        echo $OUTPUT->single_button(new moodle_url('/course/pending.php'), get_string('coursespending'), 'get', array('disabled' => $disabled));
    }
}

/**
 * Does the user have permission to edit things in this category?
 *
 * @param integer $categoryid The id of the category we are showing, or 0 for system context.
 * @return boolean has_any_capability(array(...), ...); in the appropriate context.
 */
function can_edit_in_category($categoryid = 0) {
    $context = get_category_or_system_context($categoryid);
    return has_any_capability(array('moodle/category:manage', 'moodle/course:create'), $context);
}

/// MODULE FUNCTIONS /////////////////////////////////////////////////////////////////

function add_course_module($mod) {
    global $DB;

    $mod->added = time();
    unset($mod->id);

    $cmid = $DB->insert_record("course_modules", $mod);
    rebuild_course_cache($mod->course, true);
    return $cmid;
}

/**
 * Creates a course section and adds it to the specified position
 *
 * @param int|stdClass $courseorid course id or course object
 * @param int $position position to add to, 0 means to the end. If position is greater than
 *        number of existing secitons, the section is added to the end. This will become sectionnum of the
 *        new section. All existing sections at this or bigger position will be shifted down.
 * @param bool $skipcheck the check has already been made and we know that the section with this position does not exist
 * @return stdClass created section object
 */
function course_create_section($courseorid, $position = 0, $skipcheck = false) {
    global $DB;
    $courseid = is_object($courseorid) ? $courseorid->id : $courseorid;

    // Find the last sectionnum among existing sections.
    if ($skipcheck) {
        $lastsection = $position - 1;
    } else {
        $lastsection = (int)$DB->get_field_sql('SELECT max(section) from {course_sections} WHERE course = ?', [$courseid]);
    }

    // First add section to the end.
    $cw = new stdClass();
    $cw->course   = $courseid;
    $cw->section  = $lastsection + 1;
    $cw->summary  = '';
    $cw->summaryformat = FORMAT_HTML;
    $cw->sequence = '';
    $cw->name = null;
    $cw->visible = 1;
    $cw->availability = null;
    $cw->timemodified = time();
    $cw->id = $DB->insert_record("course_sections", $cw);

    // Now move it to the specified position.
    if ($position > 0 && $position <= $lastsection) {
        $course = is_object($courseorid) ? $courseorid : get_course($courseorid);
        move_section_to($course, $cw->section, $position, true);
        $cw->section = $position;
    }

    core\event\course_section_created::create_from_section($cw)->trigger();

    rebuild_course_cache($courseid, true);
    return $cw;
}

/**
 * Creates missing course section(s) and rebuilds course cache
 *
 * @param int|stdClass $courseorid course id or course object
 * @param int|array $sections list of relative section numbers to create
 * @return bool if there were any sections created
 */
function course_create_sections_if_missing($courseorid, $sections) {
    if (!is_array($sections)) {
        $sections = array($sections);
    }
    $existing = array_keys(get_fast_modinfo($courseorid)->get_section_info_all());
    if ($newsections = array_diff($sections, $existing)) {
        foreach ($newsections as $sectionnum) {
            course_create_section($courseorid, $sectionnum, true);
        }
        return true;
    }
    return false;
}

/**
 * Adds an existing module to the section
 *
 * Updates both tables {course_sections} and {course_modules}
 *
 * Note: This function does not use modinfo PROVIDED that the section you are
 * adding the module to already exists. If the section does not exist, it will
 * build modinfo if necessary and create the section.
 *
 * @param int|stdClass $courseorid course id or course object
 * @param int $cmid id of the module already existing in course_modules table
 * @param int $sectionnum relative number of the section (field course_sections.section)
 *     If section does not exist it will be created
 * @param int|stdClass $beforemod id or object with field id corresponding to the module
 *     before which the module needs to be included. Null for inserting in the
 *     end of the section
 * @return int The course_sections ID where the module is inserted
 */
function course_add_cm_to_section($courseorid, $cmid, $sectionnum, $beforemod = null) {
    global $DB, $COURSE;
    if (is_object($beforemod)) {
        $beforemod = $beforemod->id;
    }
    if (is_object($courseorid)) {
        $courseid = $courseorid->id;
    } else {
        $courseid = $courseorid;
    }
    // Do not try to use modinfo here, there is no guarantee it is valid!
    $section = $DB->get_record('course_sections',
            array('course' => $courseid, 'section' => $sectionnum), '*', IGNORE_MISSING);
    if (!$section) {
        // This function call requires modinfo.
        course_create_sections_if_missing($courseorid, $sectionnum);
        $section = $DB->get_record('course_sections',
                array('course' => $courseid, 'section' => $sectionnum), '*', MUST_EXIST);
    }

    $modarray = explode(",", trim($section->sequence));
    if (empty($section->sequence)) {
        $newsequence = "$cmid";
    } else if ($beforemod && ($key = array_keys($modarray, $beforemod))) {
        $insertarray = array($cmid, $beforemod);
        array_splice($modarray, $key[0], 1, $insertarray);
        $newsequence = implode(",", $modarray);
    } else {
        $newsequence = "$section->sequence,$cmid";
    }
    $DB->set_field("course_sections", "sequence", $newsequence, array("id" => $section->id));
    $DB->set_field('course_modules', 'section', $section->id, array('id' => $cmid));
    if (is_object($courseorid)) {
        rebuild_course_cache($courseorid->id, true);
    } else {
        rebuild_course_cache($courseorid, true);
    }
    return $section->id;     // Return course_sections ID that was used.
}

/**
 * Change the group mode of a course module.
 *
 * Note: Do not forget to trigger the event \core\event\course_module_updated as it needs
 * to be triggered manually, refer to {@link \core\event\course_module_updated::create_from_cm()}.
 *
 * @param int $id course module ID.
 * @param int $groupmode the new groupmode value.
 * @return bool True if the $groupmode was updated.
 */
function set_coursemodule_groupmode($id, $groupmode) {
    global $DB;
    $cm = $DB->get_record('course_modules', array('id' => $id), 'id,course,groupmode', MUST_EXIST);
    if ($cm->groupmode != $groupmode) {
        $DB->set_field('course_modules', 'groupmode', $groupmode, array('id' => $cm->id));
        rebuild_course_cache($cm->course, true);
    }
    return ($cm->groupmode != $groupmode);
}

function set_coursemodule_idnumber($id, $idnumber) {
    global $DB;
    $cm = $DB->get_record('course_modules', array('id' => $id), 'id,course,idnumber', MUST_EXIST);
    if ($cm->idnumber != $idnumber) {
        $DB->set_field('course_modules', 'idnumber', $idnumber, array('id' => $cm->id));
        rebuild_course_cache($cm->course, true);
    }
    return ($cm->idnumber != $idnumber);
}

/**
 * Set the visibility of a module and inherent properties.
 *
 * Note: Do not forget to trigger the event \core\event\course_module_updated as it needs
 * to be triggered manually, refer to {@link \core\event\course_module_updated::create_from_cm()}.
 *
 * From 2.4 the parameter $prevstateoverrides has been removed, the logic it triggered
 * has been moved to {@link set_section_visible()} which was the only place from which
 * the parameter was used.
 *
 * @param int $id of the module
 * @param int $visible state of the module
 * @param int $visibleoncoursepage state of the module on the course page
 * @return bool false when the module was not found, true otherwise
 */
function set_coursemodule_visible($id, $visible, $visibleoncoursepage = 1) {
    global $DB, $CFG;
    require_once($CFG->libdir.'/gradelib.php');
    require_once($CFG->dirroot.'/calendar/lib.php');

    if (!$cm = $DB->get_record('course_modules', array('id'=>$id))) {
        return false;
    }

    // Create events and propagate visibility to associated grade items if the value has changed.
    // Only do this if it's changed to avoid accidently overwriting manual showing/hiding of student grades.
    if ($cm->visible == $visible && $cm->visibleoncoursepage == $visibleoncoursepage) {
        return true;
    }

    if (!$modulename = $DB->get_field('modules', 'name', array('id'=>$cm->module))) {
        return false;
    }
    if (($cm->visible != $visible) &&
            ($events = $DB->get_records('event', array('instance' => $cm->instance, 'modulename' => $modulename)))) {
        foreach($events as $event) {
            if ($visible) {
                $event = new calendar_event($event);
                $event->toggle_visibility(true);
            } else {
                $event = new calendar_event($event);
                $event->toggle_visibility(false);
            }
        }
    }

    // Updating visible and visibleold to keep them in sync. Only changing a section visibility will
    // affect visibleold to allow for an original visibility restore. See set_section_visible().
    $cminfo = new stdClass();
    $cminfo->id = $id;
    $cminfo->visible = $visible;
    $cminfo->visibleoncoursepage = $visibleoncoursepage;
    $cminfo->visibleold = $visible;
    $DB->update_record('course_modules', $cminfo);

    // Hide the associated grade items so the teacher doesn't also have to go to the gradebook and hide them there.
    // Note that this must be done after updating the row in course_modules, in case
    // the modules grade_item_update function needs to access $cm->visible.
    if ($cm->visible != $visible &&
            plugin_supports('mod', $modulename, FEATURE_CONTROLS_GRADE_VISIBILITY) &&
            component_callback_exists('mod_' . $modulename, 'grade_item_update')) {
        $instance = $DB->get_record($modulename, array('id' => $cm->instance), '*', MUST_EXIST);
        component_callback('mod_' . $modulename, 'grade_item_update', array($instance));
    } else if ($cm->visible != $visible) {
        $grade_items = grade_item::fetch_all(array('itemtype'=>'mod', 'itemmodule'=>$modulename, 'iteminstance'=>$cm->instance, 'courseid'=>$cm->course));
        if ($grade_items) {
            foreach ($grade_items as $grade_item) {
                $grade_item->set_hidden(!$visible);
            }
        }
    }

    rebuild_course_cache($cm->course, true);
    return true;
}

/**
 * Changes the course module name
 *
 * @param int $id course module id
 * @param string $name new value for a name
 * @return bool whether a change was made
 */
function set_coursemodule_name($id, $name) {
    global $CFG, $DB;
    require_once($CFG->libdir . '/gradelib.php');

    $cm = get_coursemodule_from_id('', $id, 0, false, MUST_EXIST);

    $module = new \stdClass();
    $module->id = $cm->instance;

    // Escape strings as they would be by mform.
    if (!empty($CFG->formatstringstriptags)) {
        $module->name = clean_param($name, PARAM_TEXT);
    } else {
        $module->name = clean_param($name, PARAM_CLEANHTML);
    }
    if ($module->name === $cm->name || strval($module->name) === '') {
        return false;
    }
    if (\core_text::strlen($module->name) > 255) {
        throw new \moodle_exception('maximumchars', 'moodle', '', 255);
    }

    $module->timemodified = time();
    $DB->update_record($cm->modname, $module);
    $cm->name = $module->name;
    \core\event\course_module_updated::create_from_cm($cm)->trigger();
    rebuild_course_cache($cm->course, true);

    // Attempt to update the grade item if relevant.
    $grademodule = $DB->get_record($cm->modname, array('id' => $cm->instance));
    $grademodule->cmidnumber = $cm->idnumber;
    $grademodule->modname = $cm->modname;
    grade_update_mod_grades($grademodule);

    // Update calendar events with the new name.
    course_module_update_calendar_events($cm->modname, $grademodule, $cm);

    return true;
}

/**
 * This function will handle the whole deletion process of a module. This includes calling
 * the modules delete_instance function, deleting files, events, grades, conditional data,
 * the data in the course_module and course_sections table and adding a module deletion
 * event to the DB.
 *
 * @param int $cmid the course module id
 * @param bool $async whether or not to try to delete the module using an adhoc task. Async also depends on a plugin hook.
 * @throws moodle_exception
 * @since Moodle 2.5
 */
function course_delete_module($cmid, $async = false) {
    // Check the 'course_module_background_deletion_recommended' hook first.
    // Only use asynchronous deletion if at least one plugin returns true and if async deletion has been requested.
    // Both are checked because plugins should not be allowed to dictate the deletion behaviour, only support/decline it.
    // It's up to plugins to handle things like whether or not they are enabled.
    if ($async && $pluginsfunction = get_plugins_with_function('course_module_background_deletion_recommended')) {
        foreach ($pluginsfunction as $plugintype => $plugins) {
            foreach ($plugins as $pluginfunction) {
                if ($pluginfunction()) {
                    return course_module_flag_for_async_deletion($cmid);
                }
            }
        }
    }

    global $CFG, $DB;

    require_once($CFG->libdir.'/gradelib.php');
    require_once($CFG->libdir.'/questionlib.php');
    require_once($CFG->dirroot.'/blog/lib.php');
    require_once($CFG->dirroot.'/calendar/lib.php');

    // Get the course module.
    if (!$cm = $DB->get_record('course_modules', array('id' => $cmid))) {
        return true;
    }

    // Get the module context.
    $modcontext = context_module::instance($cm->id);

    // Get the course module name.
    $modulename = $DB->get_field('modules', 'name', array('id' => $cm->module), MUST_EXIST);

    // Get the file location of the delete_instance function for this module.
    $modlib = "$CFG->dirroot/mod/$modulename/lib.php";

    // Include the file required to call the delete_instance function for this module.
    if (file_exists($modlib)) {
        require_once($modlib);
    } else {
        throw new moodle_exception('cannotdeletemodulemissinglib', '', '', null,
            "Cannot delete this module as the file mod/$modulename/lib.php is missing.");
    }

    $deleteinstancefunction = $modulename . '_delete_instance';

    // Ensure the delete_instance function exists for this module.
    if (!function_exists($deleteinstancefunction)) {
        throw new moodle_exception('cannotdeletemodulemissingfunc', '', '', null,
            "Cannot delete this module as the function {$modulename}_delete_instance is missing in mod/$modulename/lib.php.");
    }

    // Allow plugins to use this course module before we completely delete it.
    if ($pluginsfunction = get_plugins_with_function('pre_course_module_delete')) {
        foreach ($pluginsfunction as $plugintype => $plugins) {
            foreach ($plugins as $pluginfunction) {
                $pluginfunction($cm);
            }
        }
    }

    // Delete activity context questions and question categories.
    question_delete_activity($cm);

    // Call the delete_instance function, if it returns false throw an exception.
    if (!$deleteinstancefunction($cm->instance)) {
        throw new moodle_exception('cannotdeletemoduleinstance', '', '', null,
            "Cannot delete the module $modulename (instance).");
    }

    // Remove all module files in case modules forget to do that.
    $fs = get_file_storage();
    $fs->delete_area_files($modcontext->id);

    // Delete events from calendar.
    if ($events = $DB->get_records('event', array('instance' => $cm->instance, 'modulename' => $modulename))) {
        $coursecontext = context_course::instance($cm->course);
        foreach($events as $event) {
            $event->context = $coursecontext;
            $calendarevent = calendar_event::load($event);
            $calendarevent->delete();
        }
    }

    // Delete grade items, outcome items and grades attached to modules.
    if ($grade_items = grade_item::fetch_all(array('itemtype' => 'mod', 'itemmodule' => $modulename,
                                                   'iteminstance' => $cm->instance, 'courseid' => $cm->course))) {
        foreach ($grade_items as $grade_item) {
            $grade_item->delete('moddelete');
        }
    }

    // Delete associated blogs and blog tag instances.
    blog_remove_associations_for_module($modcontext->id);

    // Delete completion and availability data; it is better to do this even if the
    // features are not turned on, in case they were turned on previously (these will be
    // very quick on an empty table).
    $DB->delete_records('course_modules_completion', array('coursemoduleid' => $cm->id));
    $DB->delete_records('course_completion_criteria', array('moduleinstance' => $cm->id,
                                                            'course' => $cm->course,
                                                            'criteriatype' => COMPLETION_CRITERIA_TYPE_ACTIVITY));

    // Delete all tag instances associated with the instance of this module.
    core_tag_tag::delete_instances('mod_' . $modulename, null, $modcontext->id);
    core_tag_tag::remove_all_item_tags('core', 'course_modules', $cm->id);

    // Notify the competency subsystem.
    \core_competency\api::hook_course_module_deleted($cm);

    // Delete the context.
    context_helper::delete_instance(CONTEXT_MODULE, $cm->id);

    // Delete the module from the course_modules table.
    $DB->delete_records('course_modules', array('id' => $cm->id));

    // Delete module from that section.
    if (!delete_mod_from_section($cm->id, $cm->section)) {
        throw new moodle_exception('cannotdeletemodulefromsection', '', '', null,
            "Cannot delete the module $modulename (instance) from section.");
    }

    // Trigger event for course module delete action.
    $event = \core\event\course_module_deleted::create(array(
        'courseid' => $cm->course,
        'context'  => $modcontext,
        'objectid' => $cm->id,
        'other'    => array(
            'modulename' => $modulename,
            'instanceid'   => $cm->instance,
        )
    ));
    $event->add_record_snapshot('course_modules', $cm);
    $event->trigger();
    rebuild_course_cache($cm->course, true);
}

/**
 * Schedule a course module for deletion in the background using an adhoc task.
 *
 * This method should not be called directly. Instead, please use course_delete_module($cmid, true), to denote async deletion.
 * The real deletion of the module is handled by the task, which calls 'course_delete_module($cmid)'.
 *
 * @param int $cmid the course module id.
 * @return bool whether the module was successfully scheduled for deletion.
 * @throws \moodle_exception
 */
function course_module_flag_for_async_deletion($cmid) {
    global $CFG, $DB, $USER;
    require_once($CFG->libdir.'/gradelib.php');
    require_once($CFG->libdir.'/questionlib.php');
    require_once($CFG->dirroot.'/blog/lib.php');
    require_once($CFG->dirroot.'/calendar/lib.php');

    // Get the course module.
    if (!$cm = $DB->get_record('course_modules', array('id' => $cmid))) {
        return true;
    }

    // We need to be reasonably certain the deletion is going to succeed before we background the process.
    // Make the necessary delete_instance checks, etc. before proceeding further. Throw exceptions if required.

    // Get the course module name.
    $modulename = $DB->get_field('modules', 'name', array('id' => $cm->module), MUST_EXIST);

    // Get the file location of the delete_instance function for this module.
    $modlib = "$CFG->dirroot/mod/$modulename/lib.php";

    // Include the file required to call the delete_instance function for this module.
    if (file_exists($modlib)) {
        require_once($modlib);
    } else {
        throw new \moodle_exception('cannotdeletemodulemissinglib', '', '', null,
            "Cannot delete this module as the file mod/$modulename/lib.php is missing.");
    }

    $deleteinstancefunction = $modulename . '_delete_instance';

    // Ensure the delete_instance function exists for this module.
    if (!function_exists($deleteinstancefunction)) {
        throw new \moodle_exception('cannotdeletemodulemissingfunc', '', '', null,
            "Cannot delete this module as the function {$modulename}_delete_instance is missing in mod/$modulename/lib.php.");
    }

    // We are going to defer the deletion as we can't be sure how long the module's pre_delete code will run for.
    $cm->deletioninprogress = '1';
    $DB->update_record('course_modules', $cm);

    // Create an adhoc task for the deletion of the course module. The task takes an array of course modules for removal.
    $removaltask = new \core_course\task\course_delete_modules();
    $removaltask->set_custom_data(array(
        'cms' => array($cm),
        'userid' => $USER->id,
        'realuserid' => \core\session\manager::get_realuser()->id
    ));

    // Queue the task for the next run.
    \core\task\manager::queue_adhoc_task($removaltask);

    // Reset the course cache to hide the module.
    rebuild_course_cache($cm->course, true);
}

/**
 * Checks whether the given course has any course modules scheduled for adhoc deletion.
 *
 * @param int $courseid the id of the course.
 * @return bool true if the course contains any modules pending deletion, false otherwise.
 */
function course_modules_pending_deletion($courseid) {
    if (empty($courseid)) {
        return false;
    }
    $modinfo = get_fast_modinfo($courseid);
    foreach ($modinfo->get_cms() as $module) {
        if ($module->deletioninprogress == '1') {
            return true;
        }
    }
    return false;
}

/**
 * Checks whether the course module, as defined by modulename and instanceid, is scheduled for deletion within the given course.
 *
 * @param int $courseid the course id.
 * @param string $modulename the module name. E.g. 'assign', 'book', etc.
 * @param int $instanceid the module instance id.
 * @return bool true if the course module is pending deletion, false otherwise.
 */
function course_module_instance_pending_deletion($courseid, $modulename, $instanceid) {
    if (empty($courseid) || empty($modulename) || empty($instanceid)) {
        return false;
    }
    $modinfo = get_fast_modinfo($courseid);
    $instances = $modinfo->get_instances_of($modulename);
    return isset($instances[$instanceid]) && $instances[$instanceid]->deletioninprogress;
}

function delete_mod_from_section($modid, $sectionid) {
    global $DB;

    if ($section = $DB->get_record("course_sections", array("id"=>$sectionid)) ) {

        $modarray = explode(",", $section->sequence);

        if ($key = array_keys ($modarray, $modid)) {
            array_splice($modarray, $key[0], 1);
            $newsequence = implode(",", $modarray);
            $DB->set_field("course_sections", "sequence", $newsequence, array("id"=>$section->id));
            rebuild_course_cache($section->course, true);
            return true;
        } else {
            return false;
        }

    }
    return false;
}

/**
 * This function updates the calendar events from the information stored in the module table and the course
 * module table.
 *
 * @param  string $modulename Module name
 * @param  stdClass $instance Module object. Either the $instance or the $cm must be supplied.
 * @param  stdClass $cm Course module object. Either the $instance or the $cm must be supplied.
 * @return bool Returns true if calendar events are updated.
 * @since  Moodle 3.3.4
 */
function course_module_update_calendar_events($modulename, $instance = null, $cm = null) {
    global $DB;

    if (isset($instance) || isset($cm)) {

        if (!isset($instance)) {
            $instance = $DB->get_record($modulename, array('id' => $cm->instance), '*', MUST_EXIST);
        }
        if (!isset($cm)) {
            $cm = get_coursemodule_from_instance($modulename, $instance->id, $instance->course);
        }
        if (!empty($cm)) {
            course_module_calendar_event_update_process($instance, $cm);
        }
        return true;
    }
    return false;
}

/**
 * Update all instances through out the site or in a course.
 *
 * @param  string  $modulename Module type to update.
 * @param  integer $courseid   Course id to update events. 0 for the whole site.
 * @return bool Returns True if the update was successful.
 * @since  Moodle 3.3.4
 */
function course_module_bulk_update_calendar_events($modulename, $courseid = 0) {
    global $DB;

    $instances = null;
    if ($courseid) {
        if (!$instances = $DB->get_records($modulename, array('course' => $courseid))) {
            return false;
        }
    } else {
        if (!$instances = $DB->get_records($modulename)) {
            return false;
        }
    }

    foreach ($instances as $instance) {
        if ($cm = get_coursemodule_from_instance($modulename, $instance->id, $instance->course)) {
            course_module_calendar_event_update_process($instance, $cm);
        }
    }
    return true;
}

/**
 * Calendar events for a module instance are updated.
 *
 * @param  stdClass $instance Module instance object.
 * @param  stdClass $cm Course Module object.
 * @since  Moodle 3.3.4
 */
function course_module_calendar_event_update_process($instance, $cm) {
    // We need to call *_refresh_events() first because some modules delete 'old' events at the end of the code which
    // will remove the completion events.
    $refresheventsfunction = $cm->modname . '_refresh_events';
    if (function_exists($refresheventsfunction)) {
        call_user_func($refresheventsfunction, $cm->course, $instance, $cm);
    }
    $completionexpected = (!empty($cm->completionexpected)) ? $cm->completionexpected : null;
    \core_completion\api::update_completion_date_event($cm->id, $cm->modname, $instance, $completionexpected);
}

/**
 * Moves a section within a course, from a position to another.
 * Be very careful: $section and $destination refer to section number,
 * not id!.
 *
 * @param object $course
 * @param int $section Section number (not id!!!)
 * @param int $destination
 * @param bool $ignorenumsections
 * @return boolean Result
 */
function move_section_to($course, $section, $destination, $ignorenumsections = false) {
/// Moves a whole course section up and down within the course
    global $USER, $DB;

    if (!$destination && $destination != 0) {
        return true;
    }

    // compartibility with course formats using field 'numsections'
    $courseformatoptions = course_get_format($course)->get_format_options();
    if ((!$ignorenumsections && array_key_exists('numsections', $courseformatoptions) &&
            ($destination > $courseformatoptions['numsections'])) || ($destination < 1)) {
        return false;
    }

    // Get all sections for this course and re-order them (2 of them should now share the same section number)
    if (!$sections = $DB->get_records_menu('course_sections', array('course' => $course->id),
            'section ASC, id ASC', 'id, section')) {
        return false;
    }

    $movedsections = reorder_sections($sections, $section, $destination);

    // Update all sections. Do this in 2 steps to avoid breaking database
    // uniqueness constraint
    $transaction = $DB->start_delegated_transaction();
    foreach ($movedsections as $id => $position) {
        if ($sections[$id] !== $position) {
            $DB->set_field('course_sections', 'section', -$position, array('id' => $id));
        }
    }
    foreach ($movedsections as $id => $position) {
        if ($sections[$id] !== $position) {
            $DB->set_field('course_sections', 'section', $position, array('id' => $id));
        }
    }

    // If we move the highlighted section itself, then just highlight the destination.
    // Adjust the higlighted section location if we move something over it either direction.
    if ($section == $course->marker) {
        course_set_marker($course->id, $destination);
    } elseif ($section > $course->marker && $course->marker >= $destination) {
        course_set_marker($course->id, $course->marker+1);
    } elseif ($section < $course->marker && $course->marker <= $destination) {
        course_set_marker($course->id, $course->marker-1);
    }

    $transaction->allow_commit();
    rebuild_course_cache($course->id, true);
    return true;
}

/**
 * This method will delete a course section and may delete all modules inside it.
 *
 * No permissions are checked here, use {@link course_can_delete_section()} to
 * check if section can actually be deleted.
 *
 * @param int|stdClass $course
 * @param int|stdClass|section_info $section
 * @param bool $forcedeleteifnotempty if set to false section will not be deleted if it has modules in it.
 * @param bool $async whether or not to try to delete the section using an adhoc task. Async also depends on a plugin hook.
 * @return bool whether section was deleted
 */
function course_delete_section($course, $section, $forcedeleteifnotempty = true, $async = false) {
    global $DB;

    // Prepare variables.
    $courseid = (is_object($course)) ? $course->id : (int)$course;
    $sectionnum = (is_object($section)) ? $section->section : (int)$section;
    $section = $DB->get_record('course_sections', array('course' => $courseid, 'section' => $sectionnum));
    if (!$section) {
        // No section exists, can't proceed.
        return false;
    }

    // Check the 'course_module_background_deletion_recommended' hook first.
    // Only use asynchronous deletion if at least one plugin returns true and if async deletion has been requested.
    // Both are checked because plugins should not be allowed to dictate the deletion behaviour, only support/decline it.
    // It's up to plugins to handle things like whether or not they are enabled.
    if ($async && $pluginsfunction = get_plugins_with_function('course_module_background_deletion_recommended')) {
        foreach ($pluginsfunction as $plugintype => $plugins) {
            foreach ($plugins as $pluginfunction) {
                if ($pluginfunction()) {
                    return course_delete_section_async($section, $forcedeleteifnotempty);
                }
            }
        }
    }

    $format = course_get_format($course);
    $sectionname = $format->get_section_name($section);

    // Delete section.
    $result = $format->delete_section($section, $forcedeleteifnotempty);

    // Trigger an event for course section deletion.
    if ($result) {
        $context = context_course::instance($courseid);
        $event = \core\event\course_section_deleted::create(
            array(
                'objectid' => $section->id,
                'courseid' => $courseid,
                'context' => $context,
                'other' => array(
                    'sectionnum' => $section->section,
                    'sectionname' => $sectionname,
                )
            )
        );
        $event->add_record_snapshot('course_sections', $section);
        $event->trigger();
    }
    return $result;
}

/**
 * Course section deletion, using an adhoc task for deletion of the modules it contains.
 * 1. Schedule all modules within the section for adhoc removal.
 * 2. Move all modules to course section 0.
 * 3. Delete the resulting empty section.
 *
 * @param \stdClass $section the section to schedule for deletion.
 * @param bool $forcedeleteifnotempty whether to force section deletion if it contains modules.
 * @return bool true if the section was scheduled for deletion, false otherwise.
 */
function course_delete_section_async($section, $forcedeleteifnotempty = true) {
    global $DB, $USER;

    // Objects only, and only valid ones.
    if (!is_object($section) || empty($section->id)) {
        return false;
    }

    // Does the object currently exist in the DB for removal (check for stale objects).
    $section = $DB->get_record('course_sections', array('id' => $section->id));
    if (!$section || !$section->section) {
        // No section exists, or the section is 0. Can't proceed.
        return false;
    }

    // Check whether the section can be removed.
    if (!$forcedeleteifnotempty && (!empty($section->sequence) || !empty($section->summary))) {
        return false;
    }

    $format = course_get_format($section->course);
    $sectionname = $format->get_section_name($section);

    // Flag those modules having no existing deletion flag. Some modules may have been scheduled for deletion manually, and we don't
    // want to create additional adhoc deletion tasks for these. Moving them to section 0 will suffice.
    $affectedmods = $DB->get_records_select('course_modules', 'course = ? AND section = ? AND deletioninprogress <> ?',
                                            [$section->course, $section->id, 1], '', 'id');
    $DB->set_field('course_modules', 'deletioninprogress', '1', ['course' => $section->course, 'section' => $section->id]);

    // Move all modules to section 0.
    $modules = $DB->get_records('course_modules', ['section' => $section->id], '');
    $sectionzero = $DB->get_record('course_sections', ['course' => $section->course, 'section' => '0']);
    foreach ($modules as $mod) {
        moveto_module($mod, $sectionzero);
    }

    // Create and queue an adhoc task for the deletion of the modules.
    $removaltask = new \core_course\task\course_delete_modules();
    $data = array(
        'cms' => $affectedmods,
        'userid' => $USER->id,
        'realuserid' => \core\session\manager::get_realuser()->id
    );
    $removaltask->set_custom_data($data);
    \core\task\manager::queue_adhoc_task($removaltask);

    // Delete the now empty section, passing in only the section number, which forces the function to fetch a new object.
    // The refresh is needed because the section->sequence is now stale.
    $result = $format->delete_section($section->section, $forcedeleteifnotempty);

    // Trigger an event for course section deletion.
    if ($result) {
        $context = \context_course::instance($section->course);
        $event = \core\event\course_section_deleted::create(
            array(
                'objectid' => $section->id,
                'courseid' => $section->course,
                'context' => $context,
                'other' => array(
                    'sectionnum' => $section->section,
                    'sectionname' => $sectionname,
                )
            )
        );
        $event->add_record_snapshot('course_sections', $section);
        $event->trigger();
    }
    rebuild_course_cache($section->course, true);

    return $result;
}

/**
 * Updates the course section
 *
 * This function does not check permissions or clean values - this has to be done prior to calling it.
 *
 * @param int|stdClass $course
 * @param stdClass $section record from course_sections table - it will be updated with the new values
 * @param array|stdClass $data
 */
function course_update_section($course, $section, $data) {
    global $DB;

    $courseid = (is_object($course)) ? $course->id : (int)$course;

    // Some fields can not be updated using this method.
    $data = array_diff_key((array)$data, array('id', 'course', 'section', 'sequence'));
    $changevisibility = (array_key_exists('visible', $data) && (bool)$data['visible'] != (bool)$section->visible);
    if (array_key_exists('name', $data) && \core_text::strlen($data['name']) > 255) {
        throw new moodle_exception('maximumchars', 'moodle', '', 255);
    }

    // Update record in the DB and course format options.
    $data['id'] = $section->id;
    $data['timemodified'] = time();
    $DB->update_record('course_sections', $data);
    rebuild_course_cache($courseid, true);
    course_get_format($courseid)->update_section_format_options($data);

    // Update fields of the $section object.
    foreach ($data as $key => $value) {
        if (property_exists($section, $key)) {
            $section->$key = $value;
        }
    }

    // Trigger an event for course section update.
    $event = \core\event\course_section_updated::create(
        array(
            'objectid' => $section->id,
            'courseid' => $courseid,
            'context' => context_course::instance($courseid),
            'other' => array('sectionnum' => $section->section)
        )
    );
    $event->trigger();

    // If section visibility was changed, hide the modules in this section too.
    if ($changevisibility && !empty($section->sequence)) {
        $modules = explode(',', $section->sequence);
        foreach ($modules as $moduleid) {
            if ($cm = get_coursemodule_from_id(null, $moduleid, $courseid)) {
                if ($data['visible']) {
                    // As we unhide the section, we use the previously saved visibility stored in visibleold.
                    set_coursemodule_visible($moduleid, $cm->visibleold, $cm->visibleoncoursepage);
                } else {
                    // We hide the section, so we hide the module but we store the original state in visibleold.
                    set_coursemodule_visible($moduleid, 0, $cm->visibleoncoursepage);
                    $DB->set_field('course_modules', 'visibleold', $cm->visible, array('id' => $moduleid));
                }
                \core\event\course_module_updated::create_from_cm($cm)->trigger();
            }
        }
    }
}

/**
 * Checks if the current user can delete a section (if course format allows it and user has proper permissions).
 *
 * @param int|stdClass $course
 * @param int|stdClass|section_info $section
 * @return bool
 */
function course_can_delete_section($course, $section) {
    if (is_object($section)) {
        $section = $section->section;
    }
    if (!$section) {
        // Not possible to delete 0-section.
        return false;
    }
    // Course format should allow to delete sections.
    if (!course_get_format($course)->can_delete_section($section)) {
        return false;
    }
    // Make sure user has capability to update course and move sections.
    $context = context_course::instance(is_object($course) ? $course->id : $course);
    if (!has_all_capabilities(array('moodle/course:movesections', 'moodle/course:update'), $context)) {
        return false;
    }
    // Make sure user has capability to delete each activity in this section.
    $modinfo = get_fast_modinfo($course);
    if (!empty($modinfo->sections[$section])) {
        foreach ($modinfo->sections[$section] as $cmid) {
            if (!has_capability('moodle/course:manageactivities', context_module::instance($cmid))) {
                return false;
            }
        }
    }
    return true;
}

/**
 * Reordering algorithm for course sections. Given an array of section->section indexed by section->id,
 * an original position number and a target position number, rebuilds the array so that the
 * move is made without any duplication of section positions.
 * Note: The target_position is the position AFTER WHICH the moved section will be inserted. If you want to
 * insert a section before the first one, you must give 0 as the target (section 0 can never be moved).
 *
 * @param array $sections
 * @param int $origin_position
 * @param int $target_position
 * @return array
 */
function reorder_sections($sections, $origin_position, $target_position) {
    if (!is_array($sections)) {
        return false;
    }

    // We can't move section position 0
    if ($origin_position < 1) {
        echo "We can't move section position 0";
        return false;
    }

    // Locate origin section in sections array
    if (!$origin_key = array_search($origin_position, $sections)) {
        echo "searched position not in sections array";
        return false; // searched position not in sections array
    }

    // Extract origin section
    $origin_section = $sections[$origin_key];
    unset($sections[$origin_key]);

    // Find offset of target position (stupid PHP's array_splice requires offset instead of key index!)
    $found = false;
    $append_array = array();
    foreach ($sections as $id => $position) {
        if ($found) {
            $append_array[$id] = $position;
            unset($sections[$id]);
        }
        if ($position == $target_position) {
            if ($target_position < $origin_position) {
                $append_array[$id] = $position;
                unset($sections[$id]);
            }
            $found = true;
        }
    }

    // Append moved section
    $sections[$origin_key] = $origin_section;

    // Append rest of array (if applicable)
    if (!empty($append_array)) {
        foreach ($append_array as $id => $position) {
            $sections[$id] = $position;
        }
    }

    // Renumber positions
    $position = 0;
    foreach ($sections as $id => $p) {
        $sections[$id] = $position;
        $position++;
    }

    return $sections;

}

/**
 * Move the module object $mod to the specified $section
 * If $beforemod exists then that is the module
 * before which $modid should be inserted
 *
 * @param stdClass|cm_info $mod
 * @param stdClass|section_info $section
 * @param int|stdClass $beforemod id or object with field id corresponding to the module
 *     before which the module needs to be included. Null for inserting in the
 *     end of the section
 * @return int new value for module visibility (0 or 1)
 */
function moveto_module($mod, $section, $beforemod=NULL) {
    global $OUTPUT, $DB;

    // Current module visibility state - return value of this function.
    $modvisible = $mod->visible;

    // Remove original module from original section.
    if (! delete_mod_from_section($mod->id, $mod->section)) {
        echo $OUTPUT->notification("Could not delete module from existing section");
    }

    // If moving to a hidden section then hide module.
    if ($mod->section != $section->id) {
        if (!$section->visible && $mod->visible) {
            // Module was visible but must become hidden after moving to hidden section.
            $modvisible = 0;
            set_coursemodule_visible($mod->id, 0);
            // Set visibleold to 1 so module will be visible when section is made visible.
            $DB->set_field('course_modules', 'visibleold', 1, array('id' => $mod->id));
        }
        if ($section->visible && !$mod->visible) {
            // Hidden module was moved to the visible section, restore the module visibility from visibleold.
            set_coursemodule_visible($mod->id, $mod->visibleold);
            $modvisible = $mod->visibleold;
        }
    }

    // Add the module into the new section.
    course_add_cm_to_section($section->course, $mod->id, $section->section, $beforemod);
    return $modvisible;
}

/**
 * Returns the list of all editing actions that current user can perform on the module
 *
 * @param cm_info $mod The module to produce editing buttons for
 * @param int $indent The current indenting (default -1 means no move left-right actions)
 * @param int $sr The section to link back to (used for creating the links)
 * @return array array of action_link or pix_icon objects
 */
function course_get_cm_edit_actions(cm_info $mod, $indent = -1, $sr = null) {
    global $COURSE, $SITE, $CFG;

    static $str;

    $coursecontext = context_course::instance($mod->course);
    $modcontext = context_module::instance($mod->id);
    $courseformat = course_get_format($mod->get_course());

    $editcaps = array('moodle/course:manageactivities', 'moodle/course:activityvisibility', 'moodle/role:assign');
    $dupecaps = array('moodle/backup:backuptargetimport', 'moodle/restore:restoretargetimport');

    // No permission to edit anything.
    if (!has_any_capability($editcaps, $modcontext) and !has_all_capabilities($dupecaps, $coursecontext)) {
        return array();
    }

    $hasmanageactivities = has_capability('moodle/course:manageactivities', $modcontext);

    if (!isset($str)) {
        $str = get_strings(array('delete', 'move', 'moveright', 'moveleft',
            'editsettings', 'duplicate', 'modhide', 'makeavailable', 'makeunavailable', 'modshow'), 'moodle');
        $str->assign         = get_string('assignroles', 'role');
        $str->groupsnone     = get_string('clicktochangeinbrackets', 'moodle', get_string("groupsnone"));
        $str->groupsseparate = get_string('clicktochangeinbrackets', 'moodle', get_string("groupsseparate"));
        $str->groupsvisible  = get_string('clicktochangeinbrackets', 'moodle', get_string("groupsvisible"));
    }

    $baseurl = new moodle_url('/course/mod.php', array('sesskey' => sesskey()));

    if ($sr !== null) {
        $baseurl->param('sr', $sr);
    }
    $actions = array();

    // Update.
    if ($hasmanageactivities) {
        $actions['update'] = new action_menu_link_secondary(
            new moodle_url($baseurl, array('update' => $mod->id)),
            new pix_icon('t/edit', $str->editsettings, 'moodle', array('class' => 'iconsmall', 'title' => '')),
            $str->editsettings,
            array('class' => 'editing_update', 'data-action' => 'update')
        );
    }

    // Indent.
    if ($hasmanageactivities && $indent >= 0) {
        $indentlimits = new stdClass();
        $indentlimits->min = 0;
        $indentlimits->max = 16;
        if (right_to_left()) {   // Exchange arrows on RTL
            $rightarrow = 't/left';
            $leftarrow  = 't/right';
        } else {
            $rightarrow = 't/right';
            $leftarrow  = 't/left';
        }

        if ($indent >= $indentlimits->max) {
            $enabledclass = 'hidden';
        } else {
            $enabledclass = '';
        }
        $actions['moveright'] = new action_menu_link_secondary(
            new moodle_url($baseurl, array('id' => $mod->id, 'indent' => '1')),
            new pix_icon($rightarrow, $str->moveright, 'moodle', array('class' => 'iconsmall', 'title' => '')),
            $str->moveright,
            array('class' => 'editing_moveright ' . $enabledclass, 'data-action' => 'moveright',
                'data-keepopen' => true, 'data-sectionreturn' => $sr)
        );

        if ($indent <= $indentlimits->min) {
            $enabledclass = 'hidden';
        } else {
            $enabledclass = '';
        }
        $actions['moveleft'] = new action_menu_link_secondary(
            new moodle_url($baseurl, array('id' => $mod->id, 'indent' => '-1')),
            new pix_icon($leftarrow, $str->moveleft, 'moodle', array('class' => 'iconsmall', 'title' => '')),
            $str->moveleft,
            array('class' => 'editing_moveleft ' . $enabledclass, 'data-action' => 'moveleft',
                'data-keepopen' => true, 'data-sectionreturn' => $sr)
        );

    }

    // Hide/Show/Available/Unavailable.
    if (has_capability('moodle/course:activityvisibility', $modcontext)) {
        $allowstealth = !empty($CFG->allowstealth) && $courseformat->allow_stealth_module_visibility($mod, $mod->get_section_info());

        $sectionvisible = $mod->get_section_info()->visible;
        // The module on the course page may be in one of the following states:
        // - Available and displayed on the course page ($displayedoncoursepage);
        // - Not available and not displayed on the course page ($unavailable);
        // - Available but not displayed on the course page ($stealth) - this can also be a visible activity in a hidden section.
        $displayedoncoursepage = $mod->visible && $mod->visibleoncoursepage && $sectionvisible;
        $unavailable = !$mod->visible;
        $stealth = $mod->visible && (!$mod->visibleoncoursepage || !$sectionvisible);
        if ($displayedoncoursepage) {
            $actions['hide'] = new action_menu_link_secondary(
                new moodle_url($baseurl, array('hide' => $mod->id)),
                new pix_icon('t/hide', $str->modhide, 'moodle', array('class' => 'iconsmall', 'title' => '')),
                $str->modhide,
                array('class' => 'editing_hide', 'data-action' => 'hide')
            );
        } else if (!$displayedoncoursepage && $sectionvisible) {
            // Offer to "show" only if the section is visible.
            $actions['show'] = new action_menu_link_secondary(
                new moodle_url($baseurl, array('show' => $mod->id)),
                new pix_icon('t/show', $str->modshow, 'moodle', array('class' => 'iconsmall', 'title' => '')),
                $str->modshow,
                array('class' => 'editing_show', 'data-action' => 'show')
            );
        }

        if ($stealth) {
            // When making the "stealth" module unavailable we perform the same action as hiding the visible module.
            $actions['hide'] = new action_menu_link_secondary(
                new moodle_url($baseurl, array('hide' => $mod->id)),
                new pix_icon('t/unblock', $str->makeunavailable, 'moodle', array('class' => 'iconsmall', 'title' => '')),
                $str->makeunavailable,
                array('class' => 'editing_makeunavailable', 'data-action' => 'hide', 'data-sectionreturn' => $sr)
            );
        } else if ($unavailable && (!$sectionvisible || $allowstealth) && $mod->has_view()) {
            // Allow to make visually hidden module available in gradebook and other reports by making it a "stealth" module.
            // When the section is hidden it is an equivalent of "showing" the module.
            // Activities without the link (i.e. labels) can not be made available but hidden on course page.
            $action = $sectionvisible ? 'stealth' : 'show';
            $actions[$action] = new action_menu_link_secondary(
                new moodle_url($baseurl, array($action => $mod->id)),
                new pix_icon('t/block', $str->makeavailable, 'moodle', array('class' => 'iconsmall', 'title' => '')),
                $str->makeavailable,
                array('class' => 'editing_makeavailable', 'data-action' => $action, 'data-sectionreturn' => $sr)
            );
        }
    }

    // Duplicate (require both target import caps to be able to duplicate and backup2 support, see modduplicate.php)
    if (has_all_capabilities($dupecaps, $coursecontext) &&
            plugin_supports('mod', $mod->modname, FEATURE_BACKUP_MOODLE2) &&
            course_allowed_module($mod->get_course(), $mod->modname)) {
        $actions['duplicate'] = new action_menu_link_secondary(
            new moodle_url($baseurl, array('duplicate' => $mod->id)),
            new pix_icon('t/copy', $str->duplicate, 'moodle', array('class' => 'iconsmall', 'title' => '')),
            $str->duplicate,
            array('class' => 'editing_duplicate', 'data-action' => 'duplicate', 'data-sectionreturn' => $sr)
        );
    }

    // Groupmode.
    if ($hasmanageactivities && !$mod->coursegroupmodeforce) {
        if (plugin_supports('mod', $mod->modname, FEATURE_GROUPS, 0)) {
            if ($mod->effectivegroupmode == SEPARATEGROUPS) {
                $nextgroupmode = VISIBLEGROUPS;
                $grouptitle = $str->groupsseparate;
                $actionname = 'groupsseparate';
                $nextactionname = 'groupsvisible';
                $groupimage = 'i/groups';
            } else if ($mod->effectivegroupmode == VISIBLEGROUPS) {
                $nextgroupmode = NOGROUPS;
                $grouptitle = $str->groupsvisible;
                $actionname = 'groupsvisible';
                $nextactionname = 'groupsnone';
                $groupimage = 'i/groupv';
            } else {
                $nextgroupmode = SEPARATEGROUPS;
                $grouptitle = $str->groupsnone;
                $actionname = 'groupsnone';
                $nextactionname = 'groupsseparate';
                $groupimage = 'i/groupn';
            }

            $actions[$actionname] = new action_menu_link_primary(
                new moodle_url($baseurl, array('id' => $mod->id, 'groupmode' => $nextgroupmode)),
                new pix_icon($groupimage, $grouptitle, 'moodle', array('class' => 'iconsmall')),
                $grouptitle,
                array('class' => 'editing_'. $actionname, 'data-action' => $nextactionname,
                    'aria-live' => 'assertive', 'data-sectionreturn' => $sr)
            );
        } else {
            $actions['nogroupsupport'] = new action_menu_filler();
        }
    }

    // Assign.
    if (has_capability('moodle/role:assign', $modcontext)){
        $actions['assign'] = new action_menu_link_secondary(
            new moodle_url('/admin/roles/assign.php', array('contextid' => $modcontext->id)),
            new pix_icon('t/assignroles', $str->assign, 'moodle', array('class' => 'iconsmall', 'title' => '')),
            $str->assign,
            array('class' => 'editing_assign', 'data-action' => 'assignroles', 'data-sectionreturn' => $sr)
        );
    }

    // Delete.
    if ($hasmanageactivities) {
        $actions['delete'] = new action_menu_link_secondary(
            new moodle_url($baseurl, array('delete' => $mod->id)),
            new pix_icon('t/delete', $str->delete, 'moodle', array('class' => 'iconsmall', 'title' => '')),
            $str->delete,
            array('class' => 'editing_delete', 'data-action' => 'delete', 'data-sectionreturn' => $sr)
        );
    }

    return $actions;
}

/**
 * Returns the move action.
 *
 * @param cm_info $mod The module to produce a move button for
 * @param int $sr The section to link back to (used for creating the links)
 * @return The markup for the move action, or an empty string if not available.
 */
function course_get_cm_move(cm_info $mod, $sr = null) {
    global $OUTPUT;

    static $str;
    static $baseurl;

    $modcontext = context_module::instance($mod->id);
    $hasmanageactivities = has_capability('moodle/course:manageactivities', $modcontext);

    if (!isset($str)) {
        $str = get_strings(array('move'));
    }

    if (!isset($baseurl)) {
        $baseurl = new moodle_url('/course/mod.php', array('sesskey' => sesskey()));

        if ($sr !== null) {
            $baseurl->param('sr', $sr);
        }
    }

    if ($hasmanageactivities) {
        $pixicon = 'i/dragdrop';

        if (!course_ajax_enabled($mod->get_course())) {
            // Override for course frontpage until we get drag/drop working there.
            $pixicon = 't/move';
        }

        return html_writer::link(
            new moodle_url($baseurl, array('copy' => $mod->id)),
            $OUTPUT->pix_icon($pixicon, $str->move, 'moodle', array('class' => 'iconsmall', 'title' => '')),
            array('class' => 'editing_move', 'data-action' => 'move', 'data-sectionreturn' => $sr)
        );
    }
    return '';
}

/**
 * given a course object with shortname & fullname, this function will
 * truncate the the number of chars allowed and add ... if it was too long
 */
function course_format_name ($course,$max=100) {

    $context = context_course::instance($course->id);
    $shortname = format_string($course->shortname, true, array('context' => $context));
    $fullname = format_string($course->fullname, true, array('context' => context_course::instance($course->id)));
    $str = $shortname.': '. $fullname;
    if (core_text::strlen($str) <= $max) {
        return $str;
    }
    else {
        return core_text::substr($str,0,$max-3).'...';
    }
}

/**
 * Is the user allowed to add this type of module to this course?
 * @param object $course the course settings. Only $course->id is used.
 * @param string $modname the module name. E.g. 'forum' or 'quiz'.
 * @return bool whether the current user is allowed to add this type of module to this course.
 */
function course_allowed_module($course, $modname) {
    if (is_numeric($modname)) {
        throw new coding_exception('Function course_allowed_module no longer
                supports numeric module ids. Please update your code to pass the module name.');
    }

    $capability = 'mod/' . $modname . ':addinstance';
    if (!get_capability_info($capability)) {
        // Debug warning that the capability does not exist, but no more than once per page.
        static $warned = array();
        $archetype = plugin_supports('mod', $modname, FEATURE_MOD_ARCHETYPE, MOD_ARCHETYPE_OTHER);
        if (!isset($warned[$modname]) && $archetype !== MOD_ARCHETYPE_SYSTEM) {
            debugging('The module ' . $modname . ' does not define the standard capability ' .
                    $capability , DEBUG_DEVELOPER);
            $warned[$modname] = 1;
        }

        // If the capability does not exist, the module can always be added.
        return true;
    }

    $coursecontext = context_course::instance($course->id);
    return has_capability($capability, $coursecontext);
}

/**
 * Efficiently moves many courses around while maintaining
 * sortorder in order.
 *
 * @param array $courseids is an array of course ids
 * @param int $categoryid
 * @return bool success
 */
function move_courses($courseids, $categoryid) {
    global $DB;

    if (empty($courseids)) {
        // Nothing to do.
        return false;
    }

    if (!$category = $DB->get_record('course_categories', array('id' => $categoryid))) {
        return false;
    }

    $courseids = array_reverse($courseids);
    $newparent = context_coursecat::instance($category->id);
    $i = 1;

    list($where, $params) = $DB->get_in_or_equal($courseids);
    $dbcourses = $DB->get_records_select('course', 'id ' . $where, $params, '', 'id, category, shortname, fullname');
    foreach ($dbcourses as $dbcourse) {
        $course = new stdClass();
        $course->id = $dbcourse->id;
        $course->category  = $category->id;
        $course->sortorder = $category->sortorder + MAX_COURSES_IN_CATEGORY - $i++;
        if ($category->visible == 0) {
            // Hide the course when moving into hidden category, do not update the visibleold flag - we want to get
            // to previous state if somebody unhides the category.
            $course->visible = 0;
        }

        $DB->update_record('course', $course);

        // Update context, so it can be passed to event.
        $context = context_course::instance($course->id);
        $context->update_moved($newparent);

        // Trigger a course updated event.
        $event = \core\event\course_updated::create(array(
            'objectid' => $course->id,
            'context' => context_course::instance($course->id),
            'other' => array('shortname' => $dbcourse->shortname,
                             'fullname' => $dbcourse->fullname)
        ));
        $event->set_legacy_logdata(array($course->id, 'course', 'move', 'edit.php?id=' . $course->id, $course->id));
        $event->trigger();
    }
    fix_course_sortorder();
    cache_helper::purge_by_event('changesincourse');

    return true;
}

/**
 * Returns the display name of the given section that the course prefers
 *
 * Implementation of this function is provided by course format
 * @see format_base::get_section_name()
 *
 * @param int|stdClass $courseorid The course to get the section name for (object or just course id)
 * @param int|stdClass $section Section object from database or just field course_sections.section
 * @return string Display name that the course format prefers, e.g. "Week 2"
 */
function get_section_name($courseorid, $section) {
    return course_get_format($courseorid)->get_section_name($section);
}

/**
 * Tells if current course format uses sections
 *
 * @param string $format Course format ID e.g. 'weeks' $course->format
 * @return bool
 */
function course_format_uses_sections($format) {
    $course = new stdClass();
    $course->format = $format;
    return course_get_format($course)->uses_sections();
}

/**
 * Returns the information about the ajax support in the given source format
 *
 * The returned object's property (boolean)capable indicates that
 * the course format supports Moodle course ajax features.
 *
 * @param string $format
 * @return stdClass
 */
function course_format_ajax_support($format) {
    $course = new stdClass();
    $course->format = $format;
    return course_get_format($course)->supports_ajax();
}

/**
 * Can the current user delete this course?
 * Course creators have exception,
 * 1 day after the creation they can sill delete the course.
 * @param int $courseid
 * @return boolean
 */
function can_delete_course($courseid) {
    global $USER;

    $context = context_course::instance($courseid);

    if (has_capability('moodle/course:delete', $context)) {
        return true;
    }

    // hack: now try to find out if creator created this course recently (1 day)
    if (!has_capability('moodle/course:create', $context)) {
        return false;
    }

    $since = time() - 60*60*24;
    $course = get_course($courseid);

    if ($course->timecreated < $since) {
        return false; // Return if the course was not created in last 24 hours.
    }

    $logmanger = get_log_manager();
    $readers = $logmanger->get_readers('\core\log\sql_reader');
    $reader = reset($readers);

    if (empty($reader)) {
        return false; // No log reader found.
    }

    // A proper reader.
    $select = "userid = :userid AND courseid = :courseid AND eventname = :eventname AND timecreated > :since";
    $params = array('userid' => $USER->id, 'since' => $since, 'courseid' => $course->id, 'eventname' => '\core\event\course_created');

    return (bool)$reader->get_events_select_count($select, $params);
}

/**
 * Save the Your name for 'Some role' strings.
 *
 * @param integer $courseid the id of this course.
 * @param array $data the data that came from the course settings form.
 */
function save_local_role_names($courseid, $data) {
    global $DB;
    $context = context_course::instance($courseid);

    foreach ($data as $fieldname => $value) {
        if (strpos($fieldname, 'role_') !== 0) {
            continue;
        }
        list($ignored, $roleid) = explode('_', $fieldname);

        // make up our mind whether we want to delete, update or insert
        if (!$value) {
            $DB->delete_records('role_names', array('contextid' => $context->id, 'roleid' => $roleid));

        } else if ($rolename = $DB->get_record('role_names', array('contextid' => $context->id, 'roleid' => $roleid))) {
            $rolename->name = $value;
            $DB->update_record('role_names', $rolename);

        } else {
            $rolename = new stdClass;
            $rolename->contextid = $context->id;
            $rolename->roleid = $roleid;
            $rolename->name = $value;
            $DB->insert_record('role_names', $rolename);
        }
        // This will ensure the course contacts cache is purged..
        core_course_category::role_assignment_changed($roleid, $context);
    }
}

/**
 * Returns options to use in course overviewfiles filemanager
 *
 * @param null|stdClass|core_course_list_element|int $course either object that has 'id' property or just the course id;
 *     may be empty if course does not exist yet (course create form)
 * @return array|null array of options such as maxfiles, maxbytes, accepted_types, etc.
 *     or null if overviewfiles are disabled
 */
function course_overviewfiles_options($course) {
    global $CFG;
    if (empty($CFG->courseoverviewfileslimit)) {
        return null;
    }
    $accepted_types = preg_split('/\s*,\s*/', trim($CFG->courseoverviewfilesext), -1, PREG_SPLIT_NO_EMPTY);
    if (in_array('*', $accepted_types) || empty($accepted_types)) {
        $accepted_types = '*';
    } else {
        // Since config for $CFG->courseoverviewfilesext is a text box, human factor must be considered.
        // Make sure extensions are prefixed with dot unless they are valid typegroups
        foreach ($accepted_types as $i => $type) {
            if (substr($type, 0, 1) !== '.') {
                require_once($CFG->libdir. '/filelib.php');
                if (!count(file_get_typegroup('extension', $type))) {
                    // It does not start with dot and is not a valid typegroup, this is most likely extension.
                    $accepted_types[$i] = '.'. $type;
                    $corrected = true;
                }
            }
        }
        if (!empty($corrected)) {
            set_config('courseoverviewfilesext', join(',', $accepted_types));
        }
    }
    $options = array(
        'maxfiles' => $CFG->courseoverviewfileslimit,
        'maxbytes' => $CFG->maxbytes,
        'subdirs' => 0,
        'accepted_types' => $accepted_types
    );
    if (!empty($course->id)) {
        $options['context'] = context_course::instance($course->id);
    } else if (is_int($course) && $course > 0) {
        $options['context'] = context_course::instance($course);
    }
    return $options;
}

/**
 * Create a course and either return a $course object
 *
 * Please note this functions does not verify any access control,
 * the calling code is responsible for all validation (usually it is the form definition).
 *
 * @param array $editoroptions course description editor options
 * @param object $data  - all the data needed for an entry in the 'course' table
 * @return object new course instance
 */
function create_course($data, $editoroptions = NULL) {
    global $DB, $CFG;

    //check the categoryid - must be given for all new courses
    $category = $DB->get_record('course_categories', array('id'=>$data->category), '*', MUST_EXIST);

    // Check if the shortname already exists.
    if (!empty($data->shortname)) {
        if ($DB->record_exists('course', array('shortname' => $data->shortname))) {
            throw new moodle_exception('shortnametaken', '', '', $data->shortname);
        }
    }

    // Check if the idnumber already exists.
    if (!empty($data->idnumber)) {
        if ($DB->record_exists('course', array('idnumber' => $data->idnumber))) {
            throw new moodle_exception('courseidnumbertaken', '', '', $data->idnumber);
        }
    }

    if ($errorcode = course_validate_dates((array)$data)) {
        throw new moodle_exception($errorcode);
    }

    // Check if timecreated is given.
    $data->timecreated  = !empty($data->timecreated) ? $data->timecreated : time();
    $data->timemodified = $data->timecreated;

    // place at beginning of any category
    $data->sortorder = 0;

    if ($editoroptions) {
        // summary text is updated later, we need context to store the files first
        $data->summary = '';
        $data->summary_format = FORMAT_HTML;
    }

    if (!isset($data->visible)) {
        // data not from form, add missing visibility info
        $data->visible = $category->visible;
    }
    $data->visibleold = $data->visible;

    $newcourseid = $DB->insert_record('course', $data);
    $context = context_course::instance($newcourseid, MUST_EXIST);

    if ($editoroptions) {
        // Save the files used in the summary editor and store
        $data = file_postupdate_standard_editor($data, 'summary', $editoroptions, $context, 'course', 'summary', 0);
        $DB->set_field('course', 'summary', $data->summary, array('id'=>$newcourseid));
        $DB->set_field('course', 'summaryformat', $data->summary_format, array('id'=>$newcourseid));
    }
    if ($overviewfilesoptions = course_overviewfiles_options($newcourseid)) {
        // Save the course overviewfiles
        $data = file_postupdate_standard_filemanager($data, 'overviewfiles', $overviewfilesoptions, $context, 'course', 'overviewfiles', 0);
    }

    // update course format options
    course_get_format($newcourseid)->update_course_format_options($data);

    $course = course_get_format($newcourseid)->get_course();

    fix_course_sortorder();
    // purge appropriate caches in case fix_course_sortorder() did not change anything
    cache_helper::purge_by_event('changesincourse');

    // Trigger a course created event.
    $event = \core\event\course_created::create(array(
        'objectid' => $course->id,
        'context' => context_course::instance($course->id),
        'other' => array('shortname' => $course->shortname,
            'fullname' => $course->fullname)
    ));

    $event->trigger();

    // Setup the blocks
    blocks_add_default_course_blocks($course);

    // Create default section and initial sections if specified (unless they've already been created earlier).
    // We do not want to call course_create_sections_if_missing() because to avoid creating course cache.
    $numsections = isset($data->numsections) ? $data->numsections : 0;
    $existingsections = $DB->get_fieldset_sql('SELECT section from {course_sections} WHERE course = ?', [$newcourseid]);
    $newsections = array_diff(range(0, $numsections), $existingsections);
    foreach ($newsections as $sectionnum) {
        course_create_section($newcourseid, $sectionnum, true);
    }

    // Save any custom role names.
    save_local_role_names($course->id, (array)$data);

    // set up enrolments
    enrol_course_updated(true, $course, $data);

    // Update course tags.
    if (isset($data->tags)) {
        core_tag_tag::set_item_tags('core', 'course', $course->id, context_course::instance($course->id), $data->tags);
    }

    return $course;
}

/**
 * Update a course.
 *
 * Please note this functions does not verify any access control,
 * the calling code is responsible for all validation (usually it is the form definition).
 *
 * @param object $data  - all the data needed for an entry in the 'course' table
 * @param array $editoroptions course description editor options
 * @return void
 */
function update_course($data, $editoroptions = NULL) {
    global $DB, $CFG;

    $data->timemodified = time();

    // Prevent changes on front page course.
    if ($data->id == SITEID) {
        throw new moodle_exception('invalidcourse', 'error');
    }

    $oldcourse = course_get_format($data->id)->get_course();
    $context   = context_course::instance($oldcourse->id);

    if ($editoroptions) {
        $data = file_postupdate_standard_editor($data, 'summary', $editoroptions, $context, 'course', 'summary', 0);
    }
    if ($overviewfilesoptions = course_overviewfiles_options($data->id)) {
        $data = file_postupdate_standard_filemanager($data, 'overviewfiles', $overviewfilesoptions, $context, 'course', 'overviewfiles', 0);
    }

    // Check we don't have a duplicate shortname.
    if (!empty($data->shortname) && $oldcourse->shortname != $data->shortname) {
        if ($DB->record_exists_sql('SELECT id from {course} WHERE shortname = ? AND id <> ?', array($data->shortname, $data->id))) {
            throw new moodle_exception('shortnametaken', '', '', $data->shortname);
        }
    }

    // Check we don't have a duplicate idnumber.
    if (!empty($data->idnumber) && $oldcourse->idnumber != $data->idnumber) {
        if ($DB->record_exists_sql('SELECT id from {course} WHERE idnumber = ? AND id <> ?', array($data->idnumber, $data->id))) {
            throw new moodle_exception('courseidnumbertaken', '', '', $data->idnumber);
        }
    }

    if ($errorcode = course_validate_dates((array)$data)) {
        throw new moodle_exception($errorcode);
    }

    if (!isset($data->category) or empty($data->category)) {
        // prevent nulls and 0 in category field
        unset($data->category);
    }
    $changesincoursecat = $movecat = (isset($data->category) and $oldcourse->category != $data->category);

    if (!isset($data->visible)) {
        // data not from form, add missing visibility info
        $data->visible = $oldcourse->visible;
    }

    if ($data->visible != $oldcourse->visible) {
        // reset the visibleold flag when manually hiding/unhiding course
        $data->visibleold = $data->visible;
        $changesincoursecat = true;
    } else {
        if ($movecat) {
            $newcategory = $DB->get_record('course_categories', array('id'=>$data->category));
            if (empty($newcategory->visible)) {
                // make sure when moving into hidden category the course is hidden automatically
                $data->visible = 0;
            }
        }
    }

    // Set newsitems to 0 if format does not support announcements.
    if (isset($data->format)) {
        $newcourseformat = course_get_format((object)['format' => $data->format]);
        if (!$newcourseformat->supports_news()) {
            $data->newsitems = 0;
        }
    }

    // Update with the new data
    $DB->update_record('course', $data);
    // make sure the modinfo cache is reset
    rebuild_course_cache($data->id);

    // update course format options with full course data
    course_get_format($data->id)->update_course_format_options($data, $oldcourse);

    $course = $DB->get_record('course', array('id'=>$data->id));

    if ($movecat) {
        $newparent = context_coursecat::instance($course->category);
        $context->update_moved($newparent);
    }
    $fixcoursesortorder = $movecat || (isset($data->sortorder) && ($oldcourse->sortorder != $data->sortorder));
    if ($fixcoursesortorder) {
        fix_course_sortorder();
    }

    // purge appropriate caches in case fix_course_sortorder() did not change anything
    cache_helper::purge_by_event('changesincourse');
    if ($changesincoursecat) {
        cache_helper::purge_by_event('changesincoursecat');
    }

    // Test for and remove blocks which aren't appropriate anymore
    blocks_remove_inappropriate($course);

    // Save any custom role names.
    save_local_role_names($course->id, $data);

    // update enrol settings
    enrol_course_updated(false, $course, $data);

    // Update course tags.
    if (isset($data->tags)) {
        core_tag_tag::set_item_tags('core', 'course', $course->id, context_course::instance($course->id), $data->tags);
    }

    // Trigger a course updated event.
    $event = \core\event\course_updated::create(array(
        'objectid' => $course->id,
        'context' => context_course::instance($course->id),
        'other' => array('shortname' => $course->shortname,
                         'fullname' => $course->fullname)
    ));

    $event->set_legacy_logdata(array($course->id, 'course', 'update', 'edit.php?id=' . $course->id, $course->id));
    $event->trigger();

    if ($oldcourse->format !== $course->format) {
        // Remove all options stored for the previous format
        // We assume that new course format migrated everything it needed watching trigger
        // 'course_updated' and in method format_XXX::update_course_format_options()
        $DB->delete_records('course_format_options',
                array('courseid' => $course->id, 'format' => $oldcourse->format));
    }
}

/**
 * Average number of participants
 * @return integer
 */
function average_number_of_participants() {
    global $DB, $SITE;

    //count total of enrolments for visible course (except front page)
    $sql = 'SELECT COUNT(*) FROM (
        SELECT DISTINCT ue.userid, e.courseid
        FROM {user_enrolments} ue, {enrol} e, {course} c
        WHERE ue.enrolid = e.id
            AND e.courseid <> :siteid
            AND c.id = e.courseid
            AND c.visible = 1) total';
    $params = array('siteid' => $SITE->id);
    $enrolmenttotal = $DB->count_records_sql($sql, $params);


    //count total of visible courses (minus front page)
    $coursetotal = $DB->count_records('course', array('visible' => 1));
    $coursetotal = $coursetotal - 1 ;

    //average of enrolment
    if (empty($coursetotal)) {
        $participantaverage = 0;
    } else {
        $participantaverage = $enrolmenttotal / $coursetotal;
    }

    return $participantaverage;
}

/**
 * Average number of course modules
 * @return integer
 */
function average_number_of_courses_modules() {
    global $DB, $SITE;

    //count total of visible course module (except front page)
    $sql = 'SELECT COUNT(*) FROM (
        SELECT cm.course, cm.module
        FROM {course} c, {course_modules} cm
        WHERE c.id = cm.course
            AND c.id <> :siteid
            AND cm.visible = 1
            AND c.visible = 1) total';
    $params = array('siteid' => $SITE->id);
    $moduletotal = $DB->count_records_sql($sql, $params);


    //count total of visible courses (minus front page)
    $coursetotal = $DB->count_records('course', array('visible' => 1));
    $coursetotal = $coursetotal - 1 ;

    //average of course module
    if (empty($coursetotal)) {
        $coursemoduleaverage = 0;
    } else {
        $coursemoduleaverage = $moduletotal / $coursetotal;
    }

    return $coursemoduleaverage;
}

/**
 * This class pertains to course requests and contains methods associated with
 * create, approving, and removing course requests.
 *
 * Please note we do not allow embedded images here because there is no context
 * to store them with proper access control.
 *
 * @copyright 2009 Sam Hemelryk
 * @license   http://www.gnu.org/copyleft/gpl.html GNU GPL v3 or later
 * @since Moodle 2.0
 *
 * @property-read int $id
 * @property-read string $fullname
 * @property-read string $shortname
 * @property-read string $summary
 * @property-read int $summaryformat
 * @property-read int $summarytrust
 * @property-read string $reason
 * @property-read int $requester
 */
class course_request {

    /**
     * This is the stdClass that stores the properties for the course request
     * and is externally accessed through the __get magic method
     * @var stdClass
     */
    protected $properties;

    /**
     * An array of options for the summary editor used by course request forms.
     * This is initially set by {@link summary_editor_options()}
     * @var array
     * @static
     */
    protected static $summaryeditoroptions;

    /**
     * Static function to prepare the summary editor for working with a course
     * request.
     *
     * @static
     * @param null|stdClass $data Optional, an object containing the default values
     *                       for the form, these may be modified when preparing the
     *                       editor so this should be called before creating the form
     * @return stdClass An object that can be used to set the default values for
     *                   an mforms form
     */
    public static function prepare($data=null) {
        if ($data === null) {
            $data = new stdClass;
        }
        $data = file_prepare_standard_editor($data, 'summary', self::summary_editor_options());
        return $data;
    }

    /**
     * Static function to create a new course request when passed an array of properties
     * for it.
     *
     * This function also handles saving any files that may have been used in the editor
     *
     * @static
     * @param stdClass $data
     * @return course_request The newly created course request
     */
    public static function create($data) {
        global $USER, $DB, $CFG;
        $data->requester = $USER->id;

        // Setting the default category if none set.
        if (empty($data->category) || empty($CFG->requestcategoryselection)) {
            $data->category = $CFG->defaultrequestcategory;
        }

        // Summary is a required field so copy the text over
        $data->summary       = $data->summary_editor['text'];
        $data->summaryformat = $data->summary_editor['format'];

        $data->id = $DB->insert_record('course_request', $data);

        // Create a new course_request object and return it
        $request = new course_request($data);

        // Notify the admin if required.
        if ($users = get_users_from_config($CFG->courserequestnotify, 'moodle/site:approvecourse')) {

            $a = new stdClass;
            $a->link = "$CFG->wwwroot/course/pending.php";
            $a->user = fullname($USER);
            $subject = get_string('courserequest');
            $message = get_string('courserequestnotifyemail', 'admin', $a);
            foreach ($users as $user) {
                $request->notify($user, $USER, 'courserequested', $subject, $message);
            }
        }

        return $request;
    }

    /**
     * Returns an array of options to use with a summary editor
     *
     * @uses course_request::$summaryeditoroptions
     * @return array An array of options to use with the editor
     */
    public static function summary_editor_options() {
        global $CFG;
        if (self::$summaryeditoroptions === null) {
            self::$summaryeditoroptions = array('maxfiles' => 0, 'maxbytes'=>0);
        }
        return self::$summaryeditoroptions;
    }

    /**
     * Loads the properties for this course request object. Id is required and if
     * only id is provided then we load the rest of the properties from the database
     *
     * @param stdClass|int $properties Either an object containing properties
     *                      or the course_request id to load
     */
    public function __construct($properties) {
        global $DB;
        if (empty($properties->id)) {
            if (empty($properties)) {
                throw new coding_exception('You must provide a course request id when creating a course_request object');
            }
            $id = $properties;
            $properties = new stdClass;
            $properties->id = (int)$id;
            unset($id);
        }
        if (empty($properties->requester)) {
            if (!($this->properties = $DB->get_record('course_request', array('id' => $properties->id)))) {
                print_error('unknowncourserequest');
            }
        } else {
            $this->properties = $properties;
        }
        $this->properties->collision = null;
    }

    /**
     * Returns the requested property
     *
     * @param string $key
     * @return mixed
     */
    public function __get($key) {
        return $this->properties->$key;
    }

    /**
     * Override this to ensure empty($request->blah) calls return a reliable answer...
     *
     * This is required because we define the __get method
     *
     * @param mixed $key
     * @return bool True is it not empty, false otherwise
     */
    public function __isset($key) {
        return (!empty($this->properties->$key));
    }

    /**
     * Returns the user who requested this course
     *
     * Uses a static var to cache the results and cut down the number of db queries
     *
     * @staticvar array $requesters An array of cached users
     * @return stdClass The user who requested the course
     */
    public function get_requester() {
        global $DB;
        static $requesters= array();
        if (!array_key_exists($this->properties->requester, $requesters)) {
            $requesters[$this->properties->requester] = $DB->get_record('user', array('id'=>$this->properties->requester));
        }
        return $requesters[$this->properties->requester];
    }

    /**
     * Checks that the shortname used by the course does not conflict with any other
     * courses that exist
     *
     * @param string|null $shortnamemark The string to append to the requests shortname
     *                     should a conflict be found
     * @return bool true is there is a conflict, false otherwise
     */
    public function check_shortname_collision($shortnamemark = '[*]') {
        global $DB;

        if ($this->properties->collision !== null) {
            return $this->properties->collision;
        }

        if (empty($this->properties->shortname)) {
            debugging('Attempting to check a course request shortname before it has been set', DEBUG_DEVELOPER);
            $this->properties->collision = false;
        } else if ($DB->record_exists('course', array('shortname' => $this->properties->shortname))) {
            if (!empty($shortnamemark)) {
                $this->properties->shortname .= ' '.$shortnamemark;
            }
            $this->properties->collision = true;
        } else {
            $this->properties->collision = false;
        }
        return $this->properties->collision;
    }

    /**
     * Returns the category where this course request should be created
     *
     * Note that we don't check here that user has a capability to view
     * hidden categories if he has capabilities 'moodle/site:approvecourse' and
     * 'moodle/course:changecategory'
     *
     * @return core_course_category
     */
    public function get_category() {
        global $CFG;
        // If the category is not set, if the current user does not have the rights to change the category, or if the
        // category does not exist, we set the default category to the course to be approved.
        // The system level is used because the capability moodle/site:approvecourse is based on a system level.
        if (empty($this->properties->category) || !has_capability('moodle/course:changecategory', context_system::instance()) ||
                (!$category = core_course_category::get($this->properties->category, IGNORE_MISSING, true))) {
            $category = core_course_category::get($CFG->defaultrequestcategory, IGNORE_MISSING, true);
        }
        if (!$category) {
            $category = core_course_category::get_default();
        }
        return $category;
    }

    /**
     * This function approves the request turning it into a course
     *
     * This function converts the course request into a course, at the same time
     * transferring any files used in the summary to the new course and then removing
     * the course request and the files associated with it.
     *
     * @return int The id of the course that was created from this request
     */
    public function approve() {
        global $CFG, $DB, $USER;

        require_once($CFG->dirroot . '/backup/util/includes/restore_includes.php');

        $user = $DB->get_record('user', array('id' => $this->properties->requester, 'deleted'=>0), '*', MUST_EXIST);

        $courseconfig = get_config('moodlecourse');

        // Transfer appropriate settings
        $data = clone($this->properties);
        unset($data->id);
        unset($data->reason);
        unset($data->requester);

        // Set category
        $category = $this->get_category();
        $data->category = $category->id;
        // Set misc settings
        $data->requested = 1;

        // Apply course default settings
        $data->format             = $courseconfig->format;
        $data->newsitems          = $courseconfig->newsitems;
        $data->showgrades         = $courseconfig->showgrades;
        $data->showreports        = $courseconfig->showreports;
        $data->maxbytes           = $courseconfig->maxbytes;
        $data->groupmode          = $courseconfig->groupmode;
        $data->groupmodeforce     = $courseconfig->groupmodeforce;
        $data->visible            = $courseconfig->visible;
        $data->visibleold         = $data->visible;
        $data->lang               = $courseconfig->lang;
        $data->enablecompletion   = $courseconfig->enablecompletion;
        $data->numsections        = $courseconfig->numsections;
        $data->startdate          = usergetmidnight(time());
        if ($courseconfig->courseenddateenabled) {
            $data->enddate        = usergetmidnight(time()) + $courseconfig->courseduration;
        }

        list($data->fullname, $data->shortname) = restore_dbops::calculate_course_names(0, $data->fullname, $data->shortname);

        $course = create_course($data);
        $context = context_course::instance($course->id, MUST_EXIST);

        // add enrol instances
        if (!$DB->record_exists('enrol', array('courseid'=>$course->id, 'enrol'=>'manual'))) {
            if ($manual = enrol_get_plugin('manual')) {
                $manual->add_default_instance($course);
            }
        }

        // enrol the requester as teacher if necessary
        if (!empty($CFG->creatornewroleid) and !is_viewing($context, $user, 'moodle/role:assign') and !is_enrolled($context, $user, 'moodle/role:assign')) {
            enrol_try_internal_enrol($course->id, $user->id, $CFG->creatornewroleid);
        }

        $this->delete();

        $a = new stdClass();
        $a->name = format_string($course->fullname, true, array('context' => context_course::instance($course->id)));
        $a->url = $CFG->wwwroot.'/course/view.php?id=' . $course->id;
        $this->notify($user, $USER, 'courserequestapproved', get_string('courseapprovedsubject'), get_string('courseapprovedemail2', 'moodle', $a), $course->id);

        return $course->id;
    }

    /**
     * Reject a course request
     *
     * This function rejects a course request, emailing the requesting user the
     * provided notice and then removing the request from the database
     *
     * @param string $notice The message to display to the user
     */
    public function reject($notice) {
        global $USER, $DB;
        $user = $DB->get_record('user', array('id' => $this->properties->requester), '*', MUST_EXIST);
        $this->notify($user, $USER, 'courserequestrejected', get_string('courserejectsubject'), get_string('courserejectemail', 'moodle', $notice));
        $this->delete();
    }

    /**
     * Deletes the course request and any associated files
     */
    public function delete() {
        global $DB;
        $DB->delete_records('course_request', array('id' => $this->properties->id));
    }

    /**
     * Send a message from one user to another using events_trigger
     *
     * @param object $touser
     * @param object $fromuser
     * @param string $name
     * @param string $subject
     * @param string $message
     * @param int|null $courseid
     */
    protected function notify($touser, $fromuser, $name='courserequested', $subject, $message, $courseid = null) {
        $eventdata = new \core\message\message();
        $eventdata->courseid          = empty($courseid) ? SITEID : $courseid;
        $eventdata->component         = 'moodle';
        $eventdata->name              = $name;
        $eventdata->userfrom          = $fromuser;
        $eventdata->userto            = $touser;
        $eventdata->subject           = $subject;
        $eventdata->fullmessage       = $message;
        $eventdata->fullmessageformat = FORMAT_PLAIN;
        $eventdata->fullmessagehtml   = '';
        $eventdata->smallmessage      = '';
        $eventdata->notification      = 1;
        message_send($eventdata);
    }
}

/**
 * Return a list of page types
 * @param string $pagetype current page type
 * @param context $parentcontext Block's parent context
 * @param context $currentcontext Current context of block
 * @return array array of page types
 */
function course_page_type_list($pagetype, $parentcontext, $currentcontext) {
    if ($pagetype === 'course-index' || $pagetype === 'course-index-category') {
        // For courses and categories browsing pages (/course/index.php) add option to show on ANY category page
        $pagetypes = array('*' => get_string('page-x', 'pagetype'),
            'course-index-*' => get_string('page-course-index-x', 'pagetype'),
        );
    } else if ($currentcontext && (!($coursecontext = $currentcontext->get_course_context(false)) || $coursecontext->instanceid == SITEID)) {
        // We know for sure that despite pagetype starts with 'course-' this is not a page in course context (i.e. /course/search.php, etc.)
        $pagetypes = array('*' => get_string('page-x', 'pagetype'));
    } else {
        // Otherwise consider it a page inside a course even if $currentcontext is null
        $pagetypes = array('*' => get_string('page-x', 'pagetype'),
            'course-*' => get_string('page-course-x', 'pagetype'),
            'course-view-*' => get_string('page-course-view-x', 'pagetype')
        );
    }
    return $pagetypes;
}

/**
 * Determine whether course ajax should be enabled for the specified course
 *
 * @param stdClass $course The course to test against
 * @return boolean Whether course ajax is enabled or note
 */
function course_ajax_enabled($course) {
    global $CFG, $PAGE, $SITE;

    // The user must be editing for AJAX to be included
    if (!$PAGE->user_is_editing()) {
        return false;
    }

    // Check that the theme suports
    if (!$PAGE->theme->enablecourseajax) {
        return false;
    }

    // Check that the course format supports ajax functionality
    // The site 'format' doesn't have information on course format support
    if ($SITE->id !== $course->id) {
        $courseformatajaxsupport = course_format_ajax_support($course->format);
        if (!$courseformatajaxsupport->capable) {
            return false;
        }
    }

    // All conditions have been met so course ajax should be enabled
    return true;
}

/**
 * Include the relevant javascript and language strings for the resource
 * toolbox YUI module
 *
 * @param integer $id The ID of the course being applied to
 * @param array $usedmodules An array containing the names of the modules in use on the page
 * @param array $enabledmodules An array containing the names of the enabled (visible) modules on this site
 * @param stdClass $config An object containing configuration parameters for ajax modules including:
 *          * resourceurl   The URL to post changes to for resource changes
 *          * sectionurl    The URL to post changes to for section changes
 *          * pageparams    Additional parameters to pass through in the post
 * @return bool
 */
function include_course_ajax($course, $usedmodules = array(), $enabledmodules = null, $config = null) {
    global $CFG, $PAGE, $SITE;

    // Ensure that ajax should be included
    if (!course_ajax_enabled($course)) {
        return false;
    }

    if (!$config) {
        $config = new stdClass();
    }

    // The URL to use for resource changes
    if (!isset($config->resourceurl)) {
        $config->resourceurl = '/course/rest.php';
    }

    // The URL to use for section changes
    if (!isset($config->sectionurl)) {
        $config->sectionurl = '/course/rest.php';
    }

    // Any additional parameters which need to be included on page submission
    if (!isset($config->pageparams)) {
        $config->pageparams = array();
    }

    // Include course dragdrop
    if (course_format_uses_sections($course->format)) {
        $PAGE->requires->yui_module('moodle-course-dragdrop', 'M.course.init_section_dragdrop',
            array(array(
                'courseid' => $course->id,
                'ajaxurl' => $config->sectionurl,
                'config' => $config,
            )), null, true);

        $PAGE->requires->yui_module('moodle-course-dragdrop', 'M.course.init_resource_dragdrop',
            array(array(
                'courseid' => $course->id,
                'ajaxurl' => $config->resourceurl,
                'config' => $config,
            )), null, true);
    }

    // Require various strings for the command toolbox
    $PAGE->requires->strings_for_js(array(
            'moveleft',
            'deletechecktype',
            'deletechecktypename',
            'edittitle',
            'edittitleinstructions',
            'show',
            'hide',
            'highlight',
            'highlightoff',
            'groupsnone',
            'groupsvisible',
            'groupsseparate',
            'clicktochangeinbrackets',
            'markthistopic',
            'markedthistopic',
            'movesection',
            'movecoursemodule',
            'movecoursesection',
            'movecontent',
            'tocontent',
            'emptydragdropregion',
            'afterresource',
            'aftersection',
            'totopofsection',
        ), 'moodle');

    // Include section-specific strings for formats which support sections.
    if (course_format_uses_sections($course->format)) {
        $PAGE->requires->strings_for_js(array(
                'showfromothers',
                'hidefromothers',
            ), 'format_' . $course->format);
    }

    // For confirming resource deletion we need the name of the module in question
    foreach ($usedmodules as $module => $modname) {
        $PAGE->requires->string_for_js('pluginname', $module);
    }

    // Load drag and drop upload AJAX.
    require_once($CFG->dirroot.'/course/dnduploadlib.php');
    dndupload_add_to_course($course, $enabledmodules);

    $PAGE->requires->js_call_amd('core_course/actions', 'initCoursePage', array($course->format));

    return true;
}

/**
 * Returns the sorted list of available course formats, filtered by enabled if necessary
 *
 * @param bool $enabledonly return only formats that are enabled
 * @return array array of sorted format names
 */
function get_sorted_course_formats($enabledonly = false) {
    global $CFG;
    $formats = core_component::get_plugin_list('format');

    if (!empty($CFG->format_plugins_sortorder)) {
        $order = explode(',', $CFG->format_plugins_sortorder);
        $order = array_merge(array_intersect($order, array_keys($formats)),
                    array_diff(array_keys($formats), $order));
    } else {
        $order = array_keys($formats);
    }
    if (!$enabledonly) {
        return $order;
    }
    $sortedformats = array();
    foreach ($order as $formatname) {
        if (!get_config('format_'.$formatname, 'disabled')) {
            $sortedformats[] = $formatname;
        }
    }
    return $sortedformats;
}

/**
 * The URL to use for the specified course (with section)
 *
 * @param int|stdClass $courseorid The course to get the section name for (either object or just course id)
 * @param int|stdClass $section Section object from database or just field course_sections.section
 *     if omitted the course view page is returned
 * @param array $options options for view URL. At the moment core uses:
 *     'navigation' (bool) if true and section has no separate page, the function returns null
 *     'sr' (int) used by multipage formats to specify to which section to return
 * @return moodle_url The url of course
 */
function course_get_url($courseorid, $section = null, $options = array()) {
    return course_get_format($courseorid)->get_view_url($section, $options);
}

/**
 * Create a module.
 *
 * It includes:
 *      - capability checks and other checks
 *      - create the module from the module info
 *
 * @param object $module
 * @return object the created module info
 * @throws moodle_exception if user is not allowed to perform the action or module is not allowed in this course
 */
function create_module($moduleinfo) {
    global $DB, $CFG;

    require_once($CFG->dirroot . '/course/modlib.php');

    // Check manadatory attributs.
    $mandatoryfields = array('modulename', 'course', 'section', 'visible');
    if (plugin_supports('mod', $moduleinfo->modulename, FEATURE_MOD_INTRO, true)) {
        $mandatoryfields[] = 'introeditor';
    }
    foreach($mandatoryfields as $mandatoryfield) {
        if (!isset($moduleinfo->{$mandatoryfield})) {
            throw new moodle_exception('createmodulemissingattribut', '', '', $mandatoryfield);
        }
    }

    // Some additional checks (capability / existing instances).
    $course = $DB->get_record('course', array('id'=>$moduleinfo->course), '*', MUST_EXIST);
    list($module, $context, $cw) = can_add_moduleinfo($course, $moduleinfo->modulename, $moduleinfo->section);

    // Add the module.
    $moduleinfo->module = $module->id;
    $moduleinfo = add_moduleinfo($moduleinfo, $course, null);

    return $moduleinfo;
}

/**
 * Update a module.
 *
 * It includes:
 *      - capability and other checks
 *      - update the module
 *
 * @param object $module
 * @return object the updated module info
 * @throws moodle_exception if current user is not allowed to update the module
 */
function update_module($moduleinfo) {
    global $DB, $CFG;

    require_once($CFG->dirroot . '/course/modlib.php');

    // Check the course module exists.
    $cm = get_coursemodule_from_id('', $moduleinfo->coursemodule, 0, false, MUST_EXIST);

    // Check the course exists.
    $course = $DB->get_record('course', array('id'=>$cm->course), '*', MUST_EXIST);

    // Some checks (capaibility / existing instances).
    list($cm, $context, $module, $data, $cw) = can_update_moduleinfo($cm);

    // Retrieve few information needed by update_moduleinfo.
    $moduleinfo->modulename = $cm->modname;
    if (!isset($moduleinfo->scale)) {
        $moduleinfo->scale = 0;
    }
    $moduleinfo->type = 'mod';

    // Update the module.
    list($cm, $moduleinfo) = update_moduleinfo($cm, $moduleinfo, $course, null);

    return $moduleinfo;
}

/**
 * Duplicate a module on the course for ajax.
 *
 * @see mod_duplicate_module()
 * @param object $course The course
 * @param object $cm The course module to duplicate
 * @param int $sr The section to link back to (used for creating the links)
 * @throws moodle_exception if the plugin doesn't support duplication
 * @return Object containing:
 * - fullcontent: The HTML markup for the created CM
 * - cmid: The CMID of the newly created CM
 * - redirect: Whether to trigger a redirect following this change
 */
function mod_duplicate_activity($course, $cm, $sr = null) {
    global $PAGE;

    $newcm = duplicate_module($course, $cm);

    $resp = new stdClass();
    if ($newcm) {
        $courserenderer = $PAGE->get_renderer('core', 'course');
        $completioninfo = new completion_info($course);
        $modulehtml = $courserenderer->course_section_cm($course, $completioninfo,
                $newcm, null, array());

        $resp->fullcontent = $courserenderer->course_section_cm_list_item($course, $completioninfo, $newcm, $sr);
        $resp->cmid = $newcm->id;
    } else {
        // Trigger a redirect.
        $resp->redirect = true;
    }
    return $resp;
}

/**
 * Api to duplicate a module.
 *
 * @param object $course course object.
 * @param object $cm course module object to be duplicated.
 * @since Moodle 2.8
 *
 * @throws Exception
 * @throws coding_exception
 * @throws moodle_exception
 * @throws restore_controller_exception
 *
 * @return cm_info|null cminfo object if we sucessfully duplicated the mod and found the new cm.
 */
function duplicate_module($course, $cm) {
    global $CFG, $DB, $USER;
    require_once($CFG->dirroot . '/backup/util/includes/backup_includes.php');
    require_once($CFG->dirroot . '/backup/util/includes/restore_includes.php');
    require_once($CFG->libdir . '/filelib.php');

    $a          = new stdClass();
    $a->modtype = get_string('modulename', $cm->modname);
    $a->modname = format_string($cm->name);

    if (!plugin_supports('mod', $cm->modname, FEATURE_BACKUP_MOODLE2)) {
        throw new moodle_exception('duplicatenosupport', 'error', '', $a);
    }

    // Backup the activity.

    $bc = new backup_controller(backup::TYPE_1ACTIVITY, $cm->id, backup::FORMAT_MOODLE,
            backup::INTERACTIVE_NO, backup::MODE_IMPORT, $USER->id);

    $backupid       = $bc->get_backupid();
    $backupbasepath = $bc->get_plan()->get_basepath();

    $bc->execute_plan();

    $bc->destroy();

    // Restore the backup immediately.

    $rc = new restore_controller($backupid, $course->id,
            backup::INTERACTIVE_NO, backup::MODE_IMPORT, $USER->id, backup::TARGET_CURRENT_ADDING);

    $cmcontext = context_module::instance($cm->id);
    if (!$rc->execute_precheck()) {
        $precheckresults = $rc->get_precheck_results();
        if (is_array($precheckresults) && !empty($precheckresults['errors'])) {
            if (empty($CFG->keeptempdirectoriesonbackup)) {
                fulldelete($backupbasepath);
            }
        }
    }

    $rc->execute_plan();

    // Now a bit hacky part follows - we try to get the cmid of the newly
    // restored copy of the module.
    $newcmid = null;
    $tasks = $rc->get_plan()->get_tasks();
    foreach ($tasks as $task) {
        if (is_subclass_of($task, 'restore_activity_task')) {
            if ($task->get_old_contextid() == $cmcontext->id) {
                $newcmid = $task->get_moduleid();
                break;
            }
        }
    }

    $rc->destroy();

    if (empty($CFG->keeptempdirectoriesonbackup)) {
        fulldelete($backupbasepath);
    }

    // If we know the cmid of the new course module, let us move it
    // right below the original one. otherwise it will stay at the
    // end of the section.
    if ($newcmid) {
        // Proceed with activity renaming before everything else. We don't use APIs here to avoid
        // triggering a lot of create/update duplicated events.
        $newcm = get_coursemodule_from_id($cm->modname, $newcmid, $cm->course);
        // Add ' (copy)' to duplicates. Note we don't cleanup or validate lengths here. It comes
        // from original name that was valid, so the copy should be too.
        $newname = get_string('duplicatedmodule', 'moodle', $newcm->name);
        $DB->set_field($cm->modname, 'name', $newname, ['id' => $newcm->instance]);

        $section = $DB->get_record('course_sections', array('id' => $cm->section, 'course' => $cm->course));
        $modarray = explode(",", trim($section->sequence));
        $cmindex = array_search($cm->id, $modarray);
        if ($cmindex !== false && $cmindex < count($modarray) - 1) {
            moveto_module($newcm, $section, $modarray[$cmindex + 1]);
        }

        // Update calendar events with the duplicated module.
        // The following line is to be removed in MDL-58906.
        course_module_update_calendar_events($newcm->modname, null, $newcm);

        // Trigger course module created event. We can trigger the event only if we know the newcmid.
        $newcm = get_fast_modinfo($cm->course)->get_cm($newcmid);
        $event = \core\event\course_module_created::create_from_cm($newcm);
        $event->trigger();
    }

    return isset($newcm) ? $newcm : null;
}

/**
 * Compare two objects to find out their correct order based on timestamp (to be used by usort).
 * Sorts by descending order of time.
 *
 * @param stdClass $a First object
 * @param stdClass $b Second object
 * @return int 0,1,-1 representing the order
 */
function compare_activities_by_time_desc($a, $b) {
    // Make sure the activities actually have a timestamp property.
    if ((!property_exists($a, 'timestamp')) && (!property_exists($b, 'timestamp'))) {
        return 0;
    }
    // We treat instances without timestamp as if they have a timestamp of 0.
    if ((!property_exists($a, 'timestamp')) && (property_exists($b,'timestamp'))) {
        return 1;
    }
    if ((property_exists($a, 'timestamp')) && (!property_exists($b, 'timestamp'))) {
        return -1;
    }
    if ($a->timestamp == $b->timestamp) {
        return 0;
    }
    return ($a->timestamp > $b->timestamp) ? -1 : 1;
}

/**
 * Compare two objects to find out their correct order based on timestamp (to be used by usort).
 * Sorts by ascending order of time.
 *
 * @param stdClass $a First object
 * @param stdClass $b Second object
 * @return int 0,1,-1 representing the order
 */
function compare_activities_by_time_asc($a, $b) {
    // Make sure the activities actually have a timestamp property.
    if ((!property_exists($a, 'timestamp')) && (!property_exists($b, 'timestamp'))) {
      return 0;
    }
    // We treat instances without timestamp as if they have a timestamp of 0.
    if ((!property_exists($a, 'timestamp')) && (property_exists($b, 'timestamp'))) {
        return -1;
    }
    if ((property_exists($a, 'timestamp')) && (!property_exists($b, 'timestamp'))) {
        return 1;
    }
    if ($a->timestamp == $b->timestamp) {
        return 0;
    }
    return ($a->timestamp < $b->timestamp) ? -1 : 1;
}

/**
 * Changes the visibility of a course.
 *
 * @param int $courseid The course to change.
 * @param bool $show True to make it visible, false otherwise.
 * @return bool
 */
function course_change_visibility($courseid, $show = true) {
    $course = new stdClass;
    $course->id = $courseid;
    $course->visible = ($show) ? '1' : '0';
    $course->visibleold = $course->visible;
    update_course($course);
    return true;
}

/**
 * Changes the course sortorder by one, moving it up or down one in respect to sort order.
 *
 * @param stdClass|core_course_list_element $course
 * @param bool $up If set to true the course will be moved up one. Otherwise down one.
 * @return bool
 */
function course_change_sortorder_by_one($course, $up) {
    global $DB;
    $params = array($course->sortorder, $course->category);
    if ($up) {
        $select = 'sortorder < ? AND category = ?';
        $sort = 'sortorder DESC';
    } else {
        $select = 'sortorder > ? AND category = ?';
        $sort = 'sortorder ASC';
    }
    fix_course_sortorder();
    $swapcourse = $DB->get_records_select('course', $select, $params, $sort, '*', 0, 1);
    if ($swapcourse) {
        $swapcourse = reset($swapcourse);
        $DB->set_field('course', 'sortorder', $swapcourse->sortorder, array('id' => $course->id));
        $DB->set_field('course', 'sortorder', $course->sortorder, array('id' => $swapcourse->id));
        // Finally reorder courses.
        fix_course_sortorder();
        cache_helper::purge_by_event('changesincourse');
        return true;
    }
    return false;
}

/**
 * Changes the sort order of courses in a category so that the first course appears after the second.
 *
 * @param int|stdClass $courseorid The course to focus on.
 * @param int $moveaftercourseid The course to shifter after or 0 if you want it to be the first course in the category.
 * @return bool
 */
function course_change_sortorder_after_course($courseorid, $moveaftercourseid) {
    global $DB;

    if (!is_object($courseorid)) {
        $course = get_course($courseorid);
    } else {
        $course = $courseorid;
    }

    if ((int)$moveaftercourseid === 0) {
        // We've moving the course to the start of the queue.
        $sql = 'SELECT sortorder
                      FROM {course}
                     WHERE category = :categoryid
                  ORDER BY sortorder';
        $params = array(
            'categoryid' => $course->category
        );
        $sortorder = $DB->get_field_sql($sql, $params, IGNORE_MULTIPLE);

        $sql = 'UPDATE {course}
                   SET sortorder = sortorder + 1
                 WHERE category = :categoryid
                   AND id <> :id';
        $params = array(
            'categoryid' => $course->category,
            'id' => $course->id,
        );
        $DB->execute($sql, $params);
        $DB->set_field('course', 'sortorder', $sortorder, array('id' => $course->id));
    } else if ($course->id === $moveaftercourseid) {
        // They're the same - moronic.
        debugging("Invalid move after course given.", DEBUG_DEVELOPER);
        return false;
    } else {
        // Moving this course after the given course. It could be before it could be after.
        $moveaftercourse = get_course($moveaftercourseid);
        if ($course->category !== $moveaftercourse->category) {
            debugging("Cannot re-order courses. The given courses do not belong to the same category.", DEBUG_DEVELOPER);
            return false;
        }
        // Increment all courses in the same category that are ordered after the moveafter course.
        // This makes a space for the course we're moving.
        $sql = 'UPDATE {course}
                       SET sortorder = sortorder + 1
                     WHERE category = :categoryid
                       AND sortorder > :sortorder';
        $params = array(
            'categoryid' => $moveaftercourse->category,
            'sortorder' => $moveaftercourse->sortorder
        );
        $DB->execute($sql, $params);
        $DB->set_field('course', 'sortorder', $moveaftercourse->sortorder + 1, array('id' => $course->id));
    }
    fix_course_sortorder();
    cache_helper::purge_by_event('changesincourse');
    return true;
}

/**
 * Trigger course viewed event. This API function is used when course view actions happens,
 * usually in course/view.php but also in external functions.
 *
 * @param stdClass  $context course context object
 * @param int $sectionnumber section number
 * @since Moodle 2.9
 */
function course_view($context, $sectionnumber = 0) {

    $eventdata = array('context' => $context);

    if (!empty($sectionnumber)) {
        $eventdata['other']['coursesectionnumber'] = $sectionnumber;
    }

    $event = \core\event\course_viewed::create($eventdata);
    $event->trigger();
}

/**
 * Returns courses tagged with a specified tag.
 *
 * @param core_tag_tag $tag
 * @param bool $exclusivemode if set to true it means that no other entities tagged with this tag
 *             are displayed on the page and the per-page limit may be bigger
 * @param int $fromctx context id where the link was displayed, may be used by callbacks
 *            to display items in the same context first
 * @param int $ctx context id where to search for records
 * @param bool $rec search in subcontexts as well
 * @param int $page 0-based number of page being displayed
 * @return \core_tag\output\tagindex
 */
function course_get_tagged_courses($tag, $exclusivemode = false, $fromctx = 0, $ctx = 0, $rec = 1, $page = 0) {
    global $CFG, $PAGE;

    $perpage = $exclusivemode ? $CFG->coursesperpage : 5;
    $displayoptions = array(
        'limit' => $perpage,
        'offset' => $page * $perpage,
        'viewmoreurl' => null,
    );

    $courserenderer = $PAGE->get_renderer('core', 'course');
    $totalcount = core_course_category::search_courses_count(array('tagid' => $tag->id, 'ctx' => $ctx, 'rec' => $rec));
    $content = $courserenderer->tagged_courses($tag->id, $exclusivemode, $ctx, $rec, $displayoptions);
    $totalpages = ceil($totalcount / $perpage);

    return new core_tag\output\tagindex($tag, 'core', 'course', $content,
            $exclusivemode, $fromctx, $ctx, $rec, $page, $totalpages);
}

/**
 * Implements callback inplace_editable() allowing to edit values in-place
 *
 * @param string $itemtype
 * @param int $itemid
 * @param mixed $newvalue
 * @return \core\output\inplace_editable
 */
function core_course_inplace_editable($itemtype, $itemid, $newvalue) {
    if ($itemtype === 'activityname') {
        return \core_course\output\course_module_name::update($itemid, $newvalue);
    }
}

/**
 * This function calculates the minimum and maximum cutoff values for the timestart of
 * the given event.
 *
 * It will return an array with two values, the first being the minimum cutoff value and
 * the second being the maximum cutoff value. Either or both values can be null, which
 * indicates there is no minimum or maximum, respectively.
 *
 * If a cutoff is required then the function must return an array containing the cutoff
 * timestamp and error string to display to the user if the cutoff value is violated.
 *
 * A minimum and maximum cutoff return value will look like:
 * [
 *     [1505704373, 'The date must be after this date'],
 *     [1506741172, 'The date must be before this date']
 * ]
 *
 * @param calendar_event $event The calendar event to get the time range for
 * @param stdClass $course The course object to get the range from
 * @return array Returns an array with min and max date.
 */
function core_course_core_calendar_get_valid_event_timestart_range(\calendar_event $event, $course) {
    $mindate = null;
    $maxdate = null;

    if ($course->startdate) {
        $mindate = [
            $course->startdate,
            get_string('errorbeforecoursestart', 'calendar')
        ];
    }

    return [$mindate, $maxdate];
}

/**
 * Returns course modules tagged with a specified tag ready for output on tag/index.php page
 *
 * This is a callback used by the tag area core/course_modules to search for course modules
 * tagged with a specific tag.
 *
 * @param core_tag_tag $tag
 * @param bool $exclusivemode if set to true it means that no other entities tagged with this tag
 *             are displayed on the page and the per-page limit may be bigger
 * @param int $fromcontextid context id where the link was displayed, may be used by callbacks
 *            to display items in the same context first
 * @param int $contextid context id where to search for records
 * @param bool $recursivecontext search in subcontexts as well
 * @param int $page 0-based number of page being displayed
 * @return \core_tag\output\tagindex
 */
function course_get_tagged_course_modules($tag, $exclusivemode = false, $fromcontextid = 0, $contextid = 0,
                                          $recursivecontext = 1, $page = 0) {
    global $OUTPUT;
    $perpage = $exclusivemode ? 20 : 5;

    // Build select query.
    $ctxselect = context_helper::get_preload_record_columns_sql('ctx');
    $query = "SELECT cm.id AS cmid, c.id AS courseid, $ctxselect
                FROM {course_modules} cm
                JOIN {tag_instance} tt ON cm.id = tt.itemid
                JOIN {course} c ON cm.course = c.id
                JOIN {context} ctx ON ctx.instanceid = cm.id AND ctx.contextlevel = :coursemodulecontextlevel
               WHERE tt.itemtype = :itemtype AND tt.tagid = :tagid AND tt.component = :component
                AND cm.deletioninprogress = 0
                AND c.id %COURSEFILTER% AND cm.id %ITEMFILTER%";

    $params = array('itemtype' => 'course_modules', 'tagid' => $tag->id, 'component' => 'core',
        'coursemodulecontextlevel' => CONTEXT_MODULE);
    if ($contextid) {
        $context = context::instance_by_id($contextid);
        $query .= $recursivecontext ? ' AND (ctx.id = :contextid OR ctx.path LIKE :path)' : ' AND ctx.id = :contextid';
        $params['contextid'] = $context->id;
        $params['path'] = $context->path.'/%';
    }

    $query .= ' ORDER BY';
    if ($fromcontextid) {
        // In order-clause specify that modules from inside "fromctx" context should be returned first.
        $fromcontext = context::instance_by_id($fromcontextid);
        $query .= ' (CASE WHEN ctx.id = :fromcontextid OR ctx.path LIKE :frompath THEN 0 ELSE 1 END),';
        $params['fromcontextid'] = $fromcontext->id;
        $params['frompath'] = $fromcontext->path.'/%';
    }
    $query .= ' c.sortorder, cm.id';
    $totalpages = $page + 1;

    // Use core_tag_index_builder to build and filter the list of items.
    // Request one item more than we need so we know if next page exists.
    $builder = new core_tag_index_builder('core', 'course_modules', $query, $params, $page * $perpage, $perpage + 1);
    while ($item = $builder->has_item_that_needs_access_check()) {
        context_helper::preload_from_record($item);
        $courseid = $item->courseid;
        if (!$builder->can_access_course($courseid)) {
            $builder->set_accessible($item, false);
            continue;
        }
        $modinfo = get_fast_modinfo($builder->get_course($courseid));
        // Set accessibility of this item and all other items in the same course.
        $builder->walk(function ($taggeditem) use ($courseid, $modinfo, $builder) {
            if ($taggeditem->courseid == $courseid) {
                $cm = $modinfo->get_cm($taggeditem->cmid);
                $builder->set_accessible($taggeditem, $cm->uservisible);
            }
        });
    }

    $items = $builder->get_items();
    if (count($items) > $perpage) {
        $totalpages = $page + 2; // We don't need exact page count, just indicate that the next page exists.
        array_pop($items);
    }

    // Build the display contents.
    if ($items) {
        $tagfeed = new core_tag\output\tagfeed();
        foreach ($items as $item) {
            context_helper::preload_from_record($item);
            $course = $builder->get_course($item->courseid);
            $modinfo = get_fast_modinfo($course);
            $cm = $modinfo->get_cm($item->cmid);
            $courseurl = course_get_url($item->courseid, $cm->sectionnum);
            $cmname = $cm->get_formatted_name();
            if (!$exclusivemode) {
                $cmname = shorten_text($cmname, 100);
            }
            $cmname = html_writer::link($cm->url?:$courseurl, $cmname);
            $coursename = format_string($course->fullname, true,
                    array('context' => context_course::instance($item->courseid)));
            $coursename = html_writer::link($courseurl, $coursename);
            $icon = html_writer::empty_tag('img', array('src' => $cm->get_icon_url()));
            $tagfeed->add($icon, $cmname, $coursename);
        }

        $content = $OUTPUT->render_from_template('core_tag/tagfeed',
                $tagfeed->export_for_template($OUTPUT));

        return new core_tag\output\tagindex($tag, 'core', 'course_modules', $content,
                $exclusivemode, $fromcontextid, $contextid, $recursivecontext, $page, $totalpages);
    }
}

/**
 * Return an object with the list of navigation options in a course that are avaialable or not for the current user.
 * This function also handles the frontpage course.
 *
 * @param  stdClass $context context object (it can be a course context or the system context for frontpage settings)
 * @param  stdClass $course  the course where the settings are being rendered
 * @return stdClass          the navigation options in a course and their availability status
 * @since  Moodle 3.2
 */
function course_get_user_navigation_options($context, $course = null) {
    global $CFG;

    $isloggedin = isloggedin();
    $isguestuser = isguestuser();
    $isfrontpage = $context->contextlevel == CONTEXT_SYSTEM;

    if ($isfrontpage) {
        $sitecontext = $context;
    } else {
        $sitecontext = context_system::instance();
    }

    // Sets defaults for all options.
    $options = (object) [
        'badges' => false,
        'blogs' => false,
        'calendar' => false,
        'competencies' => false,
        'grades' => false,
        'notes' => false,
        'participants' => false,
        'search' => false,
        'tags' => false,
    ];

    $options->blogs = !empty($CFG->enableblogs) &&
                        ($CFG->bloglevel == BLOG_GLOBAL_LEVEL ||
                        ($CFG->bloglevel == BLOG_SITE_LEVEL and ($isloggedin and !$isguestuser)))
                        && has_capability('moodle/blog:view', $sitecontext);

    $options->notes = !empty($CFG->enablenotes) && has_any_capability(array('moodle/notes:manage', 'moodle/notes:view'), $context);

    // Frontpage settings?
    if ($isfrontpage) {
        // We are on the front page, so make sure we use the proper capability (site:viewparticipants).
        $options->participants = course_can_view_participants($sitecontext);
        $options->badges = !empty($CFG->enablebadges) && has_capability('moodle/badges:viewbadges', $sitecontext);
        $options->tags = !empty($CFG->usetags) && $isloggedin;
        $options->search = !empty($CFG->enableglobalsearch) && has_capability('moodle/search:query', $sitecontext);
        $options->calendar = $isloggedin;
    } else {
        // We are in a course, so make sure we use the proper capability (course:viewparticipants).
        $options->participants = course_can_view_participants($context);
        $options->badges = !empty($CFG->enablebadges) && !empty($CFG->badges_allowcoursebadges) &&
                            has_capability('moodle/badges:viewbadges', $context);
        // Add view grade report is permitted.
        $grades = false;

        if (has_capability('moodle/grade:viewall', $context)) {
            $grades = true;
        } else if (!empty($course->showgrades)) {
            $reports = core_component::get_plugin_list('gradereport');
            if (is_array($reports) && count($reports) > 0) {  // Get all installed reports.
                arsort($reports);   // User is last, we want to test it first.
                foreach ($reports as $plugin => $plugindir) {
                    if (has_capability('gradereport/'.$plugin.':view', $context)) {
                        // Stop when the first visible plugin is found.
                        $grades = true;
                        break;
                    }
                }
            }
        }
        $options->grades = $grades;
    }

    if (\core_competency\api::is_enabled()) {
        $capabilities = array('moodle/competency:coursecompetencyview', 'moodle/competency:coursecompetencymanage');
        $options->competencies = has_any_capability($capabilities, $context);
    }
    return $options;
}

/**
 * Return an object with the list of administration options in a course that are available or not for the current user.
 * This function also handles the frontpage settings.
 *
 * @param  stdClass $course  course object (for frontpage it should be a clone of $SITE)
 * @param  stdClass $context context object (course context)
 * @return stdClass          the administration options in a course and their availability status
 * @since  Moodle 3.2
 */
function course_get_user_administration_options($course, $context) {
    global $CFG;
    $isfrontpage = $course->id == SITEID;
    $completionenabled = $CFG->enablecompletion && $course->enablecompletion;
    $hascompletiontabs = count(core_completion\manager::get_available_completion_tabs($course, $context)) > 0;

    $options = new stdClass;
    $options->update = has_capability('moodle/course:update', $context);
    $options->editcompletion = $CFG->enablecompletion &&
                               $course->enablecompletion &&
                               ($options->update || $hascompletiontabs);
    $options->filters = has_capability('moodle/filter:manage', $context) &&
                        count(filter_get_available_in_context($context)) > 0;
    $options->reports = has_capability('moodle/site:viewreports', $context);
    $options->backup = has_capability('moodle/backup:backupcourse', $context);
    $options->restore = has_capability('moodle/restore:restorecourse', $context);
    $options->files = ($course->legacyfiles == 2 && has_capability('moodle/course:managefiles', $context));

    if (!$isfrontpage) {
        $options->tags = has_capability('moodle/course:tag', $context);
        $options->gradebook = has_capability('moodle/grade:manage', $context);
        $options->outcomes = !empty($CFG->enableoutcomes) && has_capability('moodle/course:update', $context);
        $options->badges = !empty($CFG->enablebadges);
        $options->import = has_capability('moodle/restore:restoretargetimport', $context);
        $options->publish = has_capability('moodle/course:publish', $context);
        $options->reset = has_capability('moodle/course:reset', $context);
        $options->roles = has_capability('moodle/role:switchroles', $context);
    } else {
        // Set default options to false.
        $listofoptions = array('tags', 'gradebook', 'outcomes', 'badges', 'import', 'publish', 'reset', 'roles', 'grades');

        foreach ($listofoptions as $option) {
            $options->$option = false;
        }
    }

    return $options;
}

/**
 * Validates course start and end dates.
 *
 * Checks that the end course date is not greater than the start course date.
 *
 * $coursedata['startdate'] or $coursedata['enddate'] may not be set, it depends on the form and user input.
 *
 * @param array $coursedata May contain startdate and enddate timestamps, depends on the user input.
 * @return mixed False if everything alright, error codes otherwise.
 */
function course_validate_dates($coursedata) {

    // If both start and end dates are set end date should be later than the start date.
    if (!empty($coursedata['startdate']) && !empty($coursedata['enddate']) &&
            ($coursedata['enddate'] < $coursedata['startdate'])) {
        return 'enddatebeforestartdate';
    }

    // If start date is not set end date can not be set.
    if (empty($coursedata['startdate']) && !empty($coursedata['enddate'])) {
        return 'nostartdatenoenddate';
    }

    return false;
}

/**
 * Check for course updates in the given context level instances (only modules supported right Now)
 *
 * @param  stdClass $course  course object
 * @param  array $tocheck    instances to check for updates
 * @param  array $filter check only for updates in these areas
 * @return array list of warnings and instances with updates information
 * @since  Moodle 3.2
 */
function course_check_updates($course, $tocheck, $filter = array()) {
    global $CFG, $DB;

    $instances = array();
    $warnings = array();
    $modulescallbacksupport = array();
    $modinfo = get_fast_modinfo($course);

    $supportedplugins = get_plugin_list_with_function('mod', 'check_updates_since');

    // Check instances.
    foreach ($tocheck as $instance) {
        if ($instance['contextlevel'] == 'module') {
            // Check module visibility.
            try {
                $cm = $modinfo->get_cm($instance['id']);
            } catch (Exception $e) {
                $warnings[] = array(
                    'item' => 'module',
                    'itemid' => $instance['id'],
                    'warningcode' => 'cmidnotincourse',
                    'message' => 'This module id does not belong to this course.'
                );
                continue;
            }

            if (!$cm->uservisible) {
                $warnings[] = array(
                    'item' => 'module',
                    'itemid' => $instance['id'],
                    'warningcode' => 'nonuservisible',
                    'message' => 'You don\'t have access to this module.'
                );
                continue;
            }
            if (empty($supportedplugins['mod_' . $cm->modname])) {
                $warnings[] = array(
                    'item' => 'module',
                    'itemid' => $instance['id'],
                    'warningcode' => 'missingcallback',
                    'message' => 'This module does not implement the check_updates_since callback: ' . $instance['contextlevel'],
                );
                continue;
            }
            // Retrieve the module instance.
            $instances[] = array(
                'contextlevel' => $instance['contextlevel'],
                'id' => $instance['id'],
                'updates' => call_user_func($cm->modname . '_check_updates_since', $cm, $instance['since'], $filter)
            );

        } else {
            $warnings[] = array(
                'item' => 'contextlevel',
                'itemid' => $instance['id'],
                'warningcode' => 'contextlevelnotsupported',
                'message' => 'Context level not yet supported ' . $instance['contextlevel'],
            );
        }
    }
    return array($instances, $warnings);
}

/**
 * This function classifies a course as past, in progress or future.
 *
 * This function may incur a DB hit to calculate course completion.
 * @param stdClass $course Course record
 * @param stdClass $user User record (optional - defaults to $USER).
 * @param completion_info $completioninfo Completion record for the user (optional - will be fetched if required).
 * @return string (one of COURSE_TIMELINE_FUTURE, COURSE_TIMELINE_INPROGRESS or COURSE_TIMELINE_PAST)
 */
function course_classify_for_timeline($course, $user = null, $completioninfo = null) {
    global $USER;

    if ($user == null) {
        $user = $USER;
    }

    $today = time();
    // End date past.
    if (!empty($course->enddate) && (course_classify_end_date($course) < $today)) {
        return COURSE_TIMELINE_PAST;
    }

    if ($completioninfo == null) {
        $completioninfo = new completion_info($course);
    }

    // Course was completed.
    if ($completioninfo->is_enabled() && $completioninfo->is_course_complete($user->id)) {
        return COURSE_TIMELINE_PAST;
    }

    // Start date not reached.
    if (!empty($course->startdate) && (course_classify_start_date($course) > $today)) {
        return COURSE_TIMELINE_FUTURE;
    }

    // Everything else is in progress.
    return COURSE_TIMELINE_INPROGRESS;
}

/**
 * This function calculates the end date to use for display classification purposes,
 * incorporating the grace period, if any.
 *
 * @param stdClass $course The course record.
 * @return int The new enddate.
 */
function course_classify_end_date($course) {
    global $CFG;
    $coursegraceperiodafter = (empty($CFG->coursegraceperiodafter)) ? 0 : $CFG->coursegraceperiodafter;
    $enddate = (new \DateTimeImmutable())->setTimestamp($course->enddate)->modify("+{$coursegraceperiodafter} days");
    return $enddate->getTimestamp();
}

/**
 * This function calculates the start date to use for display classification purposes,
 * incorporating the grace period, if any.
 *
 * @param stdClass $course The course record.
 * @return int The new startdate.
 */
function course_classify_start_date($course) {
    global $CFG;
    $coursegraceperiodbefore = (empty($CFG->coursegraceperiodbefore)) ? 0 : $CFG->coursegraceperiodbefore;
    $startdate = (new \DateTimeImmutable())->setTimestamp($course->startdate)->modify("-{$coursegraceperiodbefore} days");
    return $startdate->getTimestamp();
}

/**
 * Group a list of courses into either past, future, or in progress.
 *
 * The return value will be an array indexed by the COURSE_TIMELINE_* constants
 * with each value being an array of courses in that group.
 * E.g.
 * [
 *      COURSE_TIMELINE_PAST => [... list of past courses ...],
 *      COURSE_TIMELINE_FUTURE => [],
 *      COURSE_TIMELINE_INPROGRESS => []
 * ]
 *
 * @param array $courses List of courses to be grouped.
 * @return array
 */
function course_classify_courses_for_timeline(array $courses) {
    return array_reduce($courses, function($carry, $course) {
        $classification = course_classify_for_timeline($course);
        array_push($carry[$classification], $course);

        return $carry;
    }, [
        COURSE_TIMELINE_PAST => [],
        COURSE_TIMELINE_FUTURE => [],
        COURSE_TIMELINE_INPROGRESS => []
    ]);
}

/**
 * Get the list of enrolled courses for the current user.
 *
 * This function returns a Generator. The courses will be loaded from the database
 * in chunks rather than a single query.
 *
 * @param int $limit Restrict result set to this amount
 * @param int $offset Skip this number of records from the start of the result set
 * @param string|null $sort SQL string for sorting
 * @param string|null $fields SQL string for fields to be returned
 * @param int $dbquerylimit The number of records to load per DB request
 * @param array $includecourses courses ids to be restricted
 * @param array $hiddencourses courses ids to be excluded
 * @return Generator
 */
function course_get_enrolled_courses_for_logged_in_user(
    int $limit = 0,
    int $offset = 0,
    string $sort = null,
    string $fields = null,
    int $dbquerylimit = COURSE_DB_QUERY_LIMIT,
    array $includecourses = [],
    array $hiddencourses = []
) : Generator {

    $haslimit = !empty($limit);
    $recordsloaded = 0;
    $querylimit = (!$haslimit || $limit > $dbquerylimit) ? $dbquerylimit : $limit;

    while ($courses = enrol_get_my_courses($fields, $sort, $querylimit, $includecourses, false, $offset, $hiddencourses)) {
        yield from $courses;

        $recordsloaded += $querylimit;

        if (count($courses) < $querylimit) {
            break;
        }
        if ($haslimit && $recordsloaded >= $limit) {
            break;
        }

        $offset += $querylimit;
    }
}

/**
 * Search the given $courses for any that match the given $classification up to the specified
 * $limit.
 *
 * This function will return the subset of courses that match the classification as well as the
 * number of courses it had to process to build that subset.
 *
 * It is recommended that for larger sets of courses this function is given a Generator that loads
 * the courses from the database in chunks.
 *
 * @param array|Traversable $courses List of courses to process
 * @param string $classification One of the COURSE_TIMELINE_* constants
 * @param int $limit Limit the number of results to this amount
 * @return array First value is the filtered courses, second value is the number of courses processed
 */
function course_filter_courses_by_timeline_classification(
    $courses,
    string $classification,
    int $limit = 0
) : array {

    if (!in_array($classification,
            [COURSE_TIMELINE_ALL, COURSE_TIMELINE_PAST, COURSE_TIMELINE_INPROGRESS,
                COURSE_TIMELINE_FUTURE, COURSE_TIMELINE_HIDDEN])) {
        $message = 'Classification must be one of COURSE_TIMELINE_ALL, COURSE_TIMELINE_PAST, '
            . 'COURSE_TIMELINE_INPROGRESS or COURSE_TIMELINE_FUTURE';
        throw new moodle_exception($message);
    }

    $filteredcourses = [];
    $numberofcoursesprocessed = 0;
    $filtermatches = 0;

    foreach ($courses as $course) {
        $numberofcoursesprocessed++;
        $pref = get_user_preferences('block_myoverview_hidden_course_' . $course->id, 0);

        // Added as of MDL-63457 toggle viewability for each user.
        if (($classification == COURSE_TIMELINE_HIDDEN && $pref) ||
            (($classification == COURSE_TIMELINE_ALL || $classification == course_classify_for_timeline($course)) && !$pref)) {
            $filteredcourses[] = $course;
            $filtermatches++;
        }

        if ($limit && $filtermatches >= $limit) {
            // We've found the number of requested courses. No need to continue searching.
            break;
        }
    }

    // Return the number of filtered courses as well as the number of courses that were searched
    // in order to find the matching courses. This allows the calling code to do some kind of
    // pagination.
    return [$filteredcourses, $numberofcoursesprocessed];
}

/**
 * Search the given $courses for any that match the given $classification up to the specified
 * $limit.
 *
 * This function will return the subset of courses that are favourites as well as the
 * number of courses it had to process to build that subset.
 *
 * It is recommended that for larger sets of courses this function is given a Generator that loads
 * the courses from the database in chunks.
 *
 * @param array|Traversable $courses List of courses to process
 * @param array $favouritecourseids Array of favourite courses.
 * @param int $limit Limit the number of results to this amount
 * @return array First value is the filtered courses, second value is the number of courses processed
 */
function course_filter_courses_by_favourites(
    $courses,
    $favouritecourseids,
    int $limit = 0
) : array {

    $filteredcourses = [];
    $numberofcoursesprocessed = 0;
    $filtermatches = 0;

    foreach ($courses as $course) {
        $numberofcoursesprocessed++;

        if (in_array($course->id, $favouritecourseids)) {
            $filteredcourses[] = $course;
            $filtermatches++;
        }

        if ($limit && $filtermatches >= $limit) {
            // We've found the number of requested courses. No need to continue searching.
            break;
        }
    }

    // Return the number of filtered courses as well as the number of courses that were searched
    // in order to find the matching courses. This allows the calling code to do some kind of
    // pagination.
    return [$filteredcourses, $numberofcoursesprocessed];
}

/**
 * Check module updates since a given time.
 * This function checks for updates in the module config, file areas, completion, grades, comments and ratings.
 *
 * @param  cm_info $cm        course module data
 * @param  int $from          the time to check
 * @param  array $fileareas   additional file ares to check
 * @param  array $filter      if we need to filter and return only selected updates
 * @return stdClass object with the different updates
 * @since  Moodle 3.2
 */
function course_check_module_updates_since($cm, $from, $fileareas = array(), $filter = array()) {
    global $DB, $CFG, $USER;

    $context = $cm->context;
    $mod = $DB->get_record($cm->modname, array('id' => $cm->instance), '*', MUST_EXIST);

    $updates = new stdClass();
    $course = get_course($cm->course);
    $component = 'mod_' . $cm->modname;

    // Check changes in the module configuration.
    if (isset($mod->timemodified) and (empty($filter) or in_array('configuration', $filter))) {
        $updates->configuration = (object) array('updated' => false);
        if ($updates->configuration->updated = $mod->timemodified > $from) {
            $updates->configuration->timeupdated = $mod->timemodified;
        }
    }

    // Check for updates in files.
    if (plugin_supports('mod', $cm->modname, FEATURE_MOD_INTRO)) {
        $fileareas[] = 'intro';
    }
    if (!empty($fileareas) and (empty($filter) or in_array('fileareas', $filter))) {
        $fs = get_file_storage();
        $files = $fs->get_area_files($context->id, $component, $fileareas, false, "filearea, timemodified DESC", false, $from);
        foreach ($fileareas as $filearea) {
            $updates->{$filearea . 'files'} = (object) array('updated' => false);
        }
        foreach ($files as $file) {
            $updates->{$file->get_filearea() . 'files'}->updated = true;
            $updates->{$file->get_filearea() . 'files'}->itemids[] = $file->get_id();
        }
    }

    // Check completion.
    $supportcompletion = plugin_supports('mod', $cm->modname, FEATURE_COMPLETION_HAS_RULES);
    $supportcompletion = $supportcompletion or plugin_supports('mod', $cm->modname, FEATURE_COMPLETION_TRACKS_VIEWS);
    if ($supportcompletion and (empty($filter) or in_array('completion', $filter))) {
        $updates->completion = (object) array('updated' => false);
        $completion = new completion_info($course);
        // Use wholecourse to cache all the modules the first time.
        $completiondata = $completion->get_data($cm, true);
        if ($updates->completion->updated = !empty($completiondata->timemodified) && $completiondata->timemodified > $from) {
            $updates->completion->timemodified = $completiondata->timemodified;
        }
    }

    // Check grades.
    $supportgrades = plugin_supports('mod', $cm->modname, FEATURE_GRADE_HAS_GRADE);
    $supportgrades = $supportgrades or plugin_supports('mod', $cm->modname, FEATURE_GRADE_OUTCOMES);
    if ($supportgrades and (empty($filter) or (in_array('gradeitems', $filter) or in_array('outcomes', $filter)))) {
        require_once($CFG->libdir . '/gradelib.php');
        $grades = grade_get_grades($course->id, 'mod', $cm->modname, $mod->id, $USER->id);

        if (empty($filter) or in_array('gradeitems', $filter)) {
            $updates->gradeitems = (object) array('updated' => false);
            foreach ($grades->items as $gradeitem) {
                foreach ($gradeitem->grades as $grade) {
                    if ($grade->datesubmitted > $from or $grade->dategraded > $from) {
                        $updates->gradeitems->updated = true;
                        $updates->gradeitems->itemids[] = $gradeitem->id;
                    }
                }
            }
        }

        if (empty($filter) or in_array('outcomes', $filter)) {
            $updates->outcomes = (object) array('updated' => false);
            foreach ($grades->outcomes as $outcome) {
                foreach ($outcome->grades as $grade) {
                    if ($grade->datesubmitted > $from or $grade->dategraded > $from) {
                        $updates->outcomes->updated = true;
                        $updates->outcomes->itemids[] = $outcome->id;
                    }
                }
            }
        }
    }

    // Check comments.
    if (plugin_supports('mod', $cm->modname, FEATURE_COMMENT) and (empty($filter) or in_array('comments', $filter))) {
        $updates->comments = (object) array('updated' => false);
        require_once($CFG->dirroot . '/comment/lib.php');
        require_once($CFG->dirroot . '/comment/locallib.php');
        $manager = new comment_manager();
        $comments = $manager->get_component_comments_since($course, $context, $component, $from, $cm);
        if (!empty($comments)) {
            $updates->comments->updated = true;
            $updates->comments->itemids = array_keys($comments);
        }
    }

    // Check ratings.
    if (plugin_supports('mod', $cm->modname, FEATURE_RATE) and (empty($filter) or in_array('ratings', $filter))) {
        $updates->ratings = (object) array('updated' => false);
        require_once($CFG->dirroot . '/rating/lib.php');
        $manager = new rating_manager();
        $ratings = $manager->get_component_ratings_since($context, $component, $from);
        if (!empty($ratings)) {
            $updates->ratings->updated = true;
            $updates->ratings->itemids = array_keys($ratings);
        }
    }

    return $updates;
}

/**
 * Returns true if the user can view the participant page, false otherwise,
 *
 * @param context $context The context we are checking.
 * @return bool
 */
function course_can_view_participants($context) {
    $viewparticipantscap = 'moodle/course:viewparticipants';
    if ($context->contextlevel == CONTEXT_SYSTEM) {
        $viewparticipantscap = 'moodle/site:viewparticipants';
    }

    return has_any_capability([$viewparticipantscap, 'moodle/course:enrolreview'], $context);
}

/**
 * Checks if a user can view the participant page, if not throws an exception.
 *
 * @param context $context The context we are checking.
 * @throws required_capability_exception
 */
function course_require_view_participants($context) {
    if (!course_can_view_participants($context)) {
        $viewparticipantscap = 'moodle/course:viewparticipants';
        if ($context->contextlevel == CONTEXT_SYSTEM) {
            $viewparticipantscap = 'moodle/site:viewparticipants';
        }
        throw new required_capability_exception($context, $viewparticipantscap, 'nopermissions', '');
    }
}

/**
 * Return whether the user can download from the specified backup file area in the given context.
 *
 * @param string $filearea the backup file area. E.g. 'course', 'backup' or 'automated'.
 * @param \context $context
 * @param stdClass $user the user object. If not provided, the current user will be checked.
 * @return bool true if the user is allowed to download in the context, false otherwise.
 */
function can_download_from_backup_filearea($filearea, \context $context, stdClass $user = null) {
    $candownload = false;
    switch ($filearea) {
        case 'course':
        case 'backup':
            $candownload = has_capability('moodle/backup:downloadfile', $context, $user);
            break;
        case 'automated':
            // Given the automated backups may contain userinfo, we restrict access such that only users who are able to
            // restore with userinfo are able to download the file. Users can't create these backups, so checking 'backup:userinfo'
            // doesn't make sense here.
            $candownload = has_capability('moodle/backup:downloadfile', $context, $user) &&
                           has_capability('moodle/restore:userinfo', $context, $user);
            break;
        default:
            break;

    }
    return $candownload;
}

/**
<<<<<<< HEAD
 * Get a list of hidden courses
 *
 * @param int|object|null $user User override to get the filter from. Defaults to current user
 * @return array $ids List of hidden courses
 * @throws coding_exception
 */
function get_hidden_courses_on_timeline($user = null) {
    global $USER;

    if (empty($user)) {
        $user = $USER->id;
    }

    $preferences = get_user_preferences(null, null, $user);
    $ids = [];
    foreach ($preferences as $key => $value) {
        if (preg_match('/block_myoverview_hidden_course_(\d)+/', $key)) {
            $id = preg_split('/block_myoverview_hidden_course_/', $key);
            $ids[] = $id[1];
        }
    }

    return $ids;
=======
 * Returns a list of the most recently courses accessed by a user
 *
 * @param int $userid User id from which the courses will be obtained
 * @param int $limit Restrict result set to this amount
 * @param int $offset Skip this number of records from the start of the result set
 * @param string|null $sort SQL string for sorting
 * @return array
 */
function course_get_recent_courses(int $userid = null, int $limit = 0, int $offset = 0, string $sort = null) {

    global $CFG, $USER, $DB;

    if (empty($userid)) {
        $userid = $USER->id;
    }

    $basefields = array('id', 'idnumber', 'summary', 'summaryformat', 'startdate', 'enddate', 'category',
            'shortname', 'fullname', 'userid', 'timeaccess');

    $sort = trim($sort);
    if (empty($sort)) {
        $sort = 'timeaccess DESC';
    } else {
        $rawsorts = explode(',', $sort);
        $sorts = array();
        foreach ($rawsorts as $rawsort) {
            $rawsort = trim($rawsort);
            $sorts[] = trim($rawsort);
        }
        $sort = implode(',', $sorts);
    }

    $orderby = "ORDER BY $sort";

    $ctxfields = context_helper::get_preload_record_columns_sql('ctx');

    $coursefields = 'c.' .join(',', $basefields);

    $sql = "SELECT $ctxfields, $coursefields
              FROM {course} c
              JOIN {context} ctx ON ctx.contextlevel = :contextlevel
                   AND ctx.instanceid = c.id
              JOIN {user_lastaccess} ul ON ul.courseid = c.id
             WHERE ul.userid = :userid
          $orderby";
    $params = ['userid' => $userid, 'contextlevel' => CONTEXT_COURSE];

    $recentcourses = $DB->get_records_sql($sql, $params, $offset, $limit);

    // Filter courses if last access field is hidden.
    $hiddenfields = array_flip(explode(',', $CFG->hiddenuserfields));

    if ($userid != $USER->id && isset($hiddenfields['lastaccess'])) {
        $recentcourses = array_filter($recentcourses, function($course) {
            context_helper::preload_from_record($course);
            $context = context_course::instance($course->id, IGNORE_MISSING);
            // If last access was a hidden field, a user requesting info about another user would need permission to view hidden
            // fields.
            return has_capability('moodle/course:viewhiddenuserfields', $context);
        });
    }

    return $recentcourses;
>>>>>>> bb85ca49
}<|MERGE_RESOLUTION|>--- conflicted
+++ resolved
@@ -4505,7 +4505,6 @@
 }
 
 /**
-<<<<<<< HEAD
  * Get a list of hidden courses
  *
  * @param int|object|null $user User override to get the filter from. Defaults to current user
@@ -4529,7 +4528,9 @@
     }
 
     return $ids;
-=======
+}
+
+/**
  * Returns a list of the most recently courses accessed by a user
  *
  * @param int $userid User id from which the courses will be obtained
@@ -4593,5 +4594,4 @@
     }
 
     return $recentcourses;
->>>>>>> bb85ca49
 }