--- conflicted
+++ resolved
@@ -87,14 +87,11 @@
   - print_course_request_buttons
 * New page_setup() method in the core_course_category class. This method can be used for a general page setup in the course
   category pages.
-<<<<<<< HEAD
 * New core_course_category::get_nearest_editable_subcategory():
   - Return the core_course_category object for the first subcategory that the current user has the permission on it.
-=======
 * The method navigation() in the core_course_bulk_activity_completion_renderer class has been deprecated as the tabs navigation
   structure in the course competency pages has been replaced with tertiary navigation. To render the navigation, please
   render_course_completion_action_bar() instead.
->>>>>>> 3436e1ad
 
 === 3.11 ===
 * A new callback xxx_coursemodule_definition_after_data that allows plugins to extend activity forms after the data is set.
@@ -108,6 +105,7 @@
   - activity_dates_information_in_activity_should_not_exist()
     - Given the activity date information in "<ActivityName>" should not exist
 * A user preference usemodchooser has been removed and the activities/resources (non-ajax) activity chooser has been deprecated and will be removed in the future.
+
 === 3.10 ===
 
 * The function make_categories_options() has now been deprecated. Please use \core_course_category::make_categories_list() instead.
