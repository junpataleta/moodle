--- conflicted
+++ resolved
@@ -46,15 +46,12 @@
 * Course formats should have a renderer (until now it was only highly recommended but not mandatory). For backwards
 compatibility (to not break third-party plugins without it), legacy_format_renderer has been created and will be used when
 course formats don't have their own renderer.
-<<<<<<< HEAD
 * New external core_courseformat\external\get_state returns current state information for a given course.
 * New external core_courseformat\external\update_course runs given action to edit course and gets the affectated state objects.
-=======
 * New external core_course\external\get_state returns current state information for a given course.
 * New external function core_course_update_course runs given action to edit course status.
 * The `\core\event\course_category_deleted` event is now created with a snapshot of the category record being deleted,
   available inside event observers via `$event->get_record_snapshot`
->>>>>>> c8f0fee9
 
 === 3.11 ===
 * A new callback xxx_coursemodule_definition_after_data that allows plugins to extend activity forms after the data is set.
