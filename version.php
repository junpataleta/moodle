<?php

// This file is part of Moodle - http://moodle.org/
//
// Moodle is free software: you can redistribute it and/or modify
// it under the terms of the GNU General Public License as published by
// the Free Software Foundation, either version 3 of the License, or
// (at your option) any later version.
//
// Moodle is distributed in the hope that it will be useful,
// but WITHOUT ANY WARRANTY; without even the implied warranty of
// MERCHANTABILITY or FITNESS FOR A PARTICULAR PURPOSE.  See the
// GNU General Public License for more details.
//
// You should have received a copy of the GNU General Public License
// along with Moodle.  If not, see <http://www.gnu.org/licenses/>.

/**
 * MOODLE VERSION INFORMATION
 *
 * This file defines the current version of the core Moodle code being used.
 * This is compared against the values stored in the database to determine
 * whether upgrades should be performed (see lib/db/*.php)
 *
 * @package    core
 * @copyright  1999 onwards Martin Dougiamas (http://dougiamas.com)
 * @license    http://www.gnu.org/copyleft/gpl.html GNU GPL v3 or later
 */

defined('MOODLE_INTERNAL') || die();

<<<<<<< HEAD
$version  = 2021042000.00;              // 20201109      = branching date YYYYMMDD - do not modify!
=======
$version  = 2021040600.001;              // 20201109      = branching date YYYYMMDD - do not modify!
>>>>>>> c12ef072
                                        //         RR    = release increments - 00 in DEV branches.
                                        //           .XX = incremental changes.
$release  = '3.11dev+ (Build: 20210420)';// Human-friendly version name
$branch   = '311';                      // This version's branch.
$maturity = MATURITY_ALPHA;             // This version's maturity level.<|MERGE_RESOLUTION|>--- conflicted
+++ resolved
@@ -29,11 +29,7 @@
 
 defined('MOODLE_INTERNAL') || die();
 
-<<<<<<< HEAD
-$version  = 2021042000.00;              // 20201109      = branching date YYYYMMDD - do not modify!
-=======
-$version  = 2021040600.001;              // 20201109      = branching date YYYYMMDD - do not modify!
->>>>>>> c12ef072
+$version  = 2021042000.01;              // 20201109      = branching date YYYYMMDD - do not modify!
                                         //         RR    = release increments - 00 in DEV branches.
                                         //           .XX = incremental changes.
 $release  = '3.11dev+ (Build: 20210420)';// Human-friendly version name
