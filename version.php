--- conflicted
+++ resolved
@@ -29,11 +29,7 @@
 
 defined('MOODLE_INTERNAL') || die();
 
-<<<<<<< HEAD
-$version  = 2015111602.00;              // 20151116      = branching date YYYYMMDD - do not modify!
-=======
-$version  = 2015111601.03;              // 20151116      = branching date YYYYMMDD - do not modify!
->>>>>>> c5842120
+$version  = 2015111602.01;              // 20151116      = branching date YYYYMMDD - do not modify!
                                         //         RR    = release increments - 00 in DEV branches.
                                         //           .XX = incremental changes.
 
