--- conflicted
+++ resolved
@@ -29,11 +29,7 @@
 
 defined('MOODLE_INTERNAL') || die();
 
-<<<<<<< HEAD
-$version  = 2013032600.03;              // YYYYMMDD      = weekly release date of this DEV branch
-=======
-$version  = 2013032200.01;              // YYYYMMDD      = weekly release date of this DEV branch
->>>>>>> 7dbde4ed
+$version  = 2013032600.04;              // YYYYMMDD      = weekly release date of this DEV branch
                                         //         RR    = release increments - 00 in DEV branches
                                         //           .XX = incremental changes
 
