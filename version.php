<?php

// This file is part of Moodle - http://moodle.org/
//
// Moodle is free software: you can redistribute it and/or modify
// it under the terms of the GNU General Public License as published by
// the Free Software Foundation, either version 3 of the License, or
// (at your option) any later version.
//
// Moodle is distributed in the hope that it will be useful,
// but WITHOUT ANY WARRANTY; without even the implied warranty of
// MERCHANTABILITY or FITNESS FOR A PARTICULAR PURPOSE.  See the
// GNU General Public License for more details.
//
// You should have received a copy of the GNU General Public License
// along with Moodle.  If not, see <http://www.gnu.org/licenses/>.

/**
 * MOODLE VERSION INFORMATION
 *
 * This file defines the current version of the core Moodle code being used.
 * This is compared against the values stored in the database to determine
 * whether upgrades should be performed (see lib/db/*.php)
 *
 * @package    core
 * @copyright  1999 onwards Martin Dougiamas (http://dougiamas.com)
 * @license    http://www.gnu.org/copyleft/gpl.html GNU GPL v3 or later
 */

defined('MOODLE_INTERNAL') || die();

<<<<<<< HEAD
$version  = 2023081400.00;              // YYYYMMDD      = weekly release date of this DEV branch.
=======
$version  = 2023080400.01;              // YYYYMMDD      = weekly release date of this DEV branch.
>>>>>>> c9f689ae
                                        //         RR    = release increments - 00 in DEV branches.
                                        //           .XX = incremental changes.
$release  = '4.3dev+ (Build: 20230814)'; // Human-friendly version name
$branch   = '403';                     // This version's branch.
$maturity = MATURITY_ALPHA;             // This version's maturity level.<|MERGE_RESOLUTION|>--- conflicted
+++ resolved
@@ -29,11 +29,7 @@
 
 defined('MOODLE_INTERNAL') || die();
 
-<<<<<<< HEAD
-$version  = 2023081400.00;              // YYYYMMDD      = weekly release date of this DEV branch.
-=======
-$version  = 2023080400.01;              // YYYYMMDD      = weekly release date of this DEV branch.
->>>>>>> c9f689ae
+$version  = 2023081400.01;              // YYYYMMDD      = weekly release date of this DEV branch.
                                         //         RR    = release increments - 00 in DEV branches.
                                         //           .XX = incremental changes.
 $release  = '4.3dev+ (Build: 20230814)'; // Human-friendly version name
