<?php
// This file is part of Moodle - http://moodle.org/
//
// Moodle is free software: you can redistribute it and/or modify
// it under the terms of the GNU General Public License as published by
// the Free Software Foundation, either version 3 of the License, or
// (at your option) any later version.
//
// Moodle is distributed in the hope that it will be useful,
// but WITHOUT ANY WARRANTY; without even the implied warranty of
// MERCHANTABILITY or FITNESS FOR A PARTICULAR PURPOSE.  See the
// GNU General Public License for more details.
//
// You should have received a copy of the GNU General Public License
// along with Moodle.  If not, see <http://www.gnu.org/licenses/>.

/**
 * Strings for component 'tiny_autosave', language 'en'.
 *
 * @package    tiny_autosave
 * @copyright  2022 Andrew Lyons <andrew@nicols.co.uk>
 * @license    http://www.gnu.org/copyleft/gpl.html GNU GPL v3 or later
 */

<<<<<<< HEAD
$string['pluginname'] = 'Tiny autosave';
=======
$string['pluginname'] = 'Autosave';
$string['helplinktext'] = 'Autosave';
>>>>>>> a8cdd0d7
$string['privacy:metadata:database:tiny_autosave:userid'] = 'The user ID of the user who created the autosave session';
$string['privacy:metadata:database:tiny_autosave:drafttext'] = 'The text content of the autosave session';
$string['privacy:metadata:database:tiny_autosave:timemodified'] = 'The time that the autosave session was last modified';
$string['privacy:metadata:database:tiny_autosave'] = 'A table storing autosave session data for the TinyMCE editor';

// Deprecated since Moodle 4.5.
$string['helplinktext'] = 'Autosave';<|MERGE_RESOLUTION|>--- conflicted
+++ resolved
@@ -22,12 +22,7 @@
  * @license    http://www.gnu.org/copyleft/gpl.html GNU GPL v3 or later
  */
 
-<<<<<<< HEAD
-$string['pluginname'] = 'Tiny autosave';
-=======
 $string['pluginname'] = 'Autosave';
-$string['helplinktext'] = 'Autosave';
->>>>>>> a8cdd0d7
 $string['privacy:metadata:database:tiny_autosave:userid'] = 'The user ID of the user who created the autosave session';
 $string['privacy:metadata:database:tiny_autosave:drafttext'] = 'The text content of the autosave session';
 $string['privacy:metadata:database:tiny_autosave:timemodified'] = 'The time that the autosave session was last modified';
