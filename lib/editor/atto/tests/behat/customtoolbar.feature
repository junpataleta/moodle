--- conflicted
+++ resolved
@@ -20,14 +20,7 @@
   Scenario: Confirm that both editors have different toolbars but still function
     Then ".atto_link_button" "css_element" should exist in the ".normaldiv" "css_element"
     And ".atto_link_button" "css_element" should not exist in the ".specialdiv" "css_element"
-<<<<<<< HEAD
     And ".atto_bold_button" "css_element" should exist in the ".normaldiv" "css_element"
-    And ".atto_italic_button_italic" "css_element" should exist in the ".normaldiv" "css_element"
+    And ".atto_italic_button" "css_element" should exist in the ".normaldiv" "css_element"
     And ".atto_bold_button" "css_element" should exist in the ".specialdiv" "css_element"
-    And ".atto_italic_button_italic" "css_element" should exist in the ".specialdiv" "css_element"
-=======
-    And ".atto_bold_button_bold" "css_element" should exist in the ".normaldiv" "css_element"
-    And ".atto_italic_button" "css_element" should exist in the ".normaldiv" "css_element"
-    And ".atto_bold_button_bold" "css_element" should exist in the ".specialdiv" "css_element"
-    And ".atto_italic_button" "css_element" should exist in the ".specialdiv" "css_element"
->>>>>>> 27e44c18
+    And ".atto_italic_button" "css_element" should exist in the ".specialdiv" "css_element"