YUI.add('moodle-editor_atto-editor', function (Y, NAME) {

// This file is part of Moodle - http://moodle.org/
//
// Moodle is free software: you can redistribute it and/or modify
// it under the terms of the GNU General Public License as published by
// the Free Software Foundation, either version 3 of the License, or
// (at your option) any later version.
//
// Moodle is distributed in the hope that it will be useful,
// but WITHOUT ANY WARRANTY; without even the implied warranty of
// MERCHANTABILITY or FITNESS FOR A PARTICULAR PURPOSE.  See the
// GNU General Public License for more details.
//
// You should have received a copy of the GNU General Public License
// along with Moodle.  If not, see <http://www.gnu.org/licenses/>.

/**
 * The Atto WYSIWG pluggable editor, written for Moodle.
 *
 * @module     moodle-editor_atto-editor
 * @package    editor_atto
 * @copyright  2013 Damyon Wiese  <damyon@moodle.com>
 * @license    http://www.gnu.org/copyleft/gpl.html GNU GPL v3 or later
 * @main       moodle-editor_atto-editor
 */

/**
 * @module moodle-editor_atto-editor
 * @submodule editor-base
 */

var LOGNAME = 'moodle-editor_atto-editor';
var CSS = {
        CONTENT: 'editor_atto_content',
        CONTENTWRAPPER: 'editor_atto_content_wrap',
        TOOLBAR: 'editor_atto_toolbar',
        WRAPPER: 'editor_atto',
        HIGHLIGHT: 'highlight'
    },
    rangy = window.rangy;

/**
 * The Atto editor for Moodle.
 *
 * @namespace M.editor_atto
 * @class Editor
 * @constructor
 * @uses M.editor_atto.EditorClean
 * @uses M.editor_atto.EditorFilepicker
 * @uses M.editor_atto.EditorSelection
 * @uses M.editor_atto.EditorStyling
 * @uses M.editor_atto.EditorTextArea
 * @uses M.editor_atto.EditorToolbar
 * @uses M.editor_atto.EditorToolbarNav
 */

function Editor() {
    Editor.superclass.constructor.apply(this, arguments);
}

Y.extend(Editor, Y.Base, {

    /**
     * List of known block level tags.
     * Taken from "https://developer.mozilla.org/en-US/docs/HTML/Block-level_elements".
     *
     * @property BLOCK_TAGS
     * @type {Array}
     */
    BLOCK_TAGS : [
        'address',
        'article',
        'aside',
        'audio',
        'blockquote',
        'canvas',
        'dd',
        'div',
        'dl',
        'fieldset',
        'figcaption',
        'figure',
        'footer',
        'form',
        'h1',
        'h2',
        'h3',
        'h4',
        'h5',
        'h6',
        'header',
        'hgroup',
        'hr',
        'noscript',
        'ol',
        'output',
        'p',
        'pre',
        'section',
        'table',
        'tfoot',
        'ul',
        'video'
    ],

    PLACEHOLDER_CLASS: 'atto-tmp-class',
    ALL_NODES_SELECTOR: '[style],font[face]',
    FONT_FAMILY: 'fontFamily',

    /**
     * The wrapper containing the editor.
     *
     * @property _wrapper
     * @type Node
     * @private
     */
    _wrapper: null,

    /**
     * A reference to the content editable Node.
     *
     * @property editor
     * @type Node
     */
    editor: null,

    /**
     * A reference to the original text area.
     *
     * @property textarea
     * @type Node
     */
    textarea: null,

    /**
     * A reference to the label associated with the original text area.
     *
     * @property textareaLabel
     * @type Node
     */
    textareaLabel: null,

    /**
     * A reference to the list of plugins.
     *
     * @property plugins
     * @type object
     */
    plugins: null,

    /**
     * Event Handles to clear on editor destruction.
     *
     * @property _eventHandles
     * @private
     */
    _eventHandles: null,

    initializer: function() {
        var template;

        // Note - it is not safe to use a CSS selector like '#' + elementid because the id
        // may have colons in it - e.g.  quiz.
        this.textarea = Y.one(document.getElementById(this.get('elementid')));

        if (!this.textarea) {
            // No text area found.
            Y.log('Text area not found - unable to setup editor for ' + this.get('elementid'),
                    'error', LOGNAME);
            return;
        }

        this._eventHandles = [];

        this._wrapper = Y.Node.create('<div class="' + CSS.WRAPPER + '" />');
        template = Y.Handlebars.compile('<div id="{{elementid}}editable" ' +
                'contenteditable="true" ' +
                'role="textbox" ' +
                'spellcheck="true" ' +
                'aria-live="off" ' +
                'class="{{CSS.CONTENT}}" ' +
                '/>');
        this.editor = Y.Node.create(template({
            elementid: this.get('elementid'),
            CSS: CSS
        }));

        // Add a labelled-by attribute to the contenteditable.
        this.textareaLabel = Y.one('[for="' + this.get('elementid') + '"]');
        if (this.textareaLabel) {
            this.textareaLabel.generateID();
            this.editor.setAttribute('aria-labelledby', this.textareaLabel.get("id"));
        }

        // Add everything to the wrapper.
        this.setupToolbar();

        // Editable content wrapper.
        var content = Y.Node.create('<div class="' + CSS.CONTENTWRAPPER + '" />');
        content.appendChild(this.editor);
        this._wrapper.appendChild(content);

        // Style the editor. According to the styles.css: 20 is the line-height, 8 is padding-top + padding-bottom.
        this.editor.setStyle('minHeight', ((20 * this.textarea.getAttribute('rows')) + 8) + 'px');

        if (Y.UA.ie === 0) {
            // We set a height here to force the overflow because decent browsers allow the CSS property resize.
            this.editor.setStyle('height', ((20 * this.textarea.getAttribute('rows')) + 8) + 'px');
        }

        // Disable odd inline CSS styles.
        this.disableCssStyling();

        // Use paragraphs not divs.
        if (document.queryCommandSupported('DefaultParagraphSeparator')) {
            document.execCommand('DefaultParagraphSeparator', false, 'p');
        }

        // Add the toolbar and editable zone to the page.
        this.textarea.get('parentNode').insert(this._wrapper, this.textarea).
                setAttribute('class', 'editor_atto_wrap');

        // Hide the old textarea.
        this.textarea.hide();

        // Copy the text to the contenteditable div.
        this.updateFromTextArea();

        // Publish the events that are defined by this editor.
        this.publishEvents();

        // Add handling for saving and restoring selections on cursor/focus changes.
        this.setupSelectionWatchers();

        // Add polling to update the textarea periodically when typing long content.
        this.setupAutomaticPolling();

        // Setup plugins.
        this.setupPlugins();

        // Initialize the auto-save timer.
        this.setupAutosave();
        // Preload the icons for the notifications.
        this.setupNotifications();
    },

    /**
     * Focus on the editable area for this editor.
     *
     * @method focus
     * @chainable
     */
    focus: function() {
        this.editor.focus();

        return this;
    },

    /**
     * Publish events for this editor instance.
     *
     * @method publishEvents
     * @private
     * @chainable
     */
    publishEvents: function() {
        /**
         * Fired when changes are made within the editor.
         *
         * @event change
         */
        this.publish('change', {
            broadcast: true,
            preventable: true
        });

        /**
         * Fired when all plugins have completed loading.
         *
         * @event pluginsloaded
         */
        this.publish('pluginsloaded', {
            fireOnce: true
        });

        this.publish('atto:selectionchanged', {
            prefix: 'atto'
        });

        return this;
    },

    /**
     * Set up automated polling of the text area to update the textarea.
     *
     * @method setupAutomaticPolling
     * @chainable
     */
    setupAutomaticPolling: function() {
        this._registerEventHandle(this.editor.on(['keyup', 'cut'], this.updateOriginal, this));
        this._registerEventHandle(this.editor.on('paste', this.pasteCleanup, this));

        // Call this.updateOriginal after dropped content has been processed.
        this._registerEventHandle(this.editor.on('drop', this.updateOriginalDelayed, this));

        return this;
    },

    /**
     * Calls updateOriginal on a short timer to allow native event handlers to run first.
     *
     * @method updateOriginalDelayed
     * @chainable
     */
    updateOriginalDelayed: function() {
        Y.soon(Y.bind(this.updateOriginal, this));

        return this;
    },

    setupPlugins: function() {
        // Clear the list of plugins.
        this.plugins = {};

        var plugins = this.get('plugins');

        var groupIndex,
            group,
            pluginIndex,
            plugin,
            pluginConfig;

        for (groupIndex in plugins) {
            group = plugins[groupIndex];
            if (!group.plugins) {
                // No plugins in this group - skip it.
                continue;
            }
            for (pluginIndex in group.plugins) {
                plugin = group.plugins[pluginIndex];

                pluginConfig = Y.mix({
                    name: plugin.name,
                    group: group.group,
                    editor: this.editor,
                    toolbar: this.toolbar,
                    host: this
                }, plugin);

                // Add a reference to the current editor.
                if (typeof Y.M['atto_' + plugin.name] === "undefined") {
                    Y.log("Plugin '" + plugin.name + "' could not be found - skipping initialisation", "warn", LOGNAME);
                    continue;
                }
                this.plugins[plugin.name] = new Y.M['atto_' + plugin.name].Button(pluginConfig);
            }
        }

        // Some plugins need to perform actions once all plugins have loaded.
        this.fire('pluginsloaded');

        return this;
    },

    enablePlugins: function(plugin) {
        this._setPluginState(true, plugin);
    },

    disablePlugins: function(plugin) {
        this._setPluginState(false, plugin);
    },

    _setPluginState: function(enable, plugin) {
        var target = 'disableButtons';
        if (enable) {
            target = 'enableButtons';
        }

        if (plugin) {
            this.plugins[plugin][target]();
        } else {
            Y.Object.each(this.plugins, function(currentPlugin) {
                currentPlugin[target]();
            }, this);
        }
    },

    /**
     * Register an event handle for disposal in the destructor.
     *
     * @method _registerEventHandle
     * @param {EventHandle} The Event Handle as returned by Y.on, and Y.delegate.
     * @private
     */
    _registerEventHandle: function(handle) {
        this._eventHandles.push(handle);
    }

}, {
    NS: 'editor_atto',
    ATTRS: {
        /**
         * The unique identifier for the form element representing the editor.
         *
         * @attribute elementid
         * @type String
         * @writeOnce
         */
        elementid: {
            value: null,
            writeOnce: true
        },

        /**
         * The contextid of the form.
         *
         * @attribute contextid
         * @type Integer
         * @writeOnce
         */
        contextid: {
            value: null,
            writeOnce: true
        },

        /**
         * Plugins with their configuration.
         *
         * The plugins structure is:
         *
         *     [
         *         {
         *             "group": "groupName",
         *             "plugins": [
         *                 "pluginName": {
         *                     "configKey": "configValue"
         *                 },
         *                 "pluginName": {
         *                     "configKey": "configValue"
         *                 }
         *             ]
         *         },
         *         {
         *             "group": "groupName",
         *             "plugins": [
         *                 "pluginName": {
         *                     "configKey": "configValue"
         *                 }
         *             ]
         *         }
         *     ]
         *
         * @attribute plugins
         * @type Object
         * @writeOnce
         */
        plugins: {
            value: {},
            writeOnce: true
        }
    }
});

// The Editor publishes custom events that can be subscribed to.
Y.augment(Editor, Y.EventTarget);

Y.namespace('M.editor_atto').Editor = Editor;

// Function for Moodle's initialisation.
Y.namespace('M.editor_atto.Editor').init = function(config) {
    return new Y.M.editor_atto.Editor(config);
};
// This file is part of Moodle - http://moodle.org/
//
// Moodle is free software: you can redistribute it and/or modify
// it under the terms of the GNU General Public License as published by
// the Free Software Foundation, either version 3 of the License, or
// (at your option) any later version.
//
// Moodle is distributed in the hope that it will be useful,
// but WITHOUT ANY WARRANTY; without even the implied warranty of
// MERCHANTABILITY or FITNESS FOR A PARTICULAR PURPOSE.  See the
// GNU General Public License for more details.
//
// You should have received a copy of the GNU General Public License
// along with Moodle.  If not, see <http://www.gnu.org/licenses/>.

/**
 * A notify function for the Atto editor.
 *
 * @module     moodle-editor_atto-notify
 * @submodule  notify
 * @package    editor_atto
 * @copyright  2014 Damyon Wiese
 * @license    http://www.gnu.org/copyleft/gpl.html GNU GPL v3 or later
 */

var LOGNAME_NOTIFY = 'moodle-editor_atto-editor-notify',
    NOTIFY_INFO = 'info',
    NOTIFY_WARNING = 'warning';

function EditorNotify() {}

EditorNotify.ATTRS= {
};

EditorNotify.prototype = {

    /**
     * A single Y.Node for this editor. There is only ever one - it is replaced if a new message comes in.
     *
     * @property messageOverlay
     * @type {Node}
     */
    messageOverlay: null,

    /**
     * A single timer object that can be used to cancel the hiding behaviour.
     *
     * @property hideTimer
     * @type {timer}
     */
    hideTimer: null,

    /**
     * Initialize the notifications.
     *
     * @method setupNotifications
     * @chainable
     */
    setupNotifications: function() {
        var preload1 = new Image(),
            preload2 = new Image();

        preload1.src = M.util.image_url('i/warning', 'moodle');
        preload2.src = M.util.image_url('i/info', 'moodle');

        return this;
    },

    /**
     * Show a notification in a floaty overlay somewhere in the atto editor text area.
     *
     * @method showMessage
     * @param {String} message The translated message (use get_string)
     * @param {String} type Must be either "info" or "warning"
     * @param {Number} timeout Time in milliseconds to show this message for.
     * @chainable
     */
    showMessage: function(message, type, timeout) {
        var messageTypeIcon = '',
            intTimeout,
            bodyContent;

        if (this.messageOverlay === null) {
            this.messageOverlay = Y.Node.create('<div class="editor_atto_notification"></div>');

            this.messageOverlay.hide(true);
            this.textarea.get('parentNode').append(this.messageOverlay);

            this.messageOverlay.on('click', function() {
                this.messageOverlay.hide(true);
            }, this);
        }

        if (this.hideTimer !== null) {
            this.hideTimer.cancel();
        }

        if (type === NOTIFY_WARNING) {
            messageTypeIcon = '<img src="' +
                              M.util.image_url('i/warning', 'moodle') +
                              '" alt="' + M.util.get_string('warning', 'moodle') + '"/>';
        } else if (type === NOTIFY_INFO) {
            messageTypeIcon = '<img src="' +
                              M.util.image_url('i/info', 'moodle') +
                              '" alt="' + M.util.get_string('info', 'moodle') + '"/>';
        } else {
            Y.log('Invalid message type specified: ' + type + '. Must be either "info" or "warning".', 'debug', LOGNAME_NOTIFY);
        }

        // Parse the timeout value.
        intTimeout = parseInt(timeout, 10);
        if (intTimeout <= 0) {
            intTimeout = 60000;
        }

        // Convert class to atto_info (for example).
        type = 'atto_' + type;

        bodyContent = Y.Node.create('<div class="' + type + '" role="alert" aria-live="assertive">' +
                                        messageTypeIcon + ' ' +
                                        Y.Escape.html(message) +
                                        '</div>');
        this.messageOverlay.empty();
        this.messageOverlay.append(bodyContent);
        this.messageOverlay.show(true);

        this.hideTimer = Y.later(intTimeout, this, function() {
            Y.log('Hide Atto notification.', 'debug', LOGNAME_NOTIFY);
            this.hideTimer = null;
            this.messageOverlay.hide(true);
        });

        return this;
    }

};

Y.Base.mix(Y.M.editor_atto.Editor, [EditorNotify]);
// This file is part of Moodle - http://moodle.org/
//
// Moodle is free software: you can redistribute it and/or modify
// it under the terms of the GNU General Public License as published by
// the Free Software Foundation, either version 3 of the License, or
// (at your option) any later version.
//
// Moodle is distributed in the hope that it will be useful,
// but WITHOUT ANY WARRANTY; without even the implied warranty of
// MERCHANTABILITY or FITNESS FOR A PARTICULAR PURPOSE.  See the
// GNU General Public License for more details.
//
// You should have received a copy of the GNU General Public License
// along with Moodle.  If not, see <http://www.gnu.org/licenses/>.

/**
 * @module moodle-editor_atto-editor
 * @submodule textarea
 */

/**
 * Textarea functions for the Atto editor.
 *
 * See {{#crossLink "M.editor_atto.Editor"}}{{/crossLink}} for details.
 *
 * @namespace M.editor_atto
 * @class EditorTextArea
 */

function EditorTextArea() {}

EditorTextArea.ATTRS= {
};

EditorTextArea.prototype = {

    /**
     * Return the appropriate empty content value for the current browser.
     *
     * Different browsers use a different content when they are empty and
     * we must set this reliable across the board.
     *
     * @method _getEmptyContent
     * @return String The content to use representing no user-provided content
     * @private
     */
    _getEmptyContent: function() {
        if (Y.UA.ie && Y.UA.ie < 10) {
            return '<p></p>';
        } else {
            return '<p><br></p>';
        }
    },

    /**
     * Copy and clean the text from the textarea into the contenteditable div.
     *
     * If the text is empty, provide a default paragraph tag to hold the content.
     *
     * @method updateFromTextArea
     * @chainable
     */
    updateFromTextArea: function() {
        // Clear it first.
        this.editor.setHTML('');

        // Copy cleaned HTML to editable div.
        this.editor.append(this._cleanHTML(this.textarea.get('value')));

        // Insert a paragraph in the empty contenteditable div.
        if (this.editor.getHTML() === '') {
            this.editor.setHTML(this._getEmptyContent());
        }

        return this;
    },

    /**
     * Copy the text from the contenteditable to the textarea which it replaced.
     *
     * @method updateOriginal
     * @chainable
     */
    updateOriginal : function() {
        // Get the previous and current value to compare them.
        var oldValue = this.textarea.get('value'),
            newValue = this.getCleanHTML();

        if (newValue === "" && this.isActive()) {
            // The content was entirely empty so get the empty content placeholder.
            newValue = this._getEmptyContent();
        }

        // Only call this when there has been an actual change to reduce processing.
        if (oldValue !== newValue) {
            // Insert the cleaned content.
            this.textarea.set('value', newValue);

            // Trigger the onchange callback on the textarea, essentially to notify moodle-core-formchangechecker.
            this.textarea.simulate('change');

            // Trigger handlers for this action.
            this.fire('change');
        }

        return this;
    }
};

Y.Base.mix(Y.M.editor_atto.Editor, [EditorTextArea]);
// This file is part of Moodle - http://moodle.org/
//
// Moodle is free software: you can redistribute it and/or modify
// it under the terms of the GNU General Public License as published by
// the Free Software Foundation, either version 3 of the License, or
// (at your option) any later version.
//
// Moodle is distributed in the hope that it will be useful,
// but WITHOUT ANY WARRANTY; without even the implied warranty of
// MERCHANTABILITY or FITNESS FOR A PARTICULAR PURPOSE.  See the
// GNU General Public License for more details.
//
// You should have received a copy of the GNU General Public License
// along with Moodle.  If not, see <http://www.gnu.org/licenses/>.

/**
 * A autosave function for the Atto editor.
 *
 * @module     moodle-editor_atto-autosave
 * @submodule  autosave-base
 * @package    editor_atto
 * @copyright  2014 Damyon Wiese
 * @license    http://www.gnu.org/copyleft/gpl.html GNU GPL v3 or later
 */

var SUCCESS_MESSAGE_TIMEOUT = 5000,
    RECOVER_MESSAGE_TIMEOUT = 60000,
    LOGNAME_AUTOSAVE = 'moodle-editor_atto-editor-autosave';

function EditorAutosave() {}

EditorAutosave.ATTRS= {
    /**
     * Enable/Disable auto save for this instance.
     *
     * @attribute autosaveEnabled
     * @type Boolean
     * @writeOnce
     */
    autosaveEnabled: {
        value: true,
        writeOnce: true
    },

    /**
     * The time between autosaves (in seconds).
     *
     * @attribute autosaveFrequency
     * @type Number
     * @default 60
     * @writeOnce
     */
    autosaveFrequency: {
        value: 60,
        writeOnce: true
    },

    /**
     * Unique hash for this page instance. Calculated from $PAGE->url in php.
     *
     * @attribute pageHash
     * @type String
     * @writeOnce
     */
    pageHash: {
        value: '',
        writeOnce: true
    },

    /**
     * The relative path to the ajax script.
     *
     * @attribute autosaveAjaxScript
     * @type String
     * @default '/lib/editor/atto/autosave-ajax.php'
     * @readOnly
     */
    autosaveAjaxScript: {
        value: '/lib/editor/atto/autosave-ajax.php',
        readOnly: true
    }
};

EditorAutosave.prototype = {

    /**
     * The text that was auto saved in the last request.
     *
     * @property lastText
     * @type string
     */
    lastText: "",

    /**
     * Autosave instance.
     *
     * @property autosaveInstance
     * @type string
     */
    autosaveInstance: null,

    /**
     * Initialize the autosave process
     *
     * @method setupAutosave
     * @chainable
     */
    setupAutosave: function() {
        var draftid = -1,
            form,
            optiontype = null,
            options = this.get('filepickeroptions'),
            params,
            url;

        if (!this.get('autosaveEnabled')) {
            // Autosave disabled for this instance.
            return;
        }

        this.autosaveInstance = Y.stamp(this);
        for (optiontype in options) {
            if (typeof options[optiontype].itemid !== "undefined") {
                draftid = options[optiontype].itemid;
            }
        }

        // First see if there are any saved drafts.
        // Make an ajax request.
        url = M.cfg.wwwroot + this.get('autosaveAjaxScript');
        params = {
            sesskey: M.cfg.sesskey,
            contextid: this.get('contextid'),
            action: 'resume',
            drafttext: '',
            draftid: draftid,
            elementid: this.get('elementid'),
            pageinstance: this.autosaveInstance,
            pagehash: this.get('pageHash')
        };

        Y.io(url, {
            method: 'POST',
            data: params,
            context: this,
            on: {
                success: function(id,o) {
                    var response_json;
                    if (typeof o.responseText !== "undefined" && o.responseText !== "") {
                        response_json = JSON.parse(o.responseText);

                        // Revert untouched editor contents to an empty string.
                        // Check for FF and Chrome.
                        if (response_json.result === '<p></p>' || response_json.result === '<p><br></p>' ||
                            response_json.result === '<br>') {
                            response_json.result = '';
                        }

                        // Check for IE 9 and 10.
                        if (response_json.result === '<p>&nbsp;</p>' || response_json.result === '<p><br>&nbsp;</p>') {
                            response_json.result = '';
                        }

                        if (response_json.error || typeof response_json.result === 'undefined') {
                            Y.log('Error occurred recovering draft text: ' + response_json.error, 'debug', LOGNAME_AUTOSAVE);
                            this.showMessage(M.util.get_string('errortextrecovery', 'editor_atto'),
                                    NOTIFY_WARNING, RECOVER_MESSAGE_TIMEOUT);
                        } else if (response_json.result !== this.textarea.get('value') &&
                                response_json.result !== '') {
                            Y.log('Autosave text found - recover it.', 'debug', LOGNAME_AUTOSAVE);
                            this.recoverText(response_json.result);
                        }
                        this._fireSelectionChanged();
                    }
                },
                failure: function() {
                    this.showMessage(M.util.get_string('errortextrecovery', 'editor_atto'),
                            NOTIFY_WARNING, RECOVER_MESSAGE_TIMEOUT);
                }
            }
        });

        // Now setup the timer for periodic saves.

        var delay = parseInt(this.get('autosaveFrequency'), 10) * 1000;
        Y.later(delay, this, this.saveDraft, false, true);

        // Now setup the listener for form submission.
        form = this.textarea.ancestor('form');
        if (form) {
            form.on('submit', this.resetAutosave, this);
        }
        return this;
    },

    /**
     * Clear the autosave text because the form was submitted normally.
     *
     * @method resetAutosave
     * @chainable
     */
    resetAutosave: function() {
        // Make an ajax request to reset the autosaved text.
        var url = M.cfg.wwwroot + this.get('autosaveAjaxScript');
        var params = {
            sesskey: M.cfg.sesskey,
            contextid: this.get('contextid'),
            action: 'reset',
            elementid: this.get('elementid'),
            pageinstance: this.autosaveInstance,
            pagehash: this.get('pageHash')
        };

        Y.io(url, {
            method: 'POST',
            data: params,
            sync: true
        });
        return this;
    },


    /**
     * Recover a previous version of this text and show a message.
     *
     * @method recoverText
     * @param {String} text
     * @chainable
     */
    recoverText: function(text) {
        this.editor.setHTML(text);
        this.saveSelection();
        this.updateOriginal();
        this.lastText = text;

        this.showMessage(M.util.get_string('textrecovered', 'editor_atto'),
                NOTIFY_INFO, RECOVER_MESSAGE_TIMEOUT);

        return this;
    },

    /**
     * Save a single draft via ajax.
     *
     * @method saveDraft
     * @chainable
     */
    saveDraft: function() {
        var url, params;
        // Only copy the text from the div to the textarea if the textarea is not currently visible.
        if (!this.editor.get('hidden')) {
            this.updateOriginal();
        }
        var newText = this.textarea.get('value');

        if (newText !== this.lastText) {
            Y.log('Autosave text', 'debug', LOGNAME_AUTOSAVE);

            // Make an ajax request.
            url = M.cfg.wwwroot + this.get('autosaveAjaxScript');
            params = {
                sesskey: M.cfg.sesskey,
                contextid: this.get('contextid'),
                action: 'save',
                drafttext: newText,
                elementid: this.get('elementid'),
                pagehash: this.get('pageHash'),
                pageinstance: this.autosaveInstance
            };

            // Reusable error handler - must be passed the correct context.
            var ajaxErrorFunction = function(code, response) {
                var errorDuration = parseInt(this.get('autosaveFrequency'), 10) * 1000;
                Y.log('Error while autosaving text:' + code, 'warn', LOGNAME_AUTOSAVE);
                Y.log(response, 'warn', LOGNAME_AUTOSAVE);
                this.showMessage(M.util.get_string('autosavefailed', 'editor_atto'), NOTIFY_WARNING, errorDuration);
            };

            Y.io(url, {
                method: 'POST',
                data: params,
                context: this,
                on: {
                    error: ajaxErrorFunction,
                    failure: ajaxErrorFunction,
                    success: function(code, response) {
                        if (response.responseText !== "") {
                            Y.soon(Y.bind(ajaxErrorFunction, this, [code, response]));
                        } else {
                            // All working.
                            this.lastText = newText;
                            this.showMessage(M.util.get_string('autosavesucceeded', 'editor_atto'),
                                    NOTIFY_INFO, SUCCESS_MESSAGE_TIMEOUT);
                        }
                    }
                }
            });
        }
        return this;
    }
};

Y.Base.mix(Y.M.editor_atto.Editor, [EditorAutosave]);
// This file is part of Moodle - http://moodle.org/
//
// Moodle is free software: you can redistribute it and/or modify
// it under the terms of the GNU General Public License as published by
// the Free Software Foundation, either version 3 of the License, or
// (at your option) any later version.
//
// Moodle is distributed in the hope that it will be useful,
// but WITHOUT ANY WARRANTY; without even the implied warranty of
// MERCHANTABILITY or FITNESS FOR A PARTICULAR PURPOSE.  See the
// GNU General Public License for more details.
//
// You should have received a copy of the GNU General Public License
// along with Moodle.  If not, see <http://www.gnu.org/licenses/>.

/**
 * @module moodle-editor_atto-editor
 * @submodule clean
 */

/**
 * Functions for the Atto editor to clean the generated content.
 *
 * See {{#crossLink "M.editor_atto.Editor"}}{{/crossLink}} for details.
 *
 * @namespace M.editor_atto
 * @class EditorClean
 */

function EditorClean() {}

EditorClean.ATTRS= {
};

EditorClean.prototype = {
    /**
     * Clean the generated HTML content without modifying the editor content.
     *
     * This includes removes all YUI ids from the generated content.
     *
     * @return {string} The cleaned HTML content.
     */
    getCleanHTML: function() {
        // Clone the editor so that we don't actually modify the real content.
        var editorClone = this.editor.cloneNode(true),
            html;

        // Remove all YUI IDs.
        Y.each(editorClone.all('[id^="yui"]'), function(node) {
            node.removeAttribute('id');
        });

        editorClone.all('.atto_control').remove(true);
        html = editorClone.get('innerHTML');

        // Revert untouched editor contents to an empty string.
        if (html === '<p></p>' || html === '<p><br></p>') {
            return '';
        }

        // Remove any and all nasties from source.
       return this._cleanHTML(html);
    },

    /**
     * Clean the HTML content of the editor.
     *
     * @method cleanEditorHTML
     * @chainable
     */
    cleanEditorHTML: function() {
        var startValue = this.editor.get('innerHTML');
        this.editor.set('innerHTML', this._cleanHTML(startValue));

        return this;
    },

    /**
     * Clean the specified HTML content and remove any content which could cause issues.
     *
     * @method _cleanHTML
     * @private
     * @param {String} content The content to clean
     * @return {String} The cleaned HTML
     */
    _cleanHTML: function(content) {
        // Removing limited things that can break the page or a disallowed, like unclosed comments, style blocks, etc.

        var rules = [
            // Remove any style blocks. Some browsers do not work well with them in a contenteditable.
            // Plus style blocks are not allowed in body html, except with "scoped", which most browsers don't support as of 2015.
            // Reference: "http://stackoverflow.com/questions/1068280/javascript-regex-multiline-flag-doesnt-work"
            {regex: /<style[^>]*>[\s\S]*?<\/style>/gi, replace: ""},

            // Remove any open HTML comment opens that are not followed by a close. This can completely break page layout.
            {regex: /<!--(?![\s\S]*?-->)/gi, replace: ""},

            // Source: "http://www.codinghorror.com/blog/2006/01/cleaning-words-nasty-html.html"
            // Remove forbidden tags for content, title, meta, style, st0-9, head, font, html, body, link.
            {regex: /<\/?(?:title|meta|style|st\d|head|font|html|body|link)[^>]*?>/gi, replace: ""}
        ];

        return this._filterContentWithRules(content, rules);
    },

    /**
     * Take the supplied content and run on the supplied regex rules.
     *
     * @method _filterContentWithRules
     * @private
     * @param {String} content The content to clean
     * @param {Array} rules An array of structures: [ {regex: /something/, replace: "something"}, {...}, ...]
     * @return {String} The cleaned content
     */
    _filterContentWithRules: function(content, rules) {
        var i = 0;
        for (i = 0; i < rules.length; i++) {
            content = content.replace(rules[i].regex, rules[i].replace);
        }

        return content;
    },

    /**
     * Intercept and clean html paste events.
     *
     * @method pasteCleanup
     * @param {Object} sourceEvent The YUI EventFacade  object
     * @return {Boolean} True if the passed event should continue, false if not.
     */
    pasteCleanup: function(sourceEvent) {
        // We only expect paste events, but we will check anyways.
        if (sourceEvent.type === 'paste') {
            // The YUI event wrapper doesn't provide paste event info, so we need the underlying event.
            var event = sourceEvent._event;
            // Check if we have a valid clipboardData object in the event.
            // IE has a clipboard object at window.clipboardData, but as of IE 11, it does not provide HTML content access.
            if (event && event.clipboardData && event.clipboardData.getData && event.clipboardData.types) {
                // Check if there is HTML type to be pasted, if we can get it, we want to scrub before insert.
                var types = event.clipboardData.types;
                var isHTML = false;
                // Different browsers use different containers to hold the types, so test various functions.
                if (typeof types.contains === 'function') {
                    isHTML = types.contains('text/html');
                } else if (typeof types.indexOf === 'function') {
                    isHTML = (types.indexOf('text/html') > -1);
                }

                if (isHTML) {
                    // Get the clipboard content.
                    var content;
                    try {
                        content = event.clipboardData.getData('text/html');
                    } catch (error) {
                        // Something went wrong. Fallback.
                        this.fallbackPasteCleanupDelayed();
                        return true;
                    }

                    // Stop the original paste.
                    sourceEvent.preventDefault();

                    // Scrub the paste content.
                    content = this._cleanPasteHTML(content);

                    // Save the current selection.
                    // Using saveSelection as it produces a more consistent experience.
                    var selection = window.rangy.saveSelection();

                    // Insert the content.
                    this.insertContentAtFocusPoint(content);

                    // Restore the selection, and collapse to end.
                    window.rangy.restoreSelection(selection);
                    window.rangy.getSelection().collapseToEnd();

                    // Update the text area.
                    this.updateOriginal();
                    return false;
                } else {
                    // Due to poor cross browser clipboard compatibility, the failure to find html doesn't mean it isn't there.
                    // Wait for the clipboard event to finish then fallback clean the entire editor.
                    this.fallbackPasteCleanupDelayed();
                    return true;
                }
            } else {
                // If we reached a here, this probably means the browser has limited (or no) clipboard support.
                // Wait for the clipboard event to finish then fallback clean the entire editor.
                this.fallbackPasteCleanupDelayed();
                return true;
            }
        }

        // We should never get here - we must have received a non-paste event for some reason.
        // Um, just call updateOriginalDelayed() - it's safe.
        this.updateOriginalDelayed();
        return true;
    },

    /**
     * Cleanup code after a paste event if we couldn't intercept the paste content.
     *
     * @method fallbackPasteCleanup
     * @chainable
     */
    fallbackPasteCleanup: function() {
        Y.log('Using fallbackPasteCleanup for atto cleanup', 'debug', LOGNAME);

        // Save the current selection (cursor position).
        var selection = window.rangy.saveSelection();

        // Get, clean, and replace the content in the editable.
        var content = this.editor.get('innerHTML');
        this.editor.set('innerHTML', this._cleanPasteHTML(content));

        // Update the textarea.
        this.updateOriginal();

        // Restore the selection (cursor position).
        window.rangy.restoreSelection(selection);

        return this;
    },

    /**
     * Calls fallbackPasteCleanup on a short timer to allow the paste event handlers to complete.
     *
     * @method fallbackPasteCleanupDelayed
     * @chainable
     */
    fallbackPasteCleanupDelayed: function() {
        Y.soon(Y.bind(this.fallbackPasteCleanup, this));

        return this;
    },

    /**
     * Cleanup html that comes from WYSIWYG paste events. These are more likely to contain messy code that we should strip.
     *
     * @method _cleanPasteHTML
     * @private
     * @param {String} content The html content to clean
     * @return {String} The cleaned HTML
     */
    _cleanPasteHTML: function(content) {
        // Return an empty string if passed an invalid or empty object.
        if (!content || content.length === 0) {
            return "";
        }

        // Rules that get rid of the real-nasties and don't care about normalize code (correct quotes, white spaces, etc).
        var rules = [
            // Stuff that is specifically from MS Word and similar office packages.
            // Remove all garbage after closing html tag.
            {regex: /<\s*\/html\s*>([\s\S]+)$/gi, replace: ""},
            // Remove if comment blocks.
            {regex: /<!--\[if[\s\S]*?endif\]-->/gi, replace: ""},
            // Remove start and end fragment comment blocks.
            {regex: /<!--(Start|End)Fragment-->/gi, replace: ""},
            // Remove any xml blocks.
            {regex: /<xml[^>]*>[\s\S]*?<\/xml>/gi, replace: ""},
            // Remove any <?xml><\?xml> blocks.
            {regex: /<\?xml[^>]*>[\s\S]*?<\\\?xml>/gi, replace: ""},
            // Remove <o:blah>, <\o:blah>.
            {regex: /<\/?\w+:[^>]*>/gi, replace: ""}
        ];

        // Apply the first set of harsher rules.
        content = this._filterContentWithRules(content, rules);

        // Apply the standard rules, which mainly cleans things like headers, links, and style blocks.
        content = this._cleanHTML(content);

        // Check if the string is empty or only contains whitespace.
        if (content.length === 0 || !content.match(/\S/)) {
            return content;
        }

        // Now we let the browser normalize the code by loading it into the DOM and then get the html back.
        // This gives us well quoted, well formatted code to continue our work on. Word may provide very poorly formatted code.
        var holder = document.createElement('div');
        holder.innerHTML = content;
        content = holder.innerHTML;
        // Free up the DOM memory.
        holder.innerHTML = "";

        // Run some more rules that care about quotes and whitespace.
        rules = [
            // Get all style attributes so we can work on them.
            {regex: /(<[^>]*?style\s*?=\s*?")([^>"]*)(")/gi, replace: function(match, group1, group2, group3) {
                    // Remove MSO-blah, MSO:blah style attributes.
                    group2 = group2.replace(/(?:^|;)[\s]*MSO[-:](?:&[\w]*;|[^;"])*/gi,"");
                    return group1 + group2 + group3;
                }},
            // Get all class attributes so we can work on them.
            {regex: /(<[^>]*?class\s*?=\s*?")([^>"]*)(")/gi, replace: function(match, group1, group2, group3) {
                    // Remove MSO classes.
                    group2 = group2.replace(/(?:^|[\s])[\s]*MSO[_a-zA-Z0-9\-]*/gi,"");
                    // Remove Apple- classes.
                    group2 = group2.replace(/(?:^|[\s])[\s]*Apple-[_a-zA-Z0-9\-]*/gi,"");
                    return group1 + group2 + group3;
                }},
            // Remove OLE_LINK# anchors that may litter the code.
            {regex: /<a [^>]*?name\s*?=\s*?"OLE_LINK\d*?"[^>]*?>\s*?<\/a>/gi, replace: ""}
        ];

        // Apply the rules.
        content = this._filterContentWithRules(content, rules);

        // Reapply the standard cleaner to the content.
        content = this._cleanHTML(content);

        // Clean unused spans out of the content.
        content = this._cleanSpans(content);

        return content;
    },

    /**
     * Clean empty or un-unused spans from passed HTML.
     *
     * This code intentionally doesn't use YUI Nodes. YUI was quite a bit slower at this, so using raw DOM objects instead.
     *
     * @method _cleanSpans
     * @private
     * @param {String} content The content to clean
     * @return {String} The cleaned HTML
     */
    _cleanSpans: function(content) {
        // Return an empty string if passed an invalid or empty object.
        if (!content || content.length === 0) {
            return "";
        }
        // Check if the string is empty or only contains whitespace.
        if (content.length === 0 || !content.match(/\S/)) {
            return content;
        }

        var rules = [
            // Remove unused class, style, or id attributes. This will make empty tag detection easier later.
            {regex: /(<[^>]*?)(?:[\s]*(?:class|style|id)\s*?=\s*?"\s*?")+/gi, replace: "$1"}
        ];
        // Apply the rules.
        content = this._filterContentWithRules(content, rules);

        // Reference: "http://stackoverflow.com/questions/8131396/remove-nested-span-without-id"

        // This is better to run detached from the DOM, so the browser doesn't try to update on each change.
        var holder = document.createElement('div');
        holder.innerHTML = content;
        var spans = holder.getElementsByTagName('span');

        // Since we will be removing elements from the list, we should copy it to an array, making it static.
        var spansarr = Array.prototype.slice.call(spans, 0);

        spansarr.forEach(function(span) {
            if (!span.hasAttributes()) {
                // If no attributes (id, class, style, etc), this span is has no effect.
                // Move each child (if they exist) to the parent in place of this span.
                while (span.firstChild) {
                    span.parentNode.insertBefore(span.firstChild, span);
                }

                // Remove the now empty span.
                span.parentNode.removeChild(span);
            }
        });

        return holder.innerHTML;
    }
};

Y.Base.mix(Y.M.editor_atto.Editor, [EditorClean]);
// This file is part of Moodle - http://moodle.org/
//
// Moodle is free software: you can redistribute it and/or modify
// it under the terms of the GNU General Public License as published by
// the Free Software Foundation, either version 3 of the License, or
// (at your option) any later version.
//
// Moodle is distributed in the hope that it will be useful,
// but WITHOUT ANY WARRANTY; without even the implied warranty of
// MERCHANTABILITY or FITNESS FOR A PARTICULAR PURPOSE.  See the
// GNU General Public License for more details.
//
// You should have received a copy of the GNU General Public License
// along with Moodle.  If not, see <http://www.gnu.org/licenses/>.

/**
 * @module moodle-editor_atto-editor
 * @submodule commands
 */

/**
 * Selection functions for the Atto editor.
 *
 * See {{#crossLink "M.editor_atto.Editor"}}{{/crossLink}} for details.
 *
 * @namespace M.editor_atto
 * @class EditorCommand
 */

function EditorCommand() {}

EditorCommand.ATTRS= {
};

EditorCommand.prototype = {
    /**
     * Applies a callback method to editor if selection is uncollapsed or waits for input to select first.
     * @method applyFormat
     * @param e EventTarget Event to be passed to callback if selection is uncollapsed
     * @param method callback A callback method which changes editor when text is selected.
     * @param object context Context to be used for callback method
     * @param array args Array of arguments to pass to callback
     */
    applyFormat: function(e, callback, context, args) {
        function handleInsert(e, callback, context, args, anchorNode, anchorOffset) {
            // After something is inputed, select it and apply the formating function.
            Y.soon(Y.bind(function(e, callback, context, args, anchorNode, anchorOffset) {
                var selection = window.rangy.getSelection();

                // Set the start of the selection to where it was when the method was first called.
                var range = selection.getRangeAt(0);
                range.setStart(anchorNode, anchorOffset);
                selection.setSingleRange(range);

                // Now apply callback to the new text that is selected.
                callback.apply(context, [e, args]);

                // Collapse selection so cursor is at end of inserted material.
                selection.collapseToEnd();

                // Save save selection and editor contents.
                this.saveSelection();
                this.updateOriginal();
            }, this, e, callback, context, args, anchorNode, anchorOffset));
        }

        // Set default context for the method.
        context = context || this;

        // Check whether range is collapsed.
        var selection = window.rangy.getSelection();

        if (selection.isCollapsed) {
            // Selection is collapsed so listen for input into editor.
            var handle = this.editor.once('input', handleInsert, this, callback, context, args,
                    selection.anchorNode, selection.anchorOffset);

            // Cancel if selection changes before input.
            this.editor.onceAfter(['click', 'selectstart'], handle.detach, handle);

            return;
        }

        // The range is not collapsed; so apply callback method immediately.
        callback.apply(context, [e, args]);

        // Save save selection and editor contents.
        this.saveSelection();
        this.updateOriginal();
    },

    /**
     * Replaces all the tags in a node list with new type.
     * @method replaceTags
     * @param NodeList nodelist
     * @param String tag
     */
    replaceTags: function(nodelist, tag) {
        // We mark elements in the node list for iterations.
        nodelist.setAttribute('data-iterate', true);
        var node = this.editor.one('[data-iterate="true"]');
        while (node) {
            var clone = Y.Node.create('<' + tag + ' />')
                .setAttrs(node.getAttrs())
                .removeAttribute('data-iterate');
            // Copy class and style if not blank.
            if (node.getAttribute('style')) {
                clone.setAttribute('style', node.getAttribute('style'));
            }
            if (node.getAttribute('class')) {
                clone.setAttribute('class', node.getAttribute('class'));
            }
            // We use childNodes here because we are interested in both type 1 and 3 child nodes.
            var children = node.getDOMNode().childNodes, child;
            child = children[0];
            while (typeof child !== "undefined") {
                clone.append(child);
                child = children[0];
            }
            node.replace(clone);
            node = this.editor.one('[data-iterate="true"]');
        }
    },

    /**
     * Change all tags with given type to a span with CSS class attribute.
     * @method changeToCSS
     * @param String tag Tag type to be changed to span
     * @param String markerClass CSS class that corresponds to desired tag
     */
    changeToCSS: function(tag, markerClass) {
        // Save the selection.
        var selection = window.rangy.saveSelection();

        // Remove display:none from rangy markers so browser doesn't delete them.
        this.editor.all('.rangySelectionBoundary').setStyle('display', null);

        // Replace tags with CSS classes.
        this.editor.all(tag).addClass(markerClass);
        this.replaceTags(this.editor.all('.' + markerClass), 'span');

        // Restore selection and toggle class.
        window.rangy.restoreSelection(selection);
    },

    /**
     * Change spans with CSS classes in editor into elements with given tag.
     * @method changeToCSS
     * @param String markerClass CSS class that corresponds to desired tag
     * @param String tag New tag type to be created
     */
    changeToTags: function(markerClass, tag) {
        // Save the selection.
        var selection = window.rangy.saveSelection();

        // Remove display:none from rangy markers so browser doesn't delete them.
        this.editor.all('.rangySelectionBoundary').setStyle('display', null);

        // Replace spans with given tag.
        this.replaceTags(this.editor.all('span[class="' + markerClass + '"]'), tag);
        this.editor.all(tag + '[class="' + markerClass + '"]').removeAttribute('class');
        this.editor.all('.' + markerClass).each(function(n) {
            n.wrap('<' + tag + '/>');
            n.removeClass(markerClass);
        });

        // Remove CSS classes.
        this.editor.all('[class="' + markerClass + '"]').removeAttribute('class');
        this.editor.all(tag).removeClass(markerClass);

        // Restore selection.
        window.rangy.restoreSelection(selection);
    }
};

Y.Base.mix(Y.M.editor_atto.Editor, [EditorCommand]);
// This file is part of Moodle - http://moodle.org/
//
// Moodle is free software: you can redistribute it and/or modify
// it under the terms of the GNU General Public License as published by
// the Free Software Foundation, either version 3 of the License, or
// (at your option) any later version.
//
// Moodle is distributed in the hope that it will be useful,
// but WITHOUT ANY WARRANTY; without even the implied warranty of
// MERCHANTABILITY or FITNESS FOR A PARTICULAR PURPOSE.  See the
// GNU General Public License for more details.
//
// You should have received a copy of the GNU General Public License
// along with Moodle.  If not, see <http://www.gnu.org/licenses/>.

/**
 * @module moodle-editor_atto-editor
 * @submodule toolbar
 */

/**
 * Toolbar functions for the Atto editor.
 *
 * See {{#crossLink "M.editor_atto.Editor"}}{{/crossLink}} for details.
 *
 * @namespace M.editor_atto
 * @class EditorToolbar
 */

function EditorToolbar() {}

EditorToolbar.ATTRS= {
};

EditorToolbar.prototype = {
    /**
     * A reference to the toolbar Node.
     *
     * @property toolbar
     * @type Node
     */
    toolbar: null,

    /**
     * A reference to any currently open menus in the toolbar.
     *
     * @property openMenus
     * @type Array
     */
    openMenus: null,

    /**
     * Setup the toolbar on the editor.
     *
     * @method setupToolbar
     * @chainable
     */
    setupToolbar: function() {
        this.toolbar = Y.Node.create('<div class="' + CSS.TOOLBAR + '" role="toolbar" aria-live="off"/>');
        this.openMenus = [];
        this._wrapper.appendChild(this.toolbar);

        if (this.textareaLabel) {
            this.toolbar.setAttribute('aria-labelledby', this.textareaLabel.get("id"));
        }

        // Add keyboard navigation for the toolbar.
        this.setupToolbarNavigation();

        return this;
    }
};

Y.Base.mix(Y.M.editor_atto.Editor, [EditorToolbar]);
// This file is part of Moodle - http://moodle.org/
//
// Moodle is free software: you can redistribute it and/or modify
// it under the terms of the GNU General Public License as published by
// the Free Software Foundation, either version 3 of the License, or
// (at your option) any later version.
//
// Moodle is distributed in the hope that it will be useful,
// but WITHOUT ANY WARRANTY; without even the implied warranty of
// MERCHANTABILITY or FITNESS FOR A PARTICULAR PURPOSE.  See the
// GNU General Public License for more details.
//
// You should have received a copy of the GNU General Public License
// along with Moodle.  If not, see <http://www.gnu.org/licenses/>.

/**
 * @module moodle-editor_atto-editor
 * @submodule toolbarnav
 */

/**
 * Toolbar Navigation functions for the Atto editor.
 *
 * See {{#crossLink "M.editor_atto.Editor"}}{{/crossLink}} for details.
 *
 * @namespace M.editor_atto
 * @class EditorToolbarNav
 */

function EditorToolbarNav() {}

EditorToolbarNav.ATTRS= {
};

EditorToolbarNav.prototype = {
    /**
     * The current focal point for tabbing.
     *
     * @property _tabFocus
     * @type Node
     * @default null
     * @private
     */
    _tabFocus: null,

    /**
     * Set up the watchers for toolbar navigation.
     *
     * @method setupToolbarNavigation
     * @chainable
     */
    setupToolbarNavigation: function() {
        // Listen for Arrow left and Arrow right keys.
        this._wrapper.delegate('key',
                this.toolbarKeyboardNavigation,
                'down:37,39',
                '.' + CSS.TOOLBAR,
                this);
        this._wrapper.delegate('focus',
                function(e) {
                    this._setTabFocus(e.currentTarget);
                }, '.' + CSS.TOOLBAR + ' button', this);

        return this;
    },

    /**
     * Implement arrow key navigation for the buttons in the toolbar.
     *
     * @method toolbarKeyboardNavigation
     * @param {EventFacade} e - the keyboard event.
     */
    toolbarKeyboardNavigation: function(e) {
        // Prevent the default browser behaviour.
        e.preventDefault();

        // On cursor moves we loops through the buttons.
        var buttons = this.toolbar.all('button'),
            direction = 1,
            button,
            current = e.target.ancestor('button', true);

        if (e.keyCode === 37) {
            // Moving left so reverse the direction.
            direction = -1;
        }

        button = this._findFirstFocusable(buttons, current, direction);
        if (button) {
            button.focus();
            this._setTabFocus(button);
        } else {
            Y.log("Unable to find a button to focus on", 'debug', LOGNAME);
        }
    },

    /**
     * Find the first focusable button.
     *
     * @param {NodeList} buttons A list of nodes.
     * @param {Node} startAt The node in the list to start the search from.
     * @param {Number} direction The direction in which to search (1 or -1).
     * @return {Node | Undefined} The Node or undefined.
     * @method _findFirstFocusable
     * @private
     */
    _findFirstFocusable: function(buttons, startAt, direction) {
        var checkCount = 0,
            group,
            candidate,
            button,
            index;

        // Determine which button to start the search from.
        index = buttons.indexOf(startAt);
        if (index < -1) {
            Y.log("Unable to find the button in the list of buttons", 'debug', LOGNAME);
            index = 0;
        }

        // Try to find the next.
        while (checkCount < buttons.size()) {
            index += direction;
            if (index < 0) {
                index = buttons.size() - 1;
            } else if (index >= buttons.size()) {
                // Handle wrapping.
                index = 0;
            }

            candidate = buttons.item(index);

            // Add a counter to ensure we don't get stuck in a loop if there's only one visible menu item.
            checkCount++;

            // Loop while:
            // * we haven't checked every button;
            // * the button is hidden or disabled;
            // * the group is hidden.
            if (candidate.hasAttribute('hidden') || candidate.hasAttribute('disabled')) {
                continue;
            }
            group = candidate.ancestor('.atto_group');
            if (group.hasAttribute('hidden')) {
                continue;
            }

            button = candidate;
            break;
        }

        return button;
    },

    /**
     * Check the tab focus.
     *
     * When we disable or hide a button, we should call this method to ensure that the
     * focus is not currently set on an inaccessible button, otherwise tabbing to the toolbar
     * would be impossible.
     *
     * @method checkTabFocus
     * @chainable
     */
    checkTabFocus: function() {
        if (this._tabFocus) {
            if (this._tabFocus.hasAttribute('disabled') || this._tabFocus.hasAttribute('hidden')
                    || this._tabFocus.ancestor('.atto_group').hasAttribute('hidden')) {
                // Find first available button.
                var button = this._findFirstFocusable(this.toolbar.all('button'), this._tabFocus, -1);
                if (button) {
                    if (this._tabFocus.compareTo(document.activeElement)) {
                        // We should also move the focus, because the inaccessible button also has the focus.
                        button.focus();
                    }
                    this._setTabFocus(button);
                }
            }
        }
        return this;
    },

    /**
     * Sets tab focus for the toolbar to the specified Node.
     *
     * @method _setTabFocus
     * @param {Node} button The node that focus should now be set to
     * @chainable
     * @private
     */
    _setTabFocus: function(button) {
        if (this._tabFocus) {
            // Unset the previous entry.
            this._tabFocus.setAttribute('tabindex', '-1');
        }

        // Set up the new entry.
        this._tabFocus = button;
        this._tabFocus.setAttribute('tabindex', 0);

        // And update the activedescendant to point at the currently selected button.
        this.toolbar.setAttribute('aria-activedescendant', this._tabFocus.generateID());

        return this;
    }
};

Y.Base.mix(Y.M.editor_atto.Editor, [EditorToolbarNav]);
// This file is part of Moodle - http://moodle.org/
//
// Moodle is free software: you can redistribute it and/or modify
// it under the terms of the GNU General Public License as published by
// the Free Software Foundation, either version 3 of the License, or
// (at your option) any later version.
//
// Moodle is distributed in the hope that it will be useful,
// but WITHOUT ANY WARRANTY; without even the implied warranty of
// MERCHANTABILITY or FITNESS FOR A PARTICULAR PURPOSE.  See the
// GNU General Public License for more details.
//
// You should have received a copy of the GNU General Public License
// along with Moodle.  If not, see <http://www.gnu.org/licenses/>.

/**
 * @module moodle-editor_atto-editor
 * @submodule selection
 */

/**
 * Selection functions for the Atto editor.
 *
 * See {{#crossLink "M.editor_atto.Editor"}}{{/crossLink}} for details.
 *
 * @namespace M.editor_atto
 * @class EditorSelection
 */

function EditorSelection() {}

EditorSelection.ATTRS= {
};

EditorSelection.prototype = {

    /**
     * List of saved selections per editor instance.
     *
     * @property _selections
     * @private
     */
    _selections: null,

    /**
     * A unique identifier for the last selection recorded.
     *
     * @property _lastSelection
     * @param lastselection
     * @type string
     * @private
     */
    _lastSelection: null,

    /**
     * Whether focus came from a click event.
     *
     * This is used to determine whether to restore the selection or not.
     *
     * @property _focusFromClick
     * @type Boolean
     * @default false
     * @private
     */
    _focusFromClick: false,

    /**
     * Set up the watchers for selection save and restoration.
     *
     * @method setupSelectionWatchers
     * @chainable
     */
    setupSelectionWatchers: function() {
        // Save the selection when a change was made.
        this.on('atto:selectionchanged', this.saveSelection, this);

        this.editor.on('focus', this.restoreSelection, this);

        // Do not restore selection when focus is from a click event.
        this.editor.on('mousedown', function() {
            this._focusFromClick = true;
        }, this);

        // Copy the current value back to the textarea when focus leaves us and save the current selection.
        this.editor.on('blur', function() {
            // Clear the _focusFromClick value.
            this._focusFromClick = false;

            // Update the original text area.
            this.updateOriginal();
        }, this);

        this.editor.on(['keyup', 'focus'], function(e) {
                Y.soon(Y.bind(this._hasSelectionChanged, this, e));
            }, this);

        // To capture both mouseup and touchend events, we need to track the gesturemoveend event in standAlone mode. Without
        // standAlone, it will only fire if we listened to a gesturemovestart too.
        this.editor.on('gesturemoveend', function(e) {
                Y.soon(Y.bind(this._hasSelectionChanged, this, e));
            }, {
                standAlone: true
            }, this);

        return this;
    },

    /**
     * Work out if the cursor is in the editable area for this editor instance.
     *
     * @method isActive
     * @return {boolean}
     */
    isActive: function() {
        var range = rangy.createRange(),
            selection = rangy.getSelection();

        if (!selection.rangeCount) {
            // If there was no range count, then there is no selection.
            return false;
        }

        // We can't be active if the editor doesn't have focus at the moment.
        if (!document.activeElement ||
                !(this.editor.compareTo(document.activeElement) || this.editor.contains(document.activeElement))) {
            return false;
        }

        // Check whether the range intersects the editor selection.
        range.selectNode(this.editor.getDOMNode());
        return range.intersectsRange(selection.getRangeAt(0));
    },

    /**
     * Create a cross browser selection object that represents a YUI node.
     *
     * @method getSelectionFromNode
     * @param {Node} YUI Node to base the selection upon.
     * @return {[rangy.Range]}
     */
    getSelectionFromNode: function(node) {
        var range = rangy.createRange();
        range.selectNode(node.getDOMNode());
        return [range];
    },

    /**
     * Save the current selection to an internal property.
     *
     * This allows more reliable return focus, helping improve keyboard navigation.
     *
     * Should be used in combination with {{#crossLink "M.editor_atto.EditorSelection/restoreSelection"}}{{/crossLink}}.
     *
     * @method saveSelection
     */
    saveSelection: function() {
        if (this.isActive()) {
            this._selections = this.getSelection();
        }
    },

    /**
     * Restore any stored selection when the editor gets focus again.
     *
     * Should be used in combination with {{#crossLink "M.editor_atto.EditorSelection/saveSelection"}}{{/crossLink}}.
     *
     * @method restoreSelection
     */
    restoreSelection: function() {
        if (!this._focusFromClick) {
            if (this._selections) {
                this.setSelection(this._selections);
            }
        }
        this._focusFromClick = false;
    },

    /**
     * Get the selection object that can be passed back to setSelection.
     *
     * @method getSelection
     * @return {array} An array of rangy ranges.
     */
    getSelection: function() {
        return rangy.getSelection().getAllRanges();
    },

    /**
     * Check that a YUI node it at least partly contained by the current selection.
     *
     * @method selectionContainsNode
     * @param {Node} The node to check.
     * @return {boolean}
     */
    selectionContainsNode: function(node) {
        return rangy.getSelection().containsNode(node.getDOMNode(), true);
    },

    /**
     * Runs a filter on each node in the selection, and report whether the
     * supplied selector(s) were found in the supplied Nodes.
     *
     * By default, all specified nodes must match the selection, but this
     * can be controlled with the requireall property.
     *
     * @method selectionFilterMatches
     * @param {String} selector
     * @param {NodeList} [selectednodes] For performance this should be passed. If not passed, this will be looked up each time.
     * @param {Boolean} [requireall=true] Used to specify that "any" match is good enough.
     * @return {Boolean}
     */
    selectionFilterMatches: function(selector, selectednodes, requireall) {
        if (typeof requireall === 'undefined') {
            requireall = true;
        }
        if (!selectednodes) {
            // Find this because it was not passed as a param.
            selectednodes = this.getSelectedNodes();
        }
        var allmatch = selectednodes.size() > 0,
            anymatch = false;

        var editor = this.editor,
            stopFn = function(node) {
                // The function getSelectedNodes only returns nodes within the editor, so this test is safe.
                return node === editor;
            };

        // If we do not find at least one match in the editor, no point trying to find them in the selection.
        if (!editor.one(selector)) {
            return false;
        }

        selectednodes.each(function(node){
            // Check each node, if it doesn't match the tags AND is not within the specified tags then fail this thing.
            if (requireall) {
                // Check for at least one failure.
                if (!allmatch || !node.ancestor(selector, true, stopFn)) {
                    allmatch = false;
                }
            } else {
                // Check for at least one match.
                if (!anymatch && node.ancestor(selector, true, stopFn)) {
                    anymatch = true;
                }
            }
        }, this);
        if (requireall) {
            return allmatch;
        } else {
            return anymatch;
        }
    },

    /**
     * Get the deepest possible list of nodes in the current selection.
     *
     * @method getSelectedNodes
     * @return {NodeList}
     */
    getSelectedNodes: function() {
        var results = new Y.NodeList(),
            nodes,
            selection,
            range,
            node,
            i;

        selection = rangy.getSelection();

        if (selection.rangeCount) {
            range = selection.getRangeAt(0);
        } else {
            // Empty range.
            range = rangy.createRange();
        }

        if (range.collapsed) {
            // We do not want to select all the nodes in the editor if we managed to
            // have a collapsed selection directly in the editor.
            // It's also possible for the commonAncestorContainer to be the document, which selectNode does not handle
            // so we must filter that out here too.
            if (range.commonAncestorContainer !== this.editor.getDOMNode()
                    && range.commonAncestorContainer !== Y.config.doc) {
                range = range.cloneRange();
                range.selectNode(range.commonAncestorContainer);
            }
        }

        nodes = range.getNodes();

        for (i = 0; i < nodes.length; i++) {
            node = Y.one(nodes[i]);
            if (this.editor.contains(node)) {
                results.push(node);
            }
        }
        return results;
    },

    /**
     * Check whether the current selection has changed since this method was last called.
     *
     * If the selection has changed, the atto:selectionchanged event is also fired.
     *
     * @method _hasSelectionChanged
     * @private
     * @param {EventFacade} e
     * @return {Boolean}
     */
    _hasSelectionChanged: function(e) {
        var selection = rangy.getSelection(),
            range,
            changed = false;

        if (selection.rangeCount) {
            range = selection.getRangeAt(0);
        } else {
            // Empty range.
            range = rangy.createRange();
        }

        if (this._lastSelection) {
            if (!this._lastSelection.equals(range)) {
                changed = true;
                return this._fireSelectionChanged(e);
            }
        }
        this._lastSelection = range;
        return changed;
    },

    /**
     * Fires the atto:selectionchanged event.
     *
     * When the selectionchanged event is fired, the following arguments are provided:
     *   - event : the original event that lead to this event being fired.
     *   - selectednodes :  an array containing nodes that are entirely selected of contain partially selected content.
     *
     * @method _fireSelectionChanged
     * @private
     * @param {EventFacade} e
     */
    _fireSelectionChanged: function(e) {
        this.fire('atto:selectionchanged', {
            event: e,
            selectedNodes: this.getSelectedNodes()
        });
    },

    /**
     * Get the DOM node representing the common anscestor of the selection nodes.
     *
     * @method getSelectionParentNode
     * @return {Element|boolean} The DOM Node for this parent, or false if no seletion was made.
     */
    getSelectionParentNode: function() {
        var selection = rangy.getSelection();
        if (selection.rangeCount) {
            return selection.getRangeAt(0).commonAncestorContainer;
        }
        return false;
    },

    /**
     * Set the current selection. Used to restore a selection.
     *
     * @method selection
     * @param {array} ranges A list of rangy.range objects in the selection.
     */
    setSelection: function(ranges) {
        var selection = rangy.getSelection();
        selection.setRanges(ranges);
    },

    /**
     * Inserts the given HTML into the editable content at the currently focused point.
     *
     * @method insertContentAtFocusPoint
     * @param {String} html
     * @return {Node} The YUI Node object added to the DOM.
     */
    insertContentAtFocusPoint: function(html) {
        var selection = rangy.getSelection(),
            range,
            node = Y.Node.create(html);
        if (selection.rangeCount) {
            range = selection.getRangeAt(0);
        }
        if (range) {
            range.deleteContents();
            range.insertNode(node.getDOMNode());
        }
        return node;
    }

};

Y.Base.mix(Y.M.editor_atto.Editor, [EditorSelection]);
// This file is part of Moodle - http://moodle.org/
//
// Moodle is free software: you can redistribute it and/or modify
// it under the terms of the GNU General Public License as published by
// the Free Software Foundation, either version 3 of the License, or
// (at your option) any later version.
//
// Moodle is distributed in the hope that it will be useful,
// but WITHOUT ANY WARRANTY; without even the implied warranty of
// MERCHANTABILITY or FITNESS FOR A PARTICULAR PURPOSE.  See the
// GNU General Public License for more details.
//
// You should have received a copy of the GNU General Public License
// along with Moodle.  If not, see <http://www.gnu.org/licenses/>.

/**
 * @module moodle-editor_atto-editor
 * @submodule styling
 */

/**
 * Editor styling functions for the Atto editor.
 *
 * See {{#crossLink "M.editor_atto.Editor"}}{{/crossLink}} for details.
 *
 * @namespace M.editor_atto
 * @class EditorStyling
 */

function EditorStyling() {}

EditorStyling.ATTRS= {
};

EditorStyling.prototype = {
    /**
     * Disable CSS styling.
     *
     * @method disableCssStyling
     */
    disableCssStyling: function() {
        try {
            document.execCommand("styleWithCSS", 0, false);
        } catch (e1) {
            try {
                document.execCommand("useCSS", 0, true);
            } catch (e2) {
                try {
                    document.execCommand('styleWithCSS', false, false);
                } catch (e3) {
                    // We did our best.
                }
            }
        }
    },

    /**
     * Enable CSS styling.
     *
     * @method enableCssStyling
     */
    enableCssStyling: function() {
        try {
            document.execCommand("styleWithCSS", 0, true);
        } catch (e1) {
            try {
                document.execCommand("useCSS", 0, false);
            } catch (e2) {
                try {
                    document.execCommand('styleWithCSS', false, true);
                } catch (e3) {
                    // We did our best.
                }
            }
        }
    },

    /**
     * Change the formatting for the current selection.
     *
     * This will wrap the selection in span tags, adding the provided classes.
     *
     * If the selection covers multiple block elements, multiple spans will be inserted to preserve the original structure.
     *
     * @method toggleInlineSelectionClass
     * @param {Array} toggleclasses - Class names to be toggled on or off.
     */
    toggleInlineSelectionClass: function(toggleclasses) {
        var classname = toggleclasses.join(" ");
<<<<<<< HEAD
        var cssApplier = rangy.createCssClassApplier(classname, {normalize: true});
=======
        var originalSelection = this.getSelection();
        var cssApplier = rangy.createClassApplier(classname, {normalize: true});
>>>>>>> b3c10f9f

        cssApplier.toggleSelection();
    },

    /**
     * Change the formatting for the current selection.
     *
     * This will set inline styles on the current selection.
     *
     * @method formatSelectionInlineStyle
     * @param {Array} styles - Style attributes to set on the nodes.
     */
    formatSelectionInlineStyle: function(styles) {
        var classname = this.PLACEHOLDER_CLASS;
<<<<<<< HEAD
        var cssApplier = rangy.createCssClassApplier(classname, {normalize: true});
=======
        var originalSelection = this.getSelection();
        var cssApplier = rangy.createClassApplier(classname, {normalize: true});
>>>>>>> b3c10f9f

        cssApplier.applyToSelection();

        this.editor.all('.' + classname).each(function (node) {
            node.removeClass(classname).setStyles(styles);
        }, this);

    },

    /**
     * Change the formatting for the current selection.
     *
     * Also changes the selection to the newly formatted block (allows applying multiple styles to a block).
     *
     * @method formatSelectionBlock
     * @param {String} [blocktag] Change the block level tag to this. Empty string, means do not change the tag.
     * @param {Object} [attributes] The keys and values for attributes to be added/changed in the block tag.
     * @return {Node|boolean} The Node that was formatted if a change was made, otherwise false.
     */
    formatSelectionBlock: function(blocktag, attributes) {
        // First find the nearest ancestor of the selection that is a block level element.
        var selectionparentnode = this.getSelectionParentNode(),
            boundary,
            cell,
            nearestblock,
            newcontent,
            match,
            replacement;

        if (!selectionparentnode) {
            // No selection, nothing to format.
            return false;
        }

        boundary = this.editor;

        selectionparentnode = Y.one(selectionparentnode);

        // If there is a table cell in between the selectionparentnode and the boundary,
        // move the boundary to the table cell.
        // This is because we might have a table in a div, and we select some text in a cell,
        // want to limit the change in style to the table cell, not the entire table (via the outer div).
        cell = selectionparentnode.ancestor(function (node) {
            var tagname = node.get('tagName');
            if (tagname) {
                tagname = tagname.toLowerCase();
            }
            return (node === boundary) ||
                   (tagname === 'td') ||
                   (tagname === 'th');
        }, true);

        if (cell) {
            // Limit the scope to the table cell.
            boundary = cell;
        }

        nearestblock = selectionparentnode.ancestor(this.BLOCK_TAGS.join(', '), true);
        if (nearestblock) {
            // Check that the block is contained by the boundary.
            match = nearestblock.ancestor(function (node) {
                return node === boundary;
            }, false);

            if (!match) {
                nearestblock = false;
            }
        }

        // No valid block element - make one.
        if (!nearestblock) {
            // There is no block node in the content, wrap the content in a p and use that.
            newcontent = Y.Node.create('<p></p>');
            boundary.get('childNodes').each(function (child) {
                newcontent.append(child.remove());
            });
            boundary.append(newcontent);
            nearestblock = newcontent;
        }

        // Guaranteed to have a valid block level element contained in the contenteditable region.
        // Change the tag to the new block level tag.
        if (blocktag && blocktag !== '') {
            // Change the block level node for a new one.
            replacement = Y.Node.create('<' + blocktag + '></' + blocktag + '>');
            // Copy all attributes.
            replacement.setAttrs(nearestblock.getAttrs());
            // Copy all children.
            nearestblock.get('childNodes').each(function (child) {
                child.remove();
                replacement.append(child);
            });

            nearestblock.replace(replacement);
            nearestblock = replacement;
        }

        // Set the attributes on the block level tag.
        if (attributes) {
            nearestblock.setAttrs(attributes);
        }

        // Change the selection to the modified block. This makes sense when we might apply multiple styles
        // to the block.
        var selection = this.getSelectionFromNode(nearestblock);
        this.setSelection(selection);

        return nearestblock;
    }

};

Y.Base.mix(Y.M.editor_atto.Editor, [EditorStyling]);
// This file is part of Moodle - http://moodle.org/
//
// Moodle is free software: you can redistribute it and/or modify
// it under the terms of the GNU General Public License as published by
// the Free Software Foundation, either version 3 of the License, or
// (at your option) any later version.
//
// Moodle is distributed in the hope that it will be useful,
// but WITHOUT ANY WARRANTY; without even the implied warranty of
// MERCHANTABILITY or FITNESS FOR A PARTICULAR PURPOSE.  See the
// GNU General Public License for more details.
//
// You should have received a copy of the GNU General Public License
// along with Moodle.  If not, see <http://www.gnu.org/licenses/>.

/**
 * @module moodle-editor_atto-editor
 * @submodule filepicker
 */

/**
 * Filepicker options for the Atto editor.
 *
 * See {{#crossLink "M.editor_atto.Editor"}}{{/crossLink}} for details.
 *
 * @namespace M.editor_atto
 * @class EditorFilepicker
 */

function EditorFilepicker() {}

EditorFilepicker.ATTRS= {
    /**
     * The options for the filepicker.
     *
     * @attribute filepickeroptions
     * @type object
     * @default {}
     */
    filepickeroptions: {
        value: {}
    }
};

EditorFilepicker.prototype = {
    /**
     * Should we show the filepicker for this filetype?
     *
     * @method canShowFilepicker
     * @param string type The media type for the file picker.
     * @return {boolean}
     */
    canShowFilepicker: function(type) {
        return (typeof this.get('filepickeroptions')[type] !== 'undefined');
    },

    /**
     * Show the filepicker.
     *
     * This depends on core_filepicker, and then call that modules show function.
     *
     * @method showFilepicker
     * @param {string} type The media type for the file picker.
     * @param {function} callback The callback to use when selecting an item of media.
     * @param {object} [context] The context from which to call the callback.
     */
    showFilepicker: function(type, callback, context) {
        var self = this;
        Y.use('core_filepicker', function (Y) {
            var options = Y.clone(self.get('filepickeroptions')[type], true);
            options.formcallback = callback;
            if (context) {
                options.magicscope = context;
            }

            M.core_filepicker.show(Y, options);
        });
    }
};

Y.Base.mix(Y.M.editor_atto.Editor, [EditorFilepicker]);


}, '@VERSION@', {
    "requires": [
        "node",
        "transition",
        "io",
        "overlay",
        "escape",
        "event",
        "event-simulate",
        "event-custom",
        "node-event-html5",
        "yui-throttle",
        "moodle-core-notification-dialogue",
        "moodle-core-notification-confirm",
        "moodle-editor_atto-rangy",
        "handlebars",
        "timers"
    ]
});<|MERGE_RESOLUTION|>--- conflicted
+++ resolved
@@ -2341,12 +2341,7 @@
      */
     toggleInlineSelectionClass: function(toggleclasses) {
         var classname = toggleclasses.join(" ");
-<<<<<<< HEAD
-        var cssApplier = rangy.createCssClassApplier(classname, {normalize: true});
-=======
-        var originalSelection = this.getSelection();
         var cssApplier = rangy.createClassApplier(classname, {normalize: true});
->>>>>>> b3c10f9f
 
         cssApplier.toggleSelection();
     },
@@ -2361,12 +2356,7 @@
      */
     formatSelectionInlineStyle: function(styles) {
         var classname = this.PLACEHOLDER_CLASS;
-<<<<<<< HEAD
-        var cssApplier = rangy.createCssClassApplier(classname, {normalize: true});
-=======
-        var originalSelection = this.getSelection();
         var cssApplier = rangy.createClassApplier(classname, {normalize: true});
->>>>>>> b3c10f9f
 
         cssApplier.applyToSelection();
 
