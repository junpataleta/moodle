--- conflicted
+++ resolved
@@ -1945,12 +1945,9 @@
                 'exporttoxml',
                 'exportquestions',
                 'importquestions',
-<<<<<<< HEAD
                 'managecategories',
+                'previewquestion',
                 'tagquestion',
-=======
-                'previewquestion',
->>>>>>> 0d55b26d
                 'viewcreator',
                 'viewquestionname',
                 'viewquestiontext',
