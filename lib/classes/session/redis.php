<?php
// This file is part of Moodle - http://moodle.org/
//
// Moodle is free software: you can redistribute it and/or modify
// it under the terms of the GNU General Public License as published by
// the Free Software Foundation, either version 3 of the License, or
// (at your option) any later version.
//
// Moodle is distributed in the hope that it will be useful,
// but WITHOUT ANY WARRANTY; without even the implied warranty of
// MERCHANTABILITY or FITNESS FOR A PARTICULAR PURPOSE.  See the
// GNU General Public License for more details.
//
// You should have received a copy of the GNU General Public License
// along with Moodle.  If not, see <http://www.gnu.org/licenses/>.

namespace core\session;

use coding_exception;
use core\di;
use core\clock;
use RedisCluster;
use RedisClusterException;
use RedisException;
use SessionHandlerInterface;

/**
 * Redis based session handler.
 *
 * @package    core
 * @copyright  Russell Smith
 * @license    http://www.gnu.org/copyleft/gpl.html GNU GPL v3 or later
 */
class redis extends handler implements SessionHandlerInterface {
    /**
     * Compressor: none.
     */
    const COMPRESSION_NONE      = 'none';
    /**
     * Compressor: PHP GZip.
     */
    const COMPRESSION_GZIP      = 'gzip';
    /**
     * Compressor: PHP Zstandard.
     */
    const COMPRESSION_ZSTD      = 'zstd';

    /** @var string Minimum server version */
    const REDIS_MIN_SERVER_VERSION = "5.0.0";

    /** @var string Minimum extension version */
    const REDIS_MIN_EXTENSION_VERSION = "5.1.0";

    /** @var array $host save_path string  */
    protected array $host = [];
    /** @var int $port The port to connect to */
    protected $port = 6379;
    /** @var array $sslopts SSL options, if applicable */
    protected $sslopts = [];
    /** @var string $auth redis password  */
    protected $auth = '';
    /** @var int $database the Redis database to store sesions in */
    protected $database = 0;
    /** @var array $servers list of servers parsed from save_path */
    protected $prefix = '';

    /** @var string $sessionkeyprefix the prefix for the session key */
    protected string $sessionkeyprefix = 'session_';

    /** @var string $userkeyprefix the prefix for the user key */
    protected string $userkeyprefix = 'user_';

    /** @var int $acquiretimeout how long to wait for session lock in seconds */
    protected $acquiretimeout = 120;
    /** @var int $acquirewarn how long before warning when waiting for a lock in seconds */
    protected $acquirewarn = null;
    /** @var int $lockretry how long to wait between session lock attempts in ms */
    protected $lockretry = 100;
    /** @var int $serializer The serializer to use */
    protected $serializer = \Redis::SERIALIZER_PHP;
    /** @var int $compressor The compressor to use */
    protected $compressor = self::COMPRESSION_NONE;
    /** @var string $lasthash hash of the session data content */
    protected $lasthash = null;

    /** @var int $gcbatchsize The number of redis keys that will be processed each time the garbage collector is executed. */
    protected int $gcbatchsize = 100;

    /**
     * How long to wait in seconds before expiring the lock automatically so that other requests may continue execution.
     *
     * @var int $lockexpire
     */
    protected int $lockexpire;

    /** @var \Redis|\RedisCluster|null Connection */
    protected \Redis|\RedisCluster|null $connection = null;

    /** @var array $locks List of currently held locks by this page. */
    protected $locks = array();

    /** @var int $timeout How long sessions live before expiring. */
    protected $timeout;

    /** @var bool $clustermode Redis in cluster mode. */
    protected bool $clustermode = false;

    /** @var int Maximum number of retries for cache store operations. */
    const MAX_RETRIES = 5;

<<<<<<< HEAD
    /** @var int $firstaccesstimeout The initial timeout (seconds) for the first browser access without login. */
    protected int $firstaccesstimeout = 180;

    /** @var clock A clock instance */
    protected clock $clock;
=======
    /** @var int The number of seconds to wait for a connection or response from the Redis server. */
    const CONNECTION_TIMEOUT = 10;
>>>>>>> ff31b37c

    /**
     * Create new instance of handler.
     */
    public function __construct() {
        global $CFG;

        if (isset($CFG->session_redis_host)) {
            // If there is only one host, use the single Redis connection.
            // If there are multiple hosts (separated by a comma), use the Redis cluster connection.
            $this->host = array_filter(array_map('trim', explode(',', $CFG->session_redis_host)));
            $this->clustermode = count($this->host) > 1;
        }

        if (isset($CFG->session_redis_port)) {
            $this->port = (int)$CFG->session_redis_port;
        }

        if (isset($CFG->session_redis_encrypt) && $CFG->session_redis_encrypt) {
            $this->sslopts = $CFG->session_redis_encrypt;
        }

        if (isset($CFG->session_redis_auth)) {
            $this->auth = $CFG->session_redis_auth;
        }

        if (isset($CFG->session_redis_database)) {
            $this->database = (int)$CFG->session_redis_database;
        }

        if (isset($CFG->session_redis_prefix)) {
            $this->prefix = $CFG->session_redis_prefix;
        }

        if (isset($CFG->session_redis_acquire_lock_timeout)) {
            $this->acquiretimeout = (int)$CFG->session_redis_acquire_lock_timeout;
        }

        if (isset($CFG->session_redis_acquire_lock_warn)) {
            $this->acquirewarn = (int)$CFG->session_redis_acquire_lock_warn;
        }

        if (isset($CFG->session_redis_acquire_lock_retry)) {
            $this->lockretry = (int)$CFG->session_redis_acquire_lock_retry;
        }

        if (!empty($CFG->session_redis_serializer_use_igbinary) && defined('\Redis::SERIALIZER_IGBINARY')) {
            $this->serializer = \Redis::SERIALIZER_IGBINARY; // Set igbinary serializer if phpredis supports it.
        }

        // This sets the Redis session lock expiry time to whatever is lower, either
        // the PHP execution time `max_execution_time`, if the value was defined in
        // the `php.ini` or the globally configured `sessiontimeout`. Setting it to
        // the lower of the two will not make things worse it if the execution timeout
        // is longer than the session timeout.
        // For the PHP execution time, once the PHP execution time is over, we can be sure
        // that the lock is no longer actively held so that the lock can expire safely.
        // Although at `lib/classes/php_time_limit.php::raise(int)`, Moodle can
        // progressively increase the maximum PHP execution time, this is limited to the
        // `max_execution_time` value defined in the `php.ini`.
        // For the session timeout, we assume it is safe to consider the lock to expire
        // once the session itself expires.
        // If we unnecessarily hold the lock any longer, it blocks other session requests.
        $this->lockexpire = ini_get('max_execution_time');
        if (empty($this->lockexpire) || ($this->lockexpire > (int)$CFG->sessiontimeout)) {
            $this->lockexpire = (int)$CFG->sessiontimeout;
        }
        if (isset($CFG->session_redis_lock_expire)) {
            $this->lockexpire = (int)$CFG->session_redis_lock_expire;
        }

        if (isset($CFG->session_redis_compressor)) {
            $this->compressor = $CFG->session_redis_compressor;
        }

        $this->clock = di::get(clock::class);
    }

    #[\Override]
    public function init(): bool {
        if (!extension_loaded('redis')) {
            throw new exception('sessionhandlerproblem', 'error', '', null, 'redis extension is not loaded');
        }

        if (empty($this->host)) {
            throw new exception(
                'sessionhandlerproblem',
                'error',
                '',
                null,
                '$CFG->session_redis_host must be specified in config.php',
            );
        }

        $version = phpversion('Redis');
        if (!$version || version_compare($version, self::REDIS_MIN_EXTENSION_VERSION) <= 0) {
            throw new exception(
                errorcode: 'sessionhandlerproblem',
                module: 'error',
                debuginfo: sprintf('redis extension version must be at least %s', self::REDIS_MIN_EXTENSION_VERSION),
            );
        }

        $result = session_set_save_handler($this);
        if (!$result) {
            throw new exception('redissessionhandlerproblem', 'error');
        }

        $encrypt = (bool) ($this->sslopts ?? false);
        // Set Redis server(s).
        $trimmedservers = [];
        foreach ($this->host as $host) {
            $server = strtolower(trim($host));
            if (!empty($server)) {
                if ($server[0] === '/' || str_starts_with($server, 'unix://')) {
                    $port = 0;
                    $trimmedservers[] = $server;
                } else {
                    $port = $this->port ?? 6379; // No Unix socket so set default port.
                    if (strpos($server, ':')) { // Check for custom port.
                        list($server, $port) = explode(':', $server);
                    }
                    $trimmedservers[] = $server.':'.$port;
                }

                // We only need the first record for the single redis.
                if (!$this->clustermode) {
                    // Handle the case when the server is not a Unix domain socket.
                    if ($port !== 0) {
                        list($server, ) = explode(':', $trimmedservers[0]);
                    } else {
                        $server = $trimmedservers[0];
                    }
                    break;
                }
            }
        }

        // TLS/SSL Configuration.
        $opts = [];
        if ($encrypt) {
            if ($this->clustermode) {
                $opts = $this->sslopts;
            } else {
                // For a single (non-cluster) Redis, the TLS/SSL config must be added to the 'stream' key.
                $opts['stream'] = $this->sslopts;
            }
        }

        // MDL-59866: Add retries for connections (up to 5 times) to make sure it goes through.
        $counter = 1;
        $exceptionclass = $this->clustermode ? 'RedisClusterException' : 'RedisException';
        while ($counter <= self::MAX_RETRIES) {
            $this->connection = null;
            // Make a connection to Redis server(s).
            try {
                // Create a $redis object of a RedisCluster or Redis class.
                if ($this->clustermode) {
                    $this->connection = new \RedisCluster(
<<<<<<< HEAD
                        name: null,
                        seeds: $trimmedservers,
                        timeout: 1,
                        readTimeout: 1,
                        persistent: true,
                        auth: $this->auth,
                        context: !empty($opts) ? $opts : null,
=======
                        null,
                        $trimmedservers,
                        self::CONNECTION_TIMEOUT, // Timeout.
                        self::CONNECTION_TIMEOUT, // Read timeout.
                        true,
                        $this->auth,
                        !empty($opts) ? $opts : null,
>>>>>>> ff31b37c
                    );
                } else {
                    $delay = rand(100, 500);
                    $this->connection = new \Redis();
                    $this->connection->connect(
<<<<<<< HEAD
                        host: $server,
                        port: $port,
                        timeout: 1,
                        retry_interval: $delay,
                        read_timeout: 1,
                        context: $opts,
=======
                        $server,
                        $port,
                        self::CONNECTION_TIMEOUT, // Timeout.
                        null,
                        $delay, // Retry interval.
                        self::CONNECTION_TIMEOUT, // Read timeout.
                        $opts,
>>>>>>> ff31b37c
                    );
                    if ($this->auth !== '' && !$this->connection->auth($this->auth)) {
                        throw new $exceptionclass('Unable to authenticate.');
                    }
                }

                if (!$this->connection->setOption(\Redis::OPT_SERIALIZER, $this->serializer)) {
                    throw new $exceptionclass('Unable to set the Redis PHP Serializer option.');
                }
                if ($this->prefix !== '') {
                    // Use custom prefix on sessions.
                    if (!$this->connection->setOption(\Redis::OPT_PREFIX, $this->prefix)) {
                        throw new $exceptionclass('Unable to set the Redis Prefix option.');
                    }
                }
                $info = $this->connection->info('server');
                if (!$info) {
                    throw new $exceptionclass("Failed to fetch server information");
                }

                // Check the server version.
                // Note: In case of a TLS connection,
                // if phpredis client does not communicate immediately with the server the connection hangs.
                // See https://github.com/phpredis/phpredis/issues/2332.
                // This version check satisfies that requirement.
                $version = $info['redis_version'];
                if (!$version || version_compare($version, static::REDIS_MIN_SERVER_VERSION) <= 0) {
                    throw new $exceptionclass(sprintf(
                        "Version %s is not supported. The minimum version required is %s.",
                        $version,
                        static::REDIS_MIN_SERVER_VERSION,
                    ));
                }

                if ($this->database !== 0) {
                    if (!$this->connection->select($this->database)) {
                        throw new $exceptionclass('Unable to select the Redis database ' . $this->database . '.');
                    }
                }

                // The session handler requires a version of Redis server with support for SET command options (at least 2.6.12).
                $serverversion = $this->connection->info('server')['redis_version'];
                if (version_compare($serverversion, self::REDIS_MIN_SERVER_VERSION) <= 0) {
                    throw new exception('sessionhandlerproblem', 'error', '', null,
                        'redis server version must be at least ' . self::REDIS_MIN_SERVER_VERSION);
                }
                return true;
            } catch (RedisException | RedisClusterException $e) {
                $redishost = $this->clustermode ? implode(',', $this->host) : $server . ':' . $port;
                $logstring = "Failed to connect (try {$counter} out of " . self::MAX_RETRIES . ") to Redis ";
                $logstring .= "at ". $redishost .", the error returned was: {$e->getMessage()}";
                debugging($logstring);
            }
            $counter++;
            // Introduce a random sleep between 100ms and 500ms.
            usleep(rand(100000, 500000));
        }

        if (isset($logstring)) {
            // We have exhausted our retries; it's time to give up.
            throw new $exceptionclass($logstring);
        }

        $result = session_set_save_handler($this);
        if (!$result) {
            throw new exception('redissessionhandlerproblem', 'error');
        }
        return false;
    }

    /**
     * Update our session search path to include session name when opened.
     *
     * @param string $path  unused session save path. (ignored)
     * @param string $name Session name for this session. (ignored)
     * @return bool true always as we will succeed.
     */
    public function open(string $path, string $name): bool {
        return true;
    }

    /**
     * Close the session completely. We also remove all locks we may have obtained that aren't expired.
     *
     * @return bool true on success.  false on unable to unlock sessions.
     */
    public function close(): bool {
        $this->lasthash = null;
        try {
            foreach ($this->locks as $id => $expirytime) {
                if ($expirytime > $this->clock->time()) {
                    $this->unlock_session($id);
                }
                unset($this->locks[$id]);
            }
        } catch (RedisException | RedisClusterException $e) {
            error_log('Failed talking to redis: '.$e->getMessage());
            return false;
        }

        return true;
    }

    /**
     * Read the session data from storage
     *
     * @param string $id The session id to read from storage.
     * @return string|false The session data for PHP to process or false.
     *
     * @throws RedisException when we are unable to talk to the Redis server.
     */
    public function read(string $id): string|false {
        try {
            if ($this->requires_write_lock()) {
                $this->lock_session($this->sessionkeyprefix . $id);
            }

            $keys = $this->connection->hmget($this->sessionkeyprefix . $id, ['userid', 'sessdata']);
            $userid = $keys['userid'];
            $sessiondata = $this->uncompress($keys['sessdata']);

            if ($sessiondata === false) {
                if ($this->requires_write_lock()) {
                    $this->unlock_session($this->sessionkeyprefix . $id);
                }
                $this->lasthash = sha1('');
                return '';
            }

            // Do not update expiry if non-login user (0). This would affect the first access timeout.
            if ($userid != 0) {
                $maxlifetime = $this->get_maxlifetime($userid);
                $this->connection->expire($this->sessionkeyprefix . $id, $maxlifetime);
                $this->connection->expire($this->userkeyprefix . $userid, $maxlifetime);
            }
        } catch (RedisException | RedisClusterException $e) {
            error_log('Failed talking to redis: '.$e->getMessage());
            throw $e;
        }

        // Update last hash.
        if ($sessiondata === null) {
            // As of PHP 8.1 we can't pass null to base64_encode.
            $sessiondata = '';
        }

        $this->lasthash = sha1(base64_encode($sessiondata));
        return $sessiondata;
    }

    /**
     * Compresses session data.
     *
     * @param mixed $value
     * @return string
     */
    private function compress($value): string {
        switch ($this->compressor) {
            case self::COMPRESSION_NONE:
                return $value;
            case self::COMPRESSION_GZIP:
                return gzencode($value);
            case self::COMPRESSION_ZSTD:
                return zstd_compress($value);
            default:
                debugging("Invalid compressor: {$this->compressor}");
                return $value;
        }
    }

    /**
     * Uncompresses session data.
     *
     * @param string $value
     * @return mixed
     */
    private function uncompress($value) {
        if ($value === false) {
            return false;
        }

        switch ($this->compressor) {
            case self::COMPRESSION_NONE:
                break;
            case self::COMPRESSION_GZIP:
                $value = gzdecode($value);
                break;
            case self::COMPRESSION_ZSTD:
                $value = zstd_uncompress($value);
                break;
            default:
                debugging("Invalid compressor: {$this->compressor}");
        }

        return $value;
    }

    /**
     * Write the serialized session data to our session store.
     *
     * @param string $id session id to write.
     * @param string $data session data
     * @return bool true on write success, false on failure
     */
    public function write(string $id, string $data): bool {
        $hash = sha1(base64_encode($data));

        // If the content has not changed don't bother writing.
        if ($hash === $this->lasthash) {
            return true;
        }

        if (is_null($this->connection)) {
            // The session has already been closed, don't attempt another write.
            error_log('Tried to write session: '.$id.' before open or after close.');
            return false;
        }

        // We do not do locking here because memcached doesn't.  Also
        // PHP does open, read, destroy, write, close. When a session doesn't exist.
        // There can be race conditions on new sessions racing each other but we can
        // address that in the future.
        try {
            $data = $this->compress($data);
            $this->connection->hset($this->sessionkeyprefix . $id, 'sessdata', $data);
            $keys = $this->connection->hmget($this->sessionkeyprefix . $id, ['userid', 'timecreated', 'timemodified']);
            $userid = $keys['userid'];

            // Don't update expiry if still first access.
            if ($keys['timecreated'] != $keys['timemodified']) {
                $maxlifetime = $this->get_maxlifetime($userid);
                $this->connection->expire($this->sessionkeyprefix . $id, $maxlifetime);
                $this->connection->expire($this->userkeyprefix . $userid, $maxlifetime);
            }
        } catch (RedisException | RedisClusterException $e) {
            error_log('Failed talking to redis: '.$e->getMessage());
            return false;
        }
        return true;
    }

    #[\Override]
    public function get_session_by_sid(string $sid): \stdClass {
        $keys = ["id", "state", "sid", "userid", "sessdata", "timecreated", "timemodified", "firstip", "lastip"];
        $sessiondata = $this->connection->hmget($this->sessionkeyprefix . $sid, $keys);

        return (object)$sessiondata;
    }

    #[\Override]
    public function add_session(int $userid): \stdClass {
        $timestamp = $this->clock->time();
        $sid = session_id();
        $maxlifetime = $this->get_maxlifetime($userid, true);
        $sessiondata = [
            'id' => $sid,
            'state' => '0',
            'sid' => $sid,
            'userid' => $userid,
            'sessdata' => null,
            'timecreated' => $timestamp,
            'timemodified' => $timestamp,
            'firstip' => getremoteaddr(),
            'lastip' => getremoteaddr(),
        ];

        $userhashkey = $this->userkeyprefix . $userid;
        $this->connection->hSet($userhashkey, $sid, $timestamp);
        $this->connection->expire($userhashkey, $maxlifetime);

        $sessionhashkey = $this->sessionkeyprefix . $sid;
        $this->connection->hmSet($sessionhashkey, $sessiondata);
        $this->connection->expire($sessionhashkey, $maxlifetime);

        return (object)$sessiondata;
    }

    #[\Override]
    public function get_sessions_by_userid(int $userid): array {
        $this->init_redis_if_required();

        $userhashkey = $this->userkeyprefix . $userid;
        $sessions = $this->connection->hGetAll($userhashkey);
        $records = [];
        foreach (array_keys($sessions) as $session) {
            $item = $this->connection->hGetAll($this->sessionkeyprefix . $session);
            if (!empty($item)) {
                $records[] = (object) $item;
            }
        }
        return $records;
    }

    #[\Override]
    public function update_session(\stdClass $record): bool {
        if (!isset($record->sid) && isset($record->id)) {
            $record->sid = $record->id;
        }

        // If record does not have userid set, we need to get it from the session.
        if (!isset($record->userid)) {
            $session = $this->get_session_by_sid($record->sid);
            $record->userid = $session->userid;
        }

        $sessionhashkey = $this->sessionkeyprefix . $record->sid;
        $userhashkey = $this->userkeyprefix . $record->userid;

        $recordata = (array) $record;
        unset($recordata['sid']);
        $this->connection->hmSet($sessionhashkey, $recordata);

        // Update the expiry time.
        $maxlifetime = $this->get_maxlifetime($record->userid);
        $this->connection->expire($sessionhashkey, $maxlifetime);
        $this->connection->expire($userhashkey, $maxlifetime);

        return true;
    }


    #[\Override]
    public function get_all_sessions(): \Iterator {
        $sessions = [];
        $iterator = null;
        while (false !== ($keys = $this->connection->scan($iterator, '*' . $this->sessionkeyprefix . '*'))) {
            foreach ($keys as $key) {
                $sessions[] = $key;
            }
        }
        return new \ArrayIterator($sessions);
    }

    #[\Override]
    public function destroy_all(): bool {
        $this->init_redis_if_required();

        $sessions = $this->get_all_sessions();
        foreach ($sessions as $session) {
            // Remove the prefixes from the session id, as destroy expects the raw session id.
            if (str_starts_with($session, $this->prefix . $this->sessionkeyprefix)) {
                $session = substr($session, strlen($this->prefix . $this->sessionkeyprefix));
            }

            $this->destroy($session);
        }
        return true;
    }

    #[\Override]
    public function destroy(string $id): bool {
        $this->init_redis_if_required();
        $this->lasthash = null;
        try {
            $sessionhashkey = $this->sessionkeyprefix . $id;
            $userid = $this->connection->hget($sessionhashkey, "userid");
            $userhashkey = $this->userkeyprefix . $userid;
            $this->connection->hDel($userhashkey, $id);
            $this->connection->unlink($sessionhashkey);
            $this->unlock_session($id);
        } catch (RedisException | RedisClusterException $e) {
            error_log('Failed talking to redis: '.$e->getMessage());
            return false;
        }

        return true;
    }

    // phpcs:disable moodle.NamingConventions.ValidVariableName.VariableNameUnderscore
    #[\Override]
    public function gc(int $max_lifetime = 0): int|false {
        return 0;
    }
    // phpcs:enable

    /**
     * Get session maximum lifetime in seconds.
     *
     * @param int|null $userid The user id to calculate the max lifetime for.
     * @param bool $firstbrowseraccess This indicates that this is calculating the expiry when the key is first added.
     *                                 The first access made by the browser has a shorter timeout to reduce abandoned sessions.
     * @return float|int
     */
    private function get_maxlifetime(?int $userid = null, bool $firstbrowseraccess = false): float|int {
        global $CFG;

        // Guest user.
        if ($userid == $CFG->siteguest) {
            return $CFG->sessiontimeout * 5;
        }

        // All other users.
        if ($userid == 0 && $firstbrowseraccess) {
            $maxlifetime = $this->firstaccesstimeout;
        } else {
            // As per MDL-56823 - The following configures the session lifetime in redis to allow some
            // wriggle room in the user noticing they've been booted off and
            // letting them log back in before they lose their session entirely.
            $updatefreq = empty($CFG->session_update_timemodified_frequency) ? 20 : $CFG->session_update_timemodified_frequency;
            $maxlifetime = (int) $CFG->sessiontimeout + $updatefreq + MINSECS;
        }

        return $maxlifetime;
    }

    /**
     * Connection will be null if these methods are called from cli or where NO_MOODLE_COOKIES is used.
     * We need to check for this and initialize the connection if required.
     *
     * @return void
     */
    private function init_redis_if_required(): void {
        if (is_null($this->connection)) {
            $this->init();
        }
    }

    /**
     * Unlock a session.
     *
     * @param string $id Session id to be unlocked.
     */
    protected function unlock_session($id) {
        if (isset($this->locks[$id])) {
            $this->connection->unlink("{$id}.lock");
            unset($this->locks[$id]);
        }
    }

    /**
     * Obtain a session lock so we are the only one using it at the moment.
     *
     * @param string $id The session id to lock.
     * @return bool true when session was locked, exception otherwise.
     * @throws exception When we are unable to obtain a session lock.
     */
    protected function lock_session($id) {
        $lockkey = "{$id}.lock";

        $haslock = isset($this->locks[$id]) && $this->clock->time() < $this->locks[$id];
        if ($haslock) {
            return true;
        }

        $startlocktime = $this->clock->time();

        // To be able to ensure sessions don't write out of order we must obtain an exclusive lock
        // on the session for the entire time it is open.  If another AJAX call, or page is using
        // the session then we just wait until it finishes before we can open the session.

        // Store the current host, process id and the request URI so it's easy to track who has the lock.
        $hostname = gethostname();
        if ($hostname === false) {
            $hostname = 'UNKNOWN HOST';
        }

        $pid = getmypid();
        if ($pid === false) {
            $pid = 'UNKNOWN';
        }

        $uri = isset($_SERVER['REQUEST_URI']) ? $_SERVER['REQUEST_URI'] : 'unknown uri';

        $whoami = "[pid {$pid}] {$hostname}:$uri";

        $haswarned = false; // Have we logged a lock warning?

        while (!$haslock) {
            $haslock = $this->connection->set($lockkey, $whoami, ['nx', 'ex' => $this->lockexpire]);

            if ($haslock) {
                $this->locks[$id] = $this->clock->time() + $this->lockexpire;
                return true;
            }

            if (!empty($this->acquirewarn) && !$haswarned && $this->clock->time() > $startlocktime + $this->acquirewarn) {
                // This is a warning to better inform users.
                $whohaslock = $this->connection->get($lockkey);
                // phpcs:ignore
                error_log(
                    "Warning: Cannot obtain session lock for sid: $id within $this->acquirewarn seconds but will keep trying. " .
                        "It is likely another page ($whohaslock) has a long session lock, or the session lock was never released.",
                );
                $haswarned = true;
            }

            if ($this->clock->time() > $startlocktime + $this->acquiretimeout) {
                // This is a fatal error, better inform users.
                // It should not happen very often - all pages that need long time to execute
                // should close session immediately after access control checks.
                $whohaslock = $this->connection->get($lockkey);
                // phpcs:ignore
                error_log(
                    "Error: Cannot obtain session lock for sid: $id within $this->acquiretimeout seconds. " .
                        "It is likely another page ($whohaslock) has a long session lock, or the session lock was never released.",
                );
                $acquiretimeout = format_time($this->acquiretimeout);
                $lockexpire = format_time($this->lockexpire);
                $a = (object)[
                    'id' => substr($id, 0, 10),
                    'acquiretimeout' => $acquiretimeout,
                    'whohaslock' => $whohaslock,
                    'lockexpire' => $lockexpire,
                ];
                throw new exception("sessioncannotobtainlock", 'error', '', $a);
            }

            if ($this->clock->time() < $startlocktime + 5) {
                // We want a random delay to stagger the polling load. Ideally
                // this delay should be a fraction of the average response
                // time. If it is too small we will poll too much and if it is
                // too large we will waste time waiting for no reason. 100ms is
                // the default starting point.
                $delay = rand($this->lockretry, (int)($this->lockretry * 1.1));
            } else {
                // If we don't get a lock within 5 seconds then there must be a
                // very long lived process holding the lock so throttle back to
                // just polling roughly once a second.
                $delay = rand(1000, 1100);
            }

            usleep($delay * 1000);
        }
        throw new coding_exception('Unable to lock session');
    }

    #[\Override]
    public function session_exists($sid) {
        if (!$this->connection) {
            return false;
        }

        try {
            $sessionhashkey = $this->sessionkeyprefix . $sid;
            return !empty($this->connection->exists($sessionhashkey));
        } catch (RedisException | RedisClusterException $e) {
            return false;
        }
    }
}<|MERGE_RESOLUTION|>--- conflicted
+++ resolved
@@ -108,16 +108,14 @@
     /** @var int Maximum number of retries for cache store operations. */
     const MAX_RETRIES = 5;
 
-<<<<<<< HEAD
     /** @var int $firstaccesstimeout The initial timeout (seconds) for the first browser access without login. */
     protected int $firstaccesstimeout = 180;
 
     /** @var clock A clock instance */
     protected clock $clock;
-=======
+
     /** @var int The number of seconds to wait for a connection or response from the Redis server. */
     const CONNECTION_TIMEOUT = 10;
->>>>>>> ff31b37c
 
     /**
      * Create new instance of handler.
@@ -277,44 +275,24 @@
                 // Create a $redis object of a RedisCluster or Redis class.
                 if ($this->clustermode) {
                     $this->connection = new \RedisCluster(
-<<<<<<< HEAD
                         name: null,
                         seeds: $trimmedservers,
-                        timeout: 1,
-                        readTimeout: 1,
+                        timeout: self::CONNECTION_TIMEOUT, // Timeout.
+                        readTimeout: self::CONNECTION_TIMEOUT, // Read timeout.
                         persistent: true,
                         auth: $this->auth,
                         context: !empty($opts) ? $opts : null,
-=======
-                        null,
-                        $trimmedservers,
-                        self::CONNECTION_TIMEOUT, // Timeout.
-                        self::CONNECTION_TIMEOUT, // Read timeout.
-                        true,
-                        $this->auth,
-                        !empty($opts) ? $opts : null,
->>>>>>> ff31b37c
                     );
                 } else {
                     $delay = rand(100, 500);
                     $this->connection = new \Redis();
                     $this->connection->connect(
-<<<<<<< HEAD
                         host: $server,
                         port: $port,
-                        timeout: 1,
+                        timeout: self::CONNECTION_TIMEOUT, // Timeout.
                         retry_interval: $delay,
-                        read_timeout: 1,
+                        read_timeout: self::CONNECTION_TIMEOUT, // Read timeout.
                         context: $opts,
-=======
-                        $server,
-                        $port,
-                        self::CONNECTION_TIMEOUT, // Timeout.
-                        null,
-                        $delay, // Retry interval.
-                        self::CONNECTION_TIMEOUT, // Read timeout.
-                        $opts,
->>>>>>> ff31b37c
                     );
                     if ($this->auth !== '' && !$this->connection->auth($this->auth)) {
                         throw new $exceptionclass('Unable to authenticate.');
