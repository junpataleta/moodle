--- conflicted
+++ resolved
@@ -8,15 +8,12 @@
 * Add a new method core_user::get_initials to get the initials of a user in a way compatible with internationalisation.
 * course_modinfo now has a purge_course_modules_cache() method, which takes a list of cmids and purges
   them all in a single cache set.
-<<<<<<< HEAD
 * Behat generators can now implement the function finish_generate_ to detect when the whole list of elements have been generated.
 * In enrollib.php, the method enrol_get_course_users() got an optional 5th parameter $usergroups that
   defaults to an empty array. Here, user group ids can be provided, to select enrolled users in a course
   that are also members of these groups.
-=======
 * The options for `format_string()`, and `format_text()` are now checked for incorrectly passed context objects.
   Please note that this was never an accepted value but previously failed silently.
->>>>>>> e7c87623
 
 === 4.2.3 ===
 * \moodle_page::set_title() has been updated to append the site name depending on the value of $CFG->sitenameintitle and whether
