--- conflicted
+++ resolved
@@ -47,7 +47,6 @@
 * New Behat `heading` named selector to more easily assert the presence of H1-H6 elements on the page
 * Login can now utilise new param 'loginredirect' to indicate when to use value set for $CFG->alternateloginurl.
 * \action_menu_link::$instance has been deprecated as it is no longer used.
-<<<<<<< HEAD
 * The `format_string()` method has moved to `\core\formatting::format_string()`.
   The old method will be maintained, but new code should use the new method with first-class parameters.
 * The `format_text()` method has moved to `\core\formatting::format_text()`.
@@ -64,9 +63,7 @@
   - $miniqueue
   - $numtasks
   - $mode
-=======
 * Removed \zip_writer::sanitise_filepath and \zipwriter::sanitise_filename as they are now automatically sanitised in the zipstream.
->>>>>>> d1c27bba
 
 === 4.3 ===
 
