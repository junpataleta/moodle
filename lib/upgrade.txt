This files describes API changes in core libraries and APIs,
information provided here is intended especially for developers.

=== 3.11 ===
* The horde library has been updated to version 5.2.23.
* New optional parameter $extracontent for print_collapsible_region_start(). This allows developers to add interactive HTML elements
  (e.g. a help icon) after the collapsible region's toggle link.
* Final deprecation i_dock_block() in behat_deprecated.php
* Final deprecation of get_courses_page. Function has been removed and core_course_category::get_courses() should be
  used instead.
* New encryption API in \core\encryption allows secure encryption and decryption of data. By
  default the key is stored in moodledata but admins can configure a different, more secure
  location in config.php if required. To get the best possible security for this feature, we
  recommend enabling the Sodium PHP extension.
* Behat timeout constants behat_base::TIMEOUT, EXTENDED_TIMEOUT, and REDUCED_TIMEOUT, which were deprecated in 3.7, have been removed.
* \core_table\local\filter\filterset::JOINTYPE_DEFAULT is being changed from 1 (ANY) to 2 (ALL). Filterset implementations
  can override the default filterset join type by overriding \core_table\local\filter\filterset::get_join_type() instead.
* HTMLPurifier has been upgraded to the latest version - 4.13.0
* Markdown lib has been upgraded to the latest version - 1.9.0
* The minify lib has been upgraded to 1.3.63 and pathconvertor to 1.1.3
* A new optional parameter `$sort` has been added to all `$context->get_capabilities()` methods to be able to define order of
  returned capability array.
* Spout has been upgraded to the latest version - 3.1.0
* emoji-data has been upgraded to 6.0.0.
* The final deprecation of /message/defaultoutputs.php file and admin_page_defaultmessageoutputs.
  All their settings moved to admin/message.php (see MDL-64495). Please use admin_page_managemessageoutputs class instead.
<<<<<<< HEAD
* Behat now supports date selection from the date form element. Examples:
    - I set the field "<field_string>" to "##15 March 2021##"
    - I set the field "<field_string>" to "##first day of January last year##"
* Behat now supports date and time selection from the datetime form element. Examples:
    - I set the field "<field_string>" to "##15 March 2021 08:15##"
    - I set the field "<field_string>" to "##first day of January last year noon##"
=======
* Added new class, AMD modules and WS that allow displaying forms in modal popups or load and submit in AJAX requests.
  See https://docs.moodle.org/dev/Modal_and_AJAX_forms for more details.
>>>>>>> aac6ad5f

=== 3.10 ===
* PHPUnit has been upgraded to 8.5. That comes with a few changes:
  - Breaking change: All the "template methods" (setUp(), tearDown()...) now require to return void. This implies
    that the minimum version of PHP able to run tests will be PHP 7.1
  - A good number of assertions have been deprecated with this version
    and will be removed in a future one. In core all cases have been removed
    (so it's deprecation-warnings free). It's recommended to perform the
    switch to their new counterparts ASAP:
      - assertInternalType() has been deprecated. Use the assertIsXXX() methods instead.
      - assertArraySubset() has been deprecated. Use looping + assertArrayHasKey() or similar.
      - @expectedExceptionXXX annotations have been deprecated. Use the expectExceptionXXX()
        methods instead (and put them exactly before the line that is expected to throw the exception).
      - assertAttributeXXX() have been deprecated. If testing public attributes use normal assertions. If
        testing non-public attributes... you're doing something wrong :-)
      - assertContains() to find substrings on strings has been deprecated. Use assertStringContainsString() instead.
        (note that there are "IgnoringCase()" variants to perform case-insensitive matching.
      - assertEquals() extra params have been deprecated and new assertions for them created:
        - delta => use assertEqualsWithDelta()
        - canonicalize => use assertEqualsCanonicalizing()
        - ignoreCase => use assertEqualsIgnoringCase()
        - maxDepth => removed without replacement.
  - The custom printer that was used to show how to rerun a failure has been removed, it was old and "hacky"
    solution, for more information about how to run tests, see the docs, there are plenty of options.
  - phpunit/dbunit is not available any more and it has been replaced by a lightweight phpunit_dataset class, able to
    load XML/CSV and PHP arrays, send the to database and return rows to calling code (in tests). That implies the
    follwoing changes in the advanced_testcase class:
      - createFlatXMLDataSet() has been removed. No uses in core, uses can switch to createXMLDataSet() (read below).
      - createXMLDataSet() has been deprecated. Use dataset_from_files() instead.
      - createCsvDataSet() has been deprecated. Use dataset_from_files() instead.
      - createArrayDataSet() has been deprecated. This method was using the phpunit_ArrayDataSet class
        that has been also removed from core. Use dataset_from_array() instead.
      - loadDataSet() has been deprecated. Use phpunit_dataset->to_database() instead.
      - All the previous uses of phpunit/dbunit methods like Dataset:getRows(), Dataset::getRowCount()
        must be replaced by the new phpunit_dataset->get_rows() method.
* Retains the source course id when a course is copied from another course on the same site.
* Added function setScrollable in core/modal. This function can be used to set the modal's body to be scrollable or not
  when the modal's height exceeds the browser's height. This is also supported in core/modal_factory through the
  'scrollable' config parameter which can be set to either true or false. If not explicitly defined, the default value
  of 'scrollable' is true.
* The `$CFG->behat_retart_browser_after` configuration setting has been removed.
  The browser session is now restarted between all tests.
* add_to_log() has been through final deprecation, please rewrite your code to the new events API.
* The following functions have been finally deprecated and can not be used anymore:
  - print_textarea
  - calendar_get_all_allowed_types
  - groups_get_all_groups_for_courses
  - events_get_cached
  - events_uninstall
  - events_cleanup
  - events_dequeue
  - events_get_handlers
  - get_roles_on_exact_context
  - get_roles_with_assignment_on_context
  - message_add_contact
  - message_remove_contact
  - message_unblock_contact
  - message_block_contact
  - message_get_contact
* The following renamed classes have been completely removed:
    - course_in_list (now: core_course_list_element)
    - coursecat (now: core_course_category)
* The form element 'htmleditor', which was deprecated in 3.6, has been removed.
* The `core_output_load_fontawesome_icon_map` web service has been deprecated and replaced by
  `core_output_load_fontawesome_icon_system_map` which takes the name of the theme to generate the icon system map for.
* A new parameter `$rolenamedisplay` has been added to `get_viewable_roles()` and `get_switchable_roles` to define how role names
  should be returned.
* The class coursecat_sortable_records has been removed.
* Admin setting admin_setting_configselect now supports lazy-loading the options list by supplying
  a callback function instead of an array of options.
* Admin setting admin_setting_configselect now supports validating the selection by supplying a
  callback function.
* The task system has new functions adhoc_task_starting() and scheduled_task_starting() which must
  be called before executing a task, and a new function \core\task\manager::get_running_tasks()
  returns information about currently-running tasks.
* New library function rename_to_unused_name() to rename a file within its current location.
* Constant \core_h5p\file_storage::EDITOR_FILEAREA has been deprecated
  because it's not required any more.
* The ZipStream-PHP library has been added to Moodle core in /lib/zipstream.
* The php-enum library has been added to Moodle core in /lib/php-enum.
* The http-message library has been added to Moodle core in /lib/http-message.
* Methods `filetypes_util::is_whitelisted()` and `filetypes_util::get_not_whitelisted()` have been deprecated and
  renamed to `is_listed()` and `get_not_listed()` respectively.
* Method `mustache_helper_collection::strip_blacklisted_helpers()` has been deprecated and renamed to
  `strip_disallowed_helpers()`.
* A new admin externalpage type `\core_admin\local\externalpage\accesscallback` for use in plugin settings is available that allows
  a callback to be provided to determine whether page can be accessed.
* New setting $CFG->localtempdir overrides which defaults to sys_get_temp_dir()
* Function redirect() now emits a line of backtrace into the X-Redirect-By header when debugging is on
* New DML function $DB->delete_records_subquery() to delete records based on a subquery in a way
  that will work across databases.
* Add support for email DKIM signatures via $CFG->emaildkimselector

=== 3.9 ===
* Following function has been deprecated, please use \core\task\manager::run_from_cli().
    - cron_run_single_task()
* Following class has been deprecated, please use \core\task\manager.
    - \tool_task\run_from_cli
* Following CLI scripts has been deprecated:
  - admin/tool/task/cli/schedule_task.php please use admin/cli/scheduled_task.php
  - admin/tool/task/cli/adhoc_task.php please use admin/cli/adhoc_task.php
* Old Safe Exam Browser quiz access rule (quizaccess_safebrowser) replaced by new Safe Exam Browser access rule (quizaccess_seb).
  Experimental setting enablesafebrowserintegration was deleted.
* New CFPropertyList library has been added to Moodle core in /lib/plist.
* behat_data_generators::the_following_exist() has been removed, please use
  behat_data_generators::the_following_entities_exist() instead. See MDL-67691 for more info.
* admin/tool/task/cli/adhoc_task.php now observers the concurrency limits.
  If you want to get the previous (unlimited) behavior, use the --ignorelimits switch).
* Removed the following deprecated functions:
  - question_add_tops
  - question_is_only_toplevel_category_in_context
* format_float() now accepts a special value (-1) as the $decimalpoints parameter
  which means auto-detecting number of decimal points.
* plagiarism_save_form_elements() has been deprecated. Please use {plugin name}_coursemodule_edit_post_actions() instead.
* plagiarism_get_form_elements_module() has been deprecated. Please use {plugin name}_coursemodule_standard_elements() instead.
* Changed default sessiontimeout to 8 hours to cover most normal working days
* Plugins can now explicitly declare supported and incompatible Moodle versions in version.php
  - $plugin->supported = [37,39];
    supported takes an array of ascending numbers, that correspond to a range of branch numbers of supported versions, inclusive.
    Moodle versions that are outside of this range will produce a message notifying at install time, but will allow for installation.
  - $plugin->incompatible = 36;
    incompatible takes a single int corresponding to the first incompatible branch. Any Moodle versions including and
    above this will be prevented from installing the plugin, and a message will be given when attempting installation.
* Added the <component>_bulk_user_actions() callback which returns a list of custom action_links objects
* Add 'required' admin flag for mod forms allows elements to be toggled between being required or not in admin settings.
  - In mod settings, along with lock, advanced flags, the required flag can now be set with $setting->set_required_flag_options().
    The name of the admin setting must be exactly the same as the mod_form element.
  - Currently supported by:
    - mod_assign
    - mod_quiz
* Added a native MySQL / MariaDB lock implementation
* The database drivers (moodle_database and subclasses) don't need to implement get_columns() anymore.
  They have to implement fetch_columns instead.
* Added function cleanup_after_drop to the database_manager class to take care of all the cleanups that need to be done after a table is dropped.
* The 'xxxx_check_password_policy' callback now only fires if $CFG->passwordpolicy is true
* grade_item::update_final_grade() can now take an optional parameter to set the grade->timemodified. If not present the current time will carry on being used.
* lib/outputrequirementslib::get_jsrev now is public, it can be called from other classes.
* H5P libraries have been moved from /lib/h5p to h5p/h5plib as an h5plib plugintype.
* mdn-polyfills has been renamed to polyfills. The reason there is no polyfill from the MDN is
  because there is no example polyfills on the MDN for this functionality.
* AJAX pages can be called without requiring a session lock if they set READ_ONLY_SESSION to true, eg.
  define('READ_ONLY_SESSION', true); Note - this also requires $CFG->enable_read_only_sessions to be set to true.
* External functions can be called without requiring a session lock if they define 'readonlysession' => true in
  db/services.php. Note - this also requires $CFG->enable_read_only_sessions to be set to true.
* database_manager::check_database_schema() now checks for missing and extra indexes.
* Implement a more direct xsendfile_file() method for an alternative_file_system_class
* A new `dynamic` table interface has been defined, which allows any `flexible_table` to be converted into a table which
  is updatable via ajax calls. See MDL-68495 and `\core_table\dynamic` for further information.
* The core/notification module has been updated to use AMD modals for its confirmation and alert dialogues.
  The confirmation dialogue no longer has a configurable "No" button as per similar changes in MDL-59759.
  This set of confirmation modals was unintentionally missed from that deprecation process.
* The download_as_dataformat() method has been deprecated. Please use \core\dataformat::download_data() instead
* The following functions have been updated to support passing in an array of group IDs (but still support passing in a single ID):
  * groups_get_members_join()
  * groups_get_members_ids_sql()
* Additional parameters were added to core_get_user_dates:
    - type: specifies the calendar type. Optional, defaults to Gregorian.
    - fixday: Whether to remove leading zero for day. Optional, defaults to 1.
    - fixhour: Whether to remove leading zero for hour. Optional, defaults to 1.
* Legacy cron has been deprecated and will be removed in Moodle 4.1. This includes the functions:
  - cron_execute_plugin_type()
  - cron_bc_hack_plugin_functions()
  Please, use the Task API instead: https://docs.moodle.org/dev/Task_API
* Introduce new hooks for plugin developers:
    - <component>_can_course_category_delete($category)
    - <component>_can_course_category_delete_move($category, $newcategory)
  These hooks allow plugin developers greater control over category deletion. Plugin can return false in those
  functions if category deletion or deletion with content move to the new parent category is not permitted.
  Both $category and $newcategory params are instances of core_course_category class.
    - <component>_pre_course_category_delete_move($category, $newcategory)
  This hook is expanding functionality of existing <component>_pre_course_category_delete hook and allow plugin developers
  to execute code prior to category deletion when its content is moved to another category.
  Both $category and $newcategory params are instances of core_course_category class.
    - <component>_get_course_category_contents($category)
  This hook allow plugin developers to add information that is displayed on category deletion form. Function should
  return string, which will be added to the list of category contents shown on the form. $category param is an instance
  of core_course_category class.
* Data generator create_user in both unittests and behat now validates user fields and triggers user_created event

=== 3.8 ===
* Add CLI option to notify all cron tasks to stop: admin/cli/cron.php --stop
* The rotate_image function has been added to the stored_file class (MDL-63349)
* The yui checknet module is removed. Call \core\session\manager::keepalive instead.
* The generate_uuid() function has been deprecated. Please use \core\uuid::generate() instead.
* Remove lib/pear/auth/RADIUS.php (MDL-65746)
* Core components are now defined in /lib/components.json instead of coded into /lib/classes/component.php
* Subplugins should now be defined using /db/subplugins.json instead of /db/subplugins.php
* The following functions have been finally deprecated and can not be used anymore:
    * allow_override()
    * allow_assign()
    * allow_switch()
    * https_required()
    * verify_https_required()
* Remove duplicate font-awesome SCSS, Please see /theme/boost/scss/fontawesome for usage (MDL-65936)
* Remove lib/pear/Crypt/CHAP.php (MDL-65747)
* New output component available: \core\output\checkbox_toggleall
  - This allows developers to easily output groups of checkboxes that can be toggled by master controls in the form of a checkbox or
    a button. Action elements which perform actions on the selected checkboxes can also be enabled/disabled depending on whether
    at least a single checkbox item is selected or not.
* Final deprecation (removal) of the core/modal_confirm dialogue.
* Upgrade scssphp to v1.0.2, This involves renaming classes from Leafo => ScssPhp as the repo has changed.
* Implement supports_xsendfile() method and allow support for xsendfile in alternative_file_system_class
  independently of local files (MDL-66304).
* The methods get_local_path_from_storedfile and get_remote_path_from_storedfile in lib/filestore/file_system.php
  are now public. If you are overriding these then you will need to change your methods to public in your class.
* It is now possible to use sub-directories for AMD modules.
  The standard rules for Level 2 namespaces also apply to AMD modules.
  The sub-directory used must be either an valid component, or placed inside a 'local' directory to ensure that it does not conflict with other components.

    The following are all valid module names and locations in your plugin:
      mod_forum/view: mod/forum/amd/src/view.js
      mod_forum/local/views/post: mod/forum/amd/src/local/views/post
      mod_forum/form/checkbox-toggle: mod/forum/amd/src/form/checkbox-toggle.js

    The following are all invalid module names and locations in your plugin:
      mod_forum/views/post: mod/forum/amd/src/views/post
* The 'xxxx_check_password_policy' method now has an extra parameter: $user. It contains the user object to perform password
validation against and defaults to null (so, no user needed) if not provided.
* It is now possible to use sub-directories when creating mustache templates.
  The standard rules for Level 2 namespaces also apply to templates.
  The sub-directory used must be either an valid component, or placed inside a 'local' directory to ensure that it does not conflict with other components.

    The following are all valid template names and locations in your plugin:
      mod_forum/forum_post: mod/forum/templates/forum_post.mustache
      mod_forum/local/post/user: mod/forum/templates/local/post/user.mustache
      mod_forum/form/checkbox_toggle: mod/forum/templates/form/checkbox_toggle.mustache

    The following are _invalid_ template names and locations:
      mod_forum/post/user: mod/forum/templates/local/post/user.mustache
* Following behat steps have been removed from core:
    - I go to "<gradepath_string>" in the course gradebook
* A new admin setting widget 'core_admin\local\settings\filesize' is added.
* Core capabilities 'moodle/community:add' and 'moodle/community:download' have been removed from core as part of Moodle.net sunsetting.
* As part of Moodle.net sunsetting process the following hub api functions have been deprecated:
    - get_courses
    - unregister_courses
    - register_course
    - add_screenshot
    - download_course_backup
    - upload_course_backup
* A new setting 'Cache templates' was added (see MDL-66367). This setting determines if templates are cached or not.
  This setting can be set via the UI or by defining $CFG->cachetemplates in your config.php file. It is a boolean
  and should be set to either false or true. Developers will probably want to set this to false.
* The core_enrol_edit_user_enrolment webservice has been deprecated. Please use core_enrol_submit_user_enrolment_form instead.
* \single_button constructor has a new attributes param to add attributes to the button HTML tag.
* Improved url matching behaviour for profiled urls and excluded urls
* Attempting to use xsendfile via the 3rd param of readstring_accel() is now ignored.
* New H5P libraries have been added to Moodle core in /lib/h5p.
* New H5P core subsystem have been added.
* Introduced new callback for plugin developers '<component>_get_path_from_pluginfile($filearea, $args)': This will return
the itemid and filepath for the filearea and path defined in $args. It has been added in order to get the correct itemid and
filepath because some components, such as mod_page or mod_resource, add the revision to the URL where the itemid should be placed
(to prevent caching problems), but then they don't store it in database.
* New utility function \core_form\util::form_download_complete should be called if your code sends
  a file with Content-Disposition: Attachment in response to a Moodle form submit button (to ensure
  that disabled submit buttons get re-enabled in that case). It is automatically called by the
  filelib.php send_xx functions.
* If you have a form which sends a file in response to a Moodle form submit button, but you cannot
  call the above function because the file is sent by a third party library, then you should add
  the attribute data-double-submit-protection="off" to your form.

=== 3.7 ===

* Nodes in the navigation api can have labels for each group. See set/get_collectionlabel().
* The method core_user::is_real_user() now returns false for userid = 0 parameter
* 'mform1' dependencies (in themes, js...) will stop working because a randomly generated string has been added to the id
attribute on forms to avoid collisions in forms loaded in AJAX requests.
* A new method to allow queueing or rescheduling of an existing scheduled task was added. This allows an existing task
  to be updated or queued as required. This new functionality can be found in \core\task\manager::reschedule_or_queue_adhoc_task.
* Icons are displayed for screen readers unless they have empty alt text (aria-hidden). Do not provide an icon with alt text immediately beside an element with exactly the same text.
* admin_settingpage has a new function hide_if(), modeled after the same functionality in the forms library. This allows admin settings to be dynamically hidden based on the values of other settings.
* The \core_rating provider's get_sql_join function now accepts an optional $innerjoin parameter.
  It is recommended that privacy providers using this function call rewrite any long query into a number of separate
  calls to add_from_sql for improved performance, and that the new argument is used.
  This will allow queries to remain backwards-compatible with older versions of Moodle but will have significantly better performance in version supporting the innerjoin parameter.
* /message/defaultoutputs.php file and admin_page_defaultmessageoutputs class have been deprecated
  and all their settings moved to admin/message.php (see MDL-64495). Please use admin_page_managemessageoutputs class instead.
* A new parameter $lang has been added to mustache_template_source_loader->load_with_dependencies() method
  so it is possible for Mustache to request string in a specific language.
* Behat timeout constants behat_base::TIMEOUT, EXTENDED_TIMEOUT, and REDUCED_TIMEOUT have been
  deprecated. Please instead use the functions behat_base::get_timeout(), get_extended_timeout(),
  and get_reduced_timeout(). These allow for timeouts to be increased by a setting in config.php.
* The $draftitemid parameter of file_save_draft_area_files() function now supports the constant IGNORE_FILE_MERGE:
  When the parameter is set to that constant, the function won't process file merging, keeping the original state of the file area.
  Notice also than when $text is set, pluginfile rewrite won't be processed so the text will not be modified.
* Introduced new callback for plugin developers '<component>_pre_processor_message_send($procname, $proceventdata)':
  This will allow any plugin to manipulate messages or notifications before they are sent by a processor (email, mobile...)
* New capability 'moodle/category:viewcourselist' in category context that controls whether user is able to browse list of courses
  in this category. To work with list of courses use API methods in core_course_category and also 'course' form element.
* It is possible to pass additional conditions to get_courses_search();
  core_course_category::search_courses() now allows to search only among courses with completion enabled.
* Add support for a new xxx_after_require_login callback
* A new conversation type has been created for self-conversations. During the upgrading process:
  - Firstly, the existing self-conversations will be starred and migrated to the new type, removing the duplicated members in the
  message_conversation_members table.
  - Secondly, the legacy self conversations will be migrated from the legacy 'message_read' table. They will be created using the
  new conversation type and will be favourited.
  - Finally, the self-conversations for all remaining users without them will be created and starred.
Besides, from now, a self-conversation will be created and starred by default to all the new users (even when $CFG->messaging
is disabled).
* New optional parameter $throwexception for \get_complete_user_data(). If true, an exception will be thrown when there's no
  matching record found or when there are multiple records found for the given field value. If false, it will simply return false.
  Defaults to false when not set.
* Exposed submit button to allow custom styling (via customclassoverride variable) which can override btn-primary/btn-secondary classes
* `$includetoken` parameter type has been changed. Now supports:
   boolean: False indicates to not include the token, true indicates to generate a token for the current user ($USER).
   integer: Indicates to generate a token for the user whose id is the integer value.
* The following functions have been updated to support the new usage:
    - make_pluginfile_url
    - file_rewrite_pluginfile_urls
* New mform element 'float' handles localised floating point numbers.

=== 3.6 ===

* A new token-based version of pluginfile.php has been added which can be used for out-of-session file serving by
  setting the `$includetoken` parameter to true on the `moodle_url::make_pluginfile_url()`, and
  `moodle_url::make_file_url()` functions.
* The following picture functions have been updated to support use of the new token-based file serving:
    - print_group_picture
    - get_group_picture_url
* The `user_picture` class has a new public `$includetoken` property which can be set to make use of the new token-based
  file serving.
* Custom AJAX handlers for the form autocomplete fields can now optionally return string in their processResults()
  callback. If a string is returned, it is displayed instead of the list of suggested items. This can be used, for
  example, to inform the user that there are too many items matching the current search criteria.
* The form element 'htmleditor' has been deprecated. Please use the 'editor' element instead.
* The print_textarea() function has been deprecated. Please use $OUTPUT->print_textarea() instead.
* The following functions have been finally deprecated and can not be used any more:
    - external_function_info()
    - core_renderer::update_module_button()
    - events_trigger()
    - events_cron()
    - events_dispatch()
    - events_is_registered()
    - events_load_def()
    - events_pending_count()
    - events_process_queued_handler()
    - events_queue_handler()
    - events_trigger_legacy()
    - events_update_definition()
    - get_file_url()
    - course_get_cm_rename_action()
    - course_scale_used()
    - site_scale_used()
    - clam_message_admins()
    - get_clam_error_code()
    - get_records_csv()
    - put_records_csv()
    - print_log()
    - print_mnet_log()
    - print_log_csv()
    - print_log_xls()
    - print_log_ods()
    - build_logs_array()
    - get_logs_usercourse()
    - get_logs_userday()
    - get_logs()
    - prevent_form_autofill_password()
    - prefixed_tablenode_transformations()
    - core_media_renderer
    - core_media
* Following api's have been removed in behat_config_manager, please use behat_config_util instead.
    - get_features_with_tags()
    - get_components_steps_definitions()
    - get_config_file_contents()
    - merge_behat_config()
    - get_behat_profile()
    - profile_guided_allocate()
    - merge_config()
    - clean_path()
    - get_behat_tests_path()
* Following behat steps have been removed from core:
    - I set the field "<field_string>" to multiline
    - I follow "<link_string>"" in the open menu
* The following behat steps have been deprecated, please do not use these step definitions any more:
    - behat_navigation.php: i_navigate_to_node_in()
    - theme/boost/tests/behat/behat_theme_boost_behat_navigation.php: i_navigate_to_node_in()
  Use one of the following steps instead:
    - I navigate to "PATH > ITEM" in current page administration
    - I navigate to "PATH > ITEM" in site administration
    - I navigate to course participants
    - I navigate to "TAB1 > TAB2" in the course gradebook
  If some items are not available without Navigation block at all, one can use combination of:
    - I add the "Navigation" block if not present
    - I click on "LINK" "link" in the "Navigation" "block"
* The core\session\util class has been removed. This contained one function only used by the memcached class which has
  been moved there instead (connection_string_to_memcache_servers).
* Removed the lib/password_compat/lib/password.php file.
* The eventslib.php file has been deleted and its functions have been moved to deprecatedlib.php. The affected functions are:
  - events_get_cached()
  - events_uninstall()
  - events_cleanup()
  - events_dequeue()
  - events_get_handlers()
* coursecat::get() now has optional $user parameter.
* coursecat::is_uservisible() now has optional $user parameter.
* Removed the lib/form/submitlink.php element which was deprecated in 3.2.
* The user_selector classes do not support custom list of extra identity fields any more. They obey the configured user
  policy and respect the privacy setting made by site administrators. The list of user identifiers should never be
  hard-coded. Instead, the setting $CFG->showuseridentity should be always respected, which has always been the default
  behaviour (MDL-59847).
* The function message_send() in messagelib.php will now only take the object \core\message\message as a parameter.
* The method message_sent::create_from_ids() parameter courseid is now required. A debugging
  message was previously displayed, and the SITEID was used, when not provided.
* The method \core\message\manager::send_message() now only takes the object \core\message\message as the first parameter.
* Following functions have been deprecated, please use get_roles_used_in_context.
    - get_roles_on_exact_context()
    - get_roles_with_assignment_on_context()
* New functions to support the merging of user draft areas from the interface; see MDL-45170 for details:
  - file_copy_file_to_file_area()
  - file_merge_draft_areas()
  - file_replace_file_area_in_text()
  - extract_draft_file_urls_from_text()
* Class coursecat is now alias to autoloaded class core_course_category, course_in_list is an alias to
  core_course_list_element, class coursecat_sortable_records is deprecated without replacement.
* \core_user_external::create_users() and \core_user_external::update_users() can now accept more user profile fields so user
  creation/update via web service can now be very similar to the edit profile page's functionality. The new fields that have been
  added are:
  - maildisplay
  - interests
  - url
  - icq
  - skype
  - aim
  - yahoo
  - msn
  - institution
  - department
  - phone1
  - phone2
  - address
* New function mark_user_dirty() must be called after changing data that gets cached in user sessions. Examples:
  - Assigning roles to users.
  - Unassigning roles from users.
  - Enrolling users into courses.
  - Unenrolling users from courses.
* New optional parameter $context for the groups_get_members_join() function and ability to filter users that are not members of
any group. Besides, groups_get_members_ids_sql, get_enrolled_sql and get_enrolled_users now accepts -1 (USERSWITHOUTGROUP) for
the groupid field.
* Added $CFG->conversionattemptlimit setting to config.php allowing a maximum number of retries before giving up conversion
  of a given document by the assignfeedback_editpdf\task\convert_submissions task. Default value: 3.
* The following events have been deprecated and should not be used any more:
  - message_contact_blocked
  - message_contact_unblocked
  The reason for this is because you can now block/unblock users without them necessarily being a contact. These events
  have been replaced with message_user_blocked and message_user_unblocked respectively.
* The event message_deleted has been changed, it no longer records the value of the 'useridto' due to
  the introduction of group messaging. Please, if you have any observers or are triggering this event
  in your code you will have to make some changes!
* The gradebook now supports the ability to accept files as feedback. This can be achieved by adding
  'feedbackfiles' to the $grades parameter passed to grade_update().
    For example -
        $grades['feedbackfiles'] = [
            'contextid' => 1,
            'component' => 'mod_xyz',
            'filearea' => 'mod_xyz_feedback',
            'itemid' => 2
        ];
  These files will be then copied to the gradebook file area.
* Allow users to choose who can message them for privacy reasons, with a 'growing circle of contactability':
  - Added $CFG->messagingallusers, for enabling messaging to all site users. Default value: 0.
    When $CFG->messagingallusers = false users can choose being contacted by only contacts or contacts and users sharing a course with them.
    In that case, the default user preference is MESSAGE_PRIVACY_COURSEMEMBER (users sharing a course).
    When $CFG->messagingallusers = true users have a new option for the privacy messaging preferences: "Anyone on the site". In that case,
    the default user preference is MESSAGE_PRIVACY_SITE (all site users).
  - Added $CFG->keepmessagingallusersenabled setting to config.php to force enabling $CFG->messagingallusers during the upgrading process.
    Default value: 0.
    When $CFG->keepmessagingallusersenabled is set to true, $CFG->messagingallusers will be also set to true to enable messaging site users.
    However, when it is empty, $CFG->messagingallusers will be disabled during the upgrading process, so the users will only be able to
    message contacts and users sharing a course with them.
* There has been interface and functional changes to admin_apply_default_settings() (/lib/adminlib.php).  The function now takes two
  additional optional parameters, $admindefaultsettings and $settingsoutput.  It also has a return value $settingsoutput.
  The function now does not need to be called twice to ensure all default settings are set.  Instead the function calls itself recursively
  until all settings have been set. The additional parameters are used recursively and shouldn't be need to be explicitly passed in when calling
  the function from other parts of Moodle.
  The return value: $settingsoutput is an array of setting names and the values that were set by the function.
* Webservices no longer update the lastaccess time for a user in a course. Call core_course_view_course() manually if needed.
* A new field has been added to the context table. Please ensure that any contxt preloading uses get_preload_record_columns_sql or get_preload_record_columns to fetch the list of columns.

=== 3.5 ===

* There is a new privacy API that every subsystem and plugin has to implement so that the site can become GDPR
  compliant. Plugins use this API to report what information they store or process regarding users, and provide ability
  to export and delete personal data. See https://docs.moodle.org/dev/Privacy_API for guidelines on how to implement the
  privacy API in your plugin.
* The cron runner now sets up a fresh PAGE and OUTPUT between each task.
* The core_renderer methods notify_problem(), notify_success(), notify_message() and notify_redirect() that were
  deprecated in Moodle 3.1 have been removed. Use \core\notification::add(), or \core\output\notification as required.
* The maximum supported precision (the total number of digits) for XMLDB_TYPE_NUMBER ("number") fields raised from 20 to
  38 digits. Additionally, the whole number part (precision minus scale) must not be longer than the maximum length of
  integer fields (20 digits). Note that PHP floats commonly support precision of roughly 15 digits only (MDL-32113).
* Event triggering and event handlers:
    - The following events, deprecated since moodle 2.6, have been finally removed: groups_members_removed,
      groups_groupings_groups_removed, groups_groups_deleted, groups_groupings_deleted.
* The following functions have been finally deprecated and can not be used any more:
  - notify()
* XMLDB now validates the PATH attribute on every install.xml file. Both the XMLDB editor and installation will fail
  when a problem is detected with it. Please ensure your plugins contain correct directory relative paths.
* Add recaptchalib_v2.php for support of reCAPTCHA v2.
* Plugins can define class 'PLUGINNAME\privacy\local\sitepolicy\handler' if they implement an alternative mechanisms for
  site policies managements and agreements. Administrators can define which component is to be used for handling site
  policies and agreements. See https://docs.moodle.org/dev/Site_policy_handler
* Scripts can define a constant NO_SITEPOLICY_CHECK and set it to true before requiring the main config.php file. It
  will make the require_login() skipping the test for the user's policyagreed status. This is useful for plugins that
  act as a site policy handler.
* There is a new is_fulltext_search_supported() DML function. The default implementation returns false. This function
  is used by 'Simple search' global search engine to determine if the database full-text search capabilities can be used.
* The following have been removed from the list of core subsystems:
   - core_register
   - core_publish
  Following this change, \core_register_renderer and \core_publish_renderer have been removed and their methods have been
  moved to \core_admin_renderer and \core_course_renderer respectively.

=== 3.4 ===

* oauth2_client::request method has an extra parameter to specify the accept header for the response (MDL-60733)
* The following functions, previously used (exclusively) by upgrade steps are not available
  anymore because of the upgrade cleanup performed for this version. See MDL-57432 for more info:
    - upgrade_mimetypes()
    - upgrade_fix_missing_root_folders_draft()
    - upgrade_minmaxgrade()
    - upgrade_course_tags()

* Added new moodleform element 'filetypes' and new admin setting widget 'admin_setting_filetypes'. These new widgets
  allow users to define a list of file types; either by typing them manually or selecting them from a list. The widgets
  directly support the syntax used to feed the 'accepted_types' option of the filemanager and filepicker elements. File
  types can be specified as extensions (.jpg or just jpg), mime types (text/plain) or groups (image).
* Removed accesslib private functions: load_course_context(), load_role_access_by_context(), dedupe_user_access() (MDL-49398).
* Internal "accessdata" structure format has changed to improve ability to perform role definition caching (MDL-49398).
* Role definitions are no longer cached in user session (MDL-49398).
* External function core_group_external::get_activity_allowed_groups now returns an additional field: canaccessallgroups.
  It indicates whether the user will be able to access all the activity groups.
* file_get_draft_area_info does not sum the root folder anymore when calculating the foldercount.
* The moodleform element classes can now optionally provide a public function validateSubmitValue(). This method can be
  used to perform implicit validation of submitted values - without the need to explicitly add the validation rules to
  every form. The method should accept a single parameter with the submitted value. It should return a string with the
  eventual validation error, or an empty value if the validation passes.
* New user_picture attribute $includefullname to determine whether to include the user's full name with the user's picture.
* Enrol plugins which provide enrolment actions can now declare the following "data-action" attributes in their implementation of
  enrol_plugin::get_user_enrolment_actions() whenever applicable:
  * "editenrolment" - For editing a user'e enrolment details. Defined by constant ENROL_ACTION_EDIT.
  * "unenrol" - For unenrolling a student. Defined by constant ENROL_ACTION_UNENROL.
  These attributes enable enrol actions to be rendered via modals. If not added, clicking on the enrolment action buttons will still
  redirect the user to the appropriate enrolment action page. Though optional, it is recommended to add these attributes for a
  better user experience when performing enrol actions.
* The enrol_plugin::get_user_enrolment_actions() implementations for core enrol plugins have been removed and moved to
  the parent method itself. New enrol plugins don't have to implement get_user_enrolment_actions(), but just need to
  make sure that they override:
  - enrol_plugin::allow_manage(), and/or
  - enrol_plugin::allow_unenrol_user() or enrol_plugin::allow_unenrol()
  Existing enrol plugins that override enrol_plugin::get_user_enrolment_actions() don't have to do anything, but can
  also opt to remove their own implementation of the method if they basically have the same logic as the parent method.
* New optional parameter $enrolid for the following functions:
  - get_enrolled_join()
  - get_enrolled_sql()
  - get_enrolled_with_capabilities_join()
  Setting this parameter to a non-zero value will add a condition to the query such that only users that were enrolled
  with this enrolment method will be returned.
* New optional parameter 'closeSuggestionsOnSelect' for the enhance() function for form-autocomplete. Setting this to true will
  close the suggestions popup immediately after an option has been selected. If not specified, it defaults to true for single-select
  elements and false for multiple-select elements.
* user_can_view_profile() now also checks the moodle/user:viewalldetails capability.
* The core/modal_confirm dialogue has been deprecated. Please use the core/modal_save_cancel dialogue instead. Please ensure you
  update to use the ModalEvents.save and ModalEvents.cancel events instead of their yes/no counterparts.
* Instead of checking the 'moodle/course:viewparticipants' and 'moodle/site:viewparticipants' capabilities use the
  new functions course_can_view_participants() and course_require_view_participants().
* $stored_file->add_to_curl_request() now adds the filename to the curl request.
* The option for Login HTTPS (authentication-only SSL) has been removed
* $CFG->loginhttps is now deprecated, do not use it.
* $PAGE->https_required and $PAGE->verify_https_required() are now deprecated. They are no longer used and will throw a coding_exception.
* $CFG->httpswwwroot is now deprecated and will always result in the same value as wwwroot.
* Added function core_role_set_view_allowed() to check if a user should be able to see a given role.
  This should be checked whenever displaying a list of roles to a user, however, core_role_set_assign_allowed may need to override it
  in some cases.
* Deprecated allow_override, allow_assign and allow_switch and replaced with core_role_set_*_allowed to avoid function names conflicting.

=== 3.3.1 ===

* ldap_get_entries_moodle() now always returns lower-cased attribute names in the returned entries.
  It was suppposed to do so before, but it actually didn't.

=== 3.3 ===

* Behat compatibility changes are now being documented at
  https://docs.moodle.org/dev/Acceptance_testing/Compatibility_changes
* PHPUnit's bootstrap has been changed to use HTTPS wwwroot (https://www.example.com/moodle) from previous HTTP version. Any
  existing test expecting the old HTTP URLs will need to be switched to the new HTTPS value (reference: MDL-54901).
* The information returned by the idp list has changed. This is usually only rendered by the login page and login block.
  The icon attribute is removed and an iconurl attribute has been added.
* Support added for a new type of external file: FILE_CONTROLLED_LINK. This is an external file that Moodle can control
  the permissions. Moodle makes files read-only but can grant temporary write access.
    When accessing a URL, the info from file_browser::get_file_info will be checked to determine if the user has write access,
    if they do - the remote file will have access controls set to allow editing.
* The method moodleform::after_definition() has been added and can now be used to add some logic
  to be performed after the form's definition was set. This is useful for intermediate subclasses.
* Moodle has support for font-awesome icons. Plugins should use the xxx_get_fontawesome_icon_map callback
  to map their custom icons to one from font-awesome.
* $OUTPUT->pix_url() has been deprecated because it is was used mostly to manually generate image tags for icons.
  We now distinguish between icons and "small images". The difference is that an icon does not have to be rendered as an image tag
  with a source. It is OK to still have "small images" - if this desired use $OUTPUT->image_icon() and $OUTPUT->image_url(). For
  other uses - use $OUTPUT->pix_icon() or the pix helper in mustache templates {{#pix}}...{{/pix}}
  For other valid use cases use $OUTPUT->image_url().
* Activity icons have been split from standard icons. Use $OUTPUT->image_icon instead of $OUTPUT->pix_icon for these
  type of icons (the coloured main icon for each activity).
* YUI module moodle-core-formautosubmit has been removed, use jquery .change() instead (see lib/templates/url_select.mustache for
  an example)
* $mform->init_javascript_enhancement() is deprecated and no longer does anything. Existing uses of smartselect enhancement
  should be switched to the searchableselector form element or other solutions.
* Return value of the validate_email() is now proper boolean as documented. Previously the function could return 1, 0 or false.
* The mcore YUI rollup which included various YUI modules such as moodle-core-notification is no longer included on every
  page. Missing YUI depdencies may be exposed by this change (e.g. missing a requirement on moodle-core-notification when
  using M.core.dialogue).
* Various legacy javascript functions have been removed:
    * M.util.focus_login_form and M.util.focus_login_error no longer do anything. Please use jquery instead. See
      lib/templates/login.mustache for an example.
    * Some outdated global JS functions have been removed and should be replaced with calls to jquery
      or alternative approaches:
        checkall, checknone, select_all_in_element_with_id, select_all_in, deselect_all_in, confirm_if, findParentNode,
        filterByParent, stripHTML
    * M.util.init_toggle_class_on_click has been removed.
* The following functions have been deprecated and should not be used any more:
  - file_storage::try_content_recovery  - See MDL-46375 for more information
  - file_storage::content_exists        - See MDL-46375 for more information
  - file_storage::deleted_file_cleanup  - See MDL-46375 for more information
  - file_storage::get_converted_document
  - file_storage::is_format_supported_by_unoconv
  - file_storage::can_convert_documents
  - file_storage::send_test_pdf
  - file_storage::test_unoconv_path
* Following behat steps have been removed from core:
    - I click on "<element_string>" "<selector_string>" in the "<row_text_string>" table row
    - I go to notifications page
    - I add "<filename_string>" file from recent files to "<filepicker_field_string>" filepicker
    - I upload "<filepath_string>" file to "<filepicker_field_string>" filepicker
    - I create "<foldername_string>" folder in "<filepicker_field_string>" filepicker
    - I open "<foldername_string>" folder from "<filepicker_field_string>" filepicker
    - I unzip "<filename_string>" file from "<filepicker_field_string>" filepicker
    - I zip "<filename_string>" folder from "<filepicker_field_string>" filepicker
    - I delete "<file_or_folder_name_string>" from "<filepicker_field_string>" filepicker
    - I send "<message_contents_string>" message to "<username_string>"
    - I add "<user_username_string>" user to "<cohort_idnumber_string>" cohort
    - I add "<username_string>" user to "<group_name_string>" group
    - I fill in "<field_string>" with "<value_string>"
    - I select "<option_string>" from "<select_string>"
    - I select "<radio_button_string>" radio button
    - I check "<option_string>"
    - I uncheck "<option_string>"
    - the "<field_string>" field should match "<value_string>" value
    - the "<checkbox_string>" checkbox should be checked
    - the "<checkbox_string>" checkbox should not be checked
    - I fill the moodle form with:
    - "<element_string>" "<selector_string>" should exists
    - "<element_string>" "<selector_string>" should not exists
    - the following "<element_string>" exists:
* get_user_capability_course() now has an additional parameter 'limit'. This can be used to return a set number of records with
  the submitted capability. The parameter 'fieldsexceptid' will now accept context fields which can be used for preloading.
* The caching option 'immutable' has been added to send_stored_file() and send_file().
* New adhoc task refresh_mod_calendar_events_task that updates existing calendar events of modules.
* New 'priority' column for the event table to determine which event to show in case of events with user and group overrides.
* Webservices core_course_search_courses and core_course_get_courses_by_field will always return the sortorder field.
* core_course_external::get_activities_overview has been deprecated. Please do not call this function any more.
* Changed the pix mustache template helper to accept context variables for the key, component and alt text.
* New auth_plugin_base helper methods:
  - get_identity_providers() - Retrieves available auth identity providers.
  - prepare_identity_providers_for_output() - Prepares auth identity provider data for output (e.g. to templates, WS, etc.).

=== 3.2 ===

* Custom roles with access to any part of site administration that do not use the manager archetype will need
  moodle/site:configview capability added.
* Admin setting "Show My courses expanded on Dashboard" has been removed.
* Some backwards and forwards compatibility has been added for different bootstrap versions.
  This is to allow the same markup to work in "clean" and "boost" themes alot of the time. It is also to allow user text
  with bootstrap classes to keep working in the new theme. See MDL-56004 for the list of supported classes.
* MForms element 'submitlink' has been deprecated.
* Searchable selector form element is now a wrapper for autocomplete. A "No selection" option is automatically
  added to the options list for best backwards compatibility - if you were manually adding a "no selection" option you will need
  to remove it.
* Node.js versions >=4 are now required to run grunt.
* JQuery has been updated to 3.1.0. JQuery migrate plugins are no longer shipped - please read
  https://jquery.com/upgrade-guide/3.0/ and update your javascript.
* New option 'blanktarget' added to format_text. This option adds target="_blank" to links
* A new webservice structure `external_files` has been created which provides a standardised view of files in Moodle and
  should be used for all file return descriptions.
  Files matching this format can be retrieved via the new `external_util::get_area_files` method.
  See MDL-54951 for further information.
* The parameter $usepost of the following functions has been deprecated and is not used any more:
  - get_max_upload_file_size()
  - get_user_max_upload_file_size()
* The following classes have been removed and should not be used any more:
    - boxclient - See MDL-49599 for more information.
* The following functions have been removed and should not be used any more:
    - file_modify_html_header() - See MDL-29738 for more information.
* core_grades_external::get_grades has been deprecated. Please do not call this function any more.
  External function gradereport_user_external::get_grade_items can be used for retrieving the course grades information.
* New option 'escape' added to format_string. When true (default), escapes HTML entities from the string
* The following functions have been deprecated and are not used any more:
  - get_records_csv() Please use csv_import_reader::load_csv_content() instead.
  - put_records_csv() Please use download_as_dataformat (lib/dataformatlib.php) instead.
  - zip_files()   - See MDL-24343 for more information.
  - unzip_file()  - See MDL-24343 for more information.
  - print_log()           - See MDL-43681 for more information
  - print_log_csv()       - See MDL-43681 for more information
  - print_log_ods()       - See MDL-43681 for more information
  - print_log_xls()       - See MDL-43681 for more information
  - print_mnet_log()      - See MDL-43681 for more information
  - build_logs_array()    - See MDL-43681 for more information
  - get_logs()            - See MDL-43681 for more information
  - get_logs_usercourse() - See MDL-43681 for more information
  - get_logs_userday()    - See MDL-43681 for more information
  - prevent_form_autofill_password() Please do not use anymore.
* The password_compat library was removed as it is no longer required.
* Phpunit has been upgraded to 5.4.x and following has been deprecated and is not used any more:
  - setExpectedException(), use @expectedException or $this->expectException() and $this->expectExceptionMessage()
  - getMock(), use createMock() or getMockBuilder()->getMock()
  - UnitTestCase class is removed.
* The following methods have been finally deprecated and should no longer be used:
  - course_modinfo::build_section_cache()
  - cm_info::get_deprecated_group_members_only()
  - cm_info::is_user_access_restricted_by_group()
* The following methods in cm_info::standardmethods have also been finally deprecated and should no longer be used:
  - cm_info::get_after_edit_icons()
  - cm_info::get_after_link()
  - cm_info::get_content()
  - cm_info::get_custom_data()
  - cm_info::get_extra_classes()
  - cm_info::get_on_click()
  - cm_info::get_url()
  - cm_info::obtain_dynamic_data()
  Calling them through the magic method __call() will throw a coding exception.
* The alfresco library has been removed from core. It was an old version of
  the library which was not compatible with newer versions of Alfresco.
* Added down arrow: $OUTPUT->darrow.
* All file_packer implementations now accept an additional parameter to allow a simple boolean return value instead of
  an array of individual file statuses.
* "I set the field "field_string" to multiline:" now end with colon (:), as PyStrings is supposed to end with ":"
* New functions to support deprecation of events have been added to the base event. See MDL-46214 for further details.
* A new function `get_name_with_info` has been added to the base event. This function adds information about event
  deprecations and should be used where this information is relevant.
* Following api's have been deprecated in behat_config_manager, please use behat_config_util instead.
  - get_features_with_tags
  - get_components_steps_definitions
  - get_config_file_contents
  - merge_behat_config
  - get_behat_profile
  - profile_guided_allocate
  - merge_config
  - clean_path
  - get_behat_tests_path
* behat_util::start_test_mode() accepts 3 options now:
  - 1. Theme sute with all features: If behat should initialise theme suite with all core features.
  - 2. Parallel runs: How many parallel runs will be running.
  - 3. Run: Which process behat should be initialise for.
* behat_context_helper::set_session() has been deprecated, please use behat_context_helper::set_environment() instead.
* data-fieldtype="type" attribute has been added to form field default template.
* form elements extending MoodleQuickForm_group must call $this->createFormElement() instead of
  @MoodleQuickForm::createElement() in order to be compatible with PHP 7.1
* Relative paths in $CFG->alternateloginurl will be resolved to absolute path within moodle site. Previously they
  were resolved to absolute path within the server. That means:
  - $CFG->wwwroot: http://example.com/moodle
  - $CFG->alternateloginurl : /my/super/login.php
  - Login url will be: http://example.com/moodle/my/super/login.php (moodle root based)
* Database (DML) layer:
  - new sql_equal() method available for places where case sensitive/insensitive varchar comparisons are required.
* PostgreSQL connections now use advanced options to reduce connection overhead.  These options are not compatible
  with some connection poolers.  The dbhandlesoptions parameter has been added to allow the database to configure the
  required defaults. The parameters that are required in the database are;
    ALTER DATABASE moodle SET client_encoding = UTF8;
    ALTER DATABASE moodle SET standard_conforming_strings = on;
    ALTER DATABASE moodle SET search_path = 'moodle,public';  -- Optional, if you wish to use a custom schema.
  You can set these options against the database or the moodle user who connects.
* Some form elements have been refined to better support right-to-left languages. In RTL,
  most fields should not have their direction flipped, a URL, a path to a file, a number, ...
  are always displayed LTR. Input fields and text areas now will best guess whether they
  should be forced to be displayed in LTR based on the PARAM type associated with it. You
  can call $mform->setForceLtr($elementName, true/false) on some form fields to manually
  set the value.
* Action menus do_not_enhance() is deprecated, use a list of action_icon instead.
* The user_not_fully_set_up() function has a new $strict parameter (defaulting to true) in order to decide when
  custom fields (and other checks) should be evaluated to determine if the user has been completely setup.
* profile_field_base class has new methods: get_field_config_for_external() and get_field_properties().
  This two new methods should be implemented by profile field plugins to make them compatible with Web Services.
* The minifier library used by core_minify has been switched to https://github.com/matthiasmullie/minify - there are minor differences
  in minifier output.
* context_header additional buttons can now have a class attribute provided in the link attributes.
* The return signature for the antivirus::scan_file() function has changed.
  The calling function will now handle removal of infected files from Moodle based on the new integer return value.
* The first parameter $eventdata of both message_send() and \core\message\manager::send_message() should
  be \core\message\message. Use of stdClass is deprecated.
* The message_sent event now expects other[courseid] to be always set, exception otherwise. For BC with contrib code,
  message_sent::create_from_ids() will show a debugging notice if the \core\message\message being sent is missing
  the courseid property, defaulting to SITEID automatically. In Moodle 3.6 (MDL-55449) courseid will be fully mandatory
  for all messages sent.
* The send_confirmation_email() function has a new optional parameter $confirmationurl to provide a different confirmation URL.
* Introduced a new hook for plugin developers:
    - <component>_course_module_background_deletion_recommended()
  This hook should be used in conjunction with the existing '<component>_pre_course_module_delete($mod)'. It must
  return a boolean and is called by core to check whether a plugin's implementation of
  <component>_pre_course_module_deleted($mod) will take a long time. A plugin should therefore only implement this
  function if it also implements <component>_pre_course_module_delete($mod).
  An example in current use is recyclebin, which performs what can be a lengthy backup process in
  tool_recyclebin_pre_course_module_delete. The recyclebin, if enabled, now returns true in its implementation of
  tool_recyclebin_course_module_background_deletion_recommended(), to indicate to core that the deletion (and
  execution of tool_recyclebin_pre_course_module_delete) should be handled with an adhoc task, meaning it will not
  occur in real time.

=== 3.1 ===

* Webservice function core_course_search_courses accepts a new parameter 'limittoenrolled' to filter the results
  only to courses the user is enrolled in, and are visible to them.
* External functions that are not calling external_api::validate_context are buggy and will now generate
  exceptions. Previously they were only generating warnings in the webserver error log.
  See https://docs.moodle.org/dev/External_functions_API#Security
* The moodle/blog:associatecourse and moodle/blog:associatemodule capabilities has been removed.
* The following functions has been finally deprecated and can not be used any more:
    - profile_display_badges()
    - useredit_shared_definition_preferences()
    - calendar_normalize_tz()
    - get_user_timezone_offset()
    - get_timezone_offset()
    - get_list_of_timezones()
    - calculate_user_dst_table()
    - dst_changes_for_year()
    - get_timezone_record()
    - test_get_list_of_timezones()
    - test_get_timezone_offset()
    - test_get_user_timezone_offset()
* The google api library has been updated to version 1.1.7. There was some important changes
  on the SSL handling. Now the SSL version will be determined by the underlying library.
  For more information see https://github.com/google/google-api-php-client/pull/644
* The get_role_users() function will now add the $sort fields that are not part
  of the requested fields to the query result and will throw a debugging message
  with the added fields when that happens.
* The core_user::fill_properties_cache() static method has been introduced to be a reference
  and allow standard user fields data validation. Right now only type validation is supported
  checking it against the parameter (PARAM_*) type of the target user field. MDL-52781 is
  going to add support to null/not null and choices validation, replacing the existing code to
  validate the user fields in different places in a common way.
* Webservice function core_course_search_courses now returns results when the search string
  is less than 2 chars long.
* Webservice function core_course_search_courses accepts a new parameter 'requiredcapabilities' to filter the results
  by the capabilities of the current user.
* New mform element 'course' handles thousands of courses with good performance and usability.
* The redirect() function will now redirect immediately if output has not
  already started. Messages will be displayed on the subsequent page using
  session notifications. The type of message output can be configured using the
  fourth parameter to redirect().
* The specification of extra classes in the $OUTPUT->notification()
  function, and \core\output\notification renderable have been deprecated
  and will be removed in a future version.
  Notifications should use the levels found in \core\output\notification.
* The constants for NOTIFY_PROBLEM, NOTIFY_REDIRECT, and NOTIFY_MESSAGE in
  \core\output\notification have been deprecated in favour of NOTIFY_ERROR,
  NOTIFY_WARNING, and NOTIFY_INFO respectively.
* The following functions, previously used (exclusively) by upgrade steps are not available
  anymore because of the upgrade cleanup performed for this version. See MDL-51580 for more info:
    - upgrade_mysql_fix_unsigned_and_lob_columns()
    - upgrade_course_completion_remove_duplicates()
    - upgrade_save_orphaned_questions()
    - upgrade_rename_old_backup_files_using_shortname()
    - upgrade_mssql_nvarcharmax()
    - upgrade_mssql_varbinarymax()
    - upgrade_fix_missing_root_folders()
    - upgrade_course_modules_sequences()
    - upgrade_grade_item_fix_sortorder()
    - upgrade_availability_item()
* A new parameter $ajaxformdata was added to the constructor for moodleform. When building a
  moodleform in a webservice or ajax script (for example using the new fragments API) we
  cannot allow the moodleform to parse it's own data from _GET and _POST - we must pass it as
  an array.
* Plugins can extend the navigation for user by declaring the following callback:
  <frankenstyle>_extend_navigation_user(navigation_node $parentnode, stdClass $user,
                                        context_user $context, stdClass $course,
                                        context_course $coursecontext)
* The function notify() now throws a debugging message - see MDL-50269.
* Ajax calls going through lib/ajax/* now validate the return values before sending
  the response. If the validation does not pass an exception is raised. This behaviour
  is consistent with web services.
* Several changes in Moodle core, standard plugins and third party libraries to
  ensure compatibility with PHP7. All plugins are recommended to perform testing
  against PHP7 as well. Refer to https://docs.moodle.org/dev/Moodle_and_PHP7 for more
  information. The following changes may affect you:
  * Class moodleform, moodleform_mod and some module classes have been changed to use
    __construct() for the constructor. Calling parent constructors by the class
    name will display debugging message. Incorrect: parent::moodleform(),
    correct: parent::__construct()
  * All form elements have also changed the constructor syntax. No changes are
    needed for using form elements, however if plugin defines new form element it
    needs to use correct syntax. For example, incorrect: parent::HTML_QuickForm_input(),
    HTML_QuickForm_input::HTML_QuickForm_input(), $this->HTML_QuickForm_input().
    Correct: HTML_QuickForm_input::__construct() or parent::__construct().
  * profile_field_base::profile_field_base() is deprecated, use parent::__construct()
    in custom profile fields constructors. Similar deprecations in exsiting
    profile_field_* classes.
  * user_filter_type::user_filter_type() is deprecated, use parent::__construct() in
    custom user filters. Similar deprecations in existing user_filter_* classes.
  * table_default_export_format_parent::table_default_export_format_parent() is
    deprecated, use parent::__construct() in extending classes.
* groups_delete_group_members() $showfeedback parameter has been removed and is no longer
  respected. Users of this function should output their own feedback if required.
* Number of changes to Tags API, see tag/upgrade.txt for more details
* The previous events API handlers are being deprecated in favour of events 2 API, debugging messages are being displayed if
  there are 3rd party plugins using it. Switch to events 2 API please, see https://docs.moodle.org/dev/Event_2#Event_dispatching_and_observers
  Note than you will need to bump the plugin version so moodle is aware that you removed the plugin's event handlers.
* mforms validation functions are not available in the global JS namespace anymore, event listeners
  are assigned to fields and buttons through a self-contained JS function.
* Added $CFG->urlrewriteclass option to config.php allowing clean / semantic urls to
  be implemented in a plugin, eg local_cleanurls.
* $CFG->pathtoclam global setting has been moved to clamav antivirus plugin setting of the same name.
* clam_message_admins() and get_clam_error_code() have been deprecated, its functionality
  is now a part of \antivirus_clamav\scanner class methods.
* \repository::antivir_scan_file() has been deprecated, \core\antivirus\manager::scan_file() that
  applies antivirus plugins is replacing its functionality.
* Added core_text::str_max_bytes() which safely truncates multi-byte strings to a maximum number of bytes.
* Zend Framework has been removed completely.
* Any plugin can report when a scale is being used with the callback function [pluginname]_scale_used_anywhere(int $scaleid).
* Changes in file_rewrite_pluginfile_urls: Passing a new option reverse = true in the $options var will make the function to convert
  actual URLs in $text to encoded URLs in the @@PLUGINFILE@@ form.
* behat_util::is_server_running() is removed, please use behat_util::check_server_status() instead.
* Behat\Mink\Selector\SelectorsHandler::xpathLiteral() method is deprecated use behat_context_helper::escape instead
  when building Xpath, or pass the unescaped value when using the named selector.',
* table_sql download process is using the new data formats plugin which you can't use if you are buffering any output
    * flexible_table::get_download_menu(), considered private, has been deleted. Use
      $OUTPUT->download_dataformat_selector() instead.
  when building Xpath, or pass the unescaped value when using the named selector.
* Add new file_is_executable(), to consistently check for executables even in Windows (PHP bug #41062).
* Introduced new hooks for plugin developers.
    - <component>_pre_course_category_delete($category)
    - <component>_pre_course_delete($course)
    - <component>_pre_course_module_delete($cm)
    - <component>_pre_block_delete($instance)
    - <component>_pre_user_delete($user)
  These hooks allow developers to use the item in question before it is deleted by core. For example, if your plugin is
  a module (plugins located in the mod folder) called 'xxx' and you wish to interact with the user object before it is
  deleted then the function to create would be mod_xxx_pre_user_delete($user) in mod/xxx/lib.php.
* pear::Net::GeoIP has been removed.

=== 3.0 ===

* Minify updated to 2.2.1
* htmlpurifier upgraded to 4.7.0
* Less.php upgraded to 1.7.0.9
* The horde library has been updated to version 5.2.7.
* Google libraries (lib/google) updated to 1.1.5
* Html2Text library has been updated to the latest version of the library.
* External functions x_is_allowed_from_ajax() methods have been deprecated. Define 'ajax' => true in db/services.php instead.
* External functions can be called without a session if they define 'loginrequired' => true in db/services.php.
* All plugins are required to declare their frankenstyle component name via
  the $plugin->component property in their version.php file. See
  https://docs.moodle.org/dev/version.php for details (MDL-48494).
* PHPUnit is upgraded to 4.7. Some tests using deprecated assertions etc may need changes to work correctly.
* Users of the text editor API to manually create a text editor should call set_text before calling use_editor.
* Javascript - SimpleYUI and the Y instance used for modules have been merged. Y is now always the same instance of Y.
* get_referer() has been deprecated, please use the get_local_referer function instead.
* \core\progress\null is renamed to \core\progress\none for improved PHP7 compatibility as null is a reserved word (see MDL-50453).
* \webservice_xmlrpc_client now respects proxy server settings. If your XMLRPC server is available on your local network and not via your proxy server, you may need to add it to the list of proxy
  server exceptions in $CFG->proxybypass. See MDL-39353 for details.
* Group and groupings idnumbers can now be passed to and/or are returned from the following web services functions:
  ** core_group_external::create_groups
  ** core_group_external::get_groups
  ** core_group_external::get_course_groups
  ** core_group_external::create_groupings
  ** core_group_external::update_groupings
  ** core_group_external::get_groupings
  ** core_group_external::get_course_groupings
  ** core_group_external::get_course_user_groups
* Following functions are removed from core. See MDL-50049 for details.
    password_compat_not_supported()
    session_get_instance()
    session_is_legacy()
    session_kill_all()
    session_touch()
    session_kill()
    session_kill_user()
    session_set_user()
    session_is_loggedinas()
    session_get_realuser()
    session_loginas()
    js_minify()
    css_minify_css()
    update_login_count()
    reset_login_count()
    check_gd_version()
    update_log_display_entry()
    get_recent_enrolments()
    groups_filter_users_by_course_module_visible()
    groups_course_module_visible()
    error()
    formerr()
    editorhelpbutton()
    editorshortcutshelpbutton()
    choose_from_menu()
    update_event()
    get_generic_section_name()
    get_all_sections()
    add_mod_to_section()
    get_all_mods()
    get_course_section()
    format_weeks_get_section_dates()
    get_print_section_cm_text()
    print_section_add_menus()
    make_editing_buttons()
    print_section()
    print_overview()
    print_recent_activity()
    delete_course_module()
    update_category_button()
    make_categories_list()
    category_delete_move()
    category_delete_full()
    move_category()
    course_category_hide()
    course_category_show()
    get_course_category()
    create_course_category()
    get_all_subcategories()
    get_child_categories()
    get_categories()
    print_course_search()
    print_my_moodle()
    print_remote_course()
    print_remote_host()
    print_whole_category_list()
    print_category_info()
    get_course_category_tree()
    print_courses()
    print_course()
    get_category_courses_array()
    get_category_courses_array_recursively()
    blog_get_context_url()
    get_courses_wmanagers()
    convert_tree_to_html()
    convert_tabrows_to_tree()
    can_use_rotated_text()
    get_parent_contexts()
    get_parent_contextid()
    get_child_contexts()
    create_contexts()
    cleanup_contexts()
    build_context_path()
    rebuild_contexts()
    preload_course_contexts()
    context_moved()
    fetch_context_capabilities()
    context_instance_preload()
    get_contextlevel_name()
    print_context_name()
    mark_context_dirty()
    delete_context()
    get_context_url()
    get_course_context()
    get_user_courses_bycap()
    get_role_context_caps()
    get_courseid_from_context()
    context_instance_preload_sql()
    get_related_contexts_string()
    get_plugin_list_with_file()
    check_browser_operating_system()
    check_browser_version()
    get_device_type()
    get_device_type_list()
    get_selected_theme_for_device_type()
    get_device_cfg_var_name()
    set_user_device_type()
    get_user_device_type()
    get_browser_version_classes()
    generate_email_supportuser()
    badges_get_issued_badge_info()
    can_use_html_editor()
    enrol_cohort_get_cohorts()
    enrol_cohort_can_view_cohort()
    cohort_get_visible_list()
    enrol_cohort_enrol_all_users()
    enrol_cohort_search_cohorts()
* The never unused webdav_locks table was dropped.
* The actionmenu hideMenu() function now expects an EventFacade object to be passed to it,
  i.e. a call to M.core.actionmenu.instance.hideMenu() should be change to M.core.actionmenu.instance.hideMenu(e)
* In the html_editors (tinyMCE, Atto), the manage files button can be hidden by changing the 'enable_filemanagement' option to false.
* external_api::validate_context now is public, it can be called from other classes.
* rss_error() now supports returning of correct HTTP status of error and will return '404 Not Found'
  unless other status is specified.
* Plugins can extend the navigation for categories settings by declaring the following callback:
  <frankenstyle>_extend_navigation_category_settings(navigation_node, context_coursecat)
* The clilib.php provides two new functions cli_write() and cli_writeln() that should be used for outputting texts from the command
  line interface scripts.
* External function core_course_external::get_course_contents returned parameter "name" has been changed to PARAM_RAW,
  this is because the new external_format_string function may return raw data if the global moodlewssettingraw parameter is used.
* Function is_web_crawler() has been deprecated, please use core_useragent::is_web_crawler() instead.

=== 2.9.1 ===

* New methods grade_grade::get_grade_max() and get_grade_min() must be used rather than directly the public properties rawgrademax and rawgrademin.
* New method grade_item::is_aggregate_item() indicates when a grade_item is an aggreggated type grade.

=== 2.9 ===

* The default home page for users has been changed to the dashboard (formely my home). See MDL-45774.
* Support for rendering templates from php or javascript has been added. See MDL-49152.
* Support for loading AMD javascript modules has been added. See MDL-49046.
* Webservice core_course_delete_courses now return warning messages on any failures and does not try to rollback the entire deletion.
* \core\event\course_viewed 'other' argument renamed from coursesectionid to coursesectionnumber as it contains the section number.
* New API core_filetypes::add_type (etc.) allows custom filetypes to be added and modified.
* PHPUnit: PHPMailer Sink is now started for all tests and is setup within the phpunit wrapper for advanced tests.
  Catching debugging messages when sending mail will no longer work. Use $sink = $this->redirectEmails(); and then check
  the message in the sink instead.
* The file pluginlib.php was deprecated since 2.6 and has now been removed, do not include or require it.
* \core_component::fetch_subsystems() now returns a valid path for completion component instead of null.
* Deprecated JS global methods have been removed (show_item, destroy_item, hide_item, addonload, getElementsByTagName, findChildNodes).
* For 3rd party plugin specific environment.xml files, it's now possible to specify version independent checks by using the
  <PLUGIN name="component_name"> tag instead of the version dependent <MOODLE version="x.y"> one. If the PLUGIN tag is used any
  Moodle specific tags will be ignored.
* html_table: new API for adding captions to tables (new field, $table->caption) and subsequently hiding said captions from sighted users using accesshide (enabled using $table->captionhide).
* The authorization procedure in the mdeploy.php script has been improved. The script
  now relies on the main config.php when deploying an available update.
* sql_internal_reader and sql_select_reader interfaces have been deprecated in favour of sql_internal_table_reader
  and sql_reader which use iterators to be more memory efficient.
* $CFG->enabletgzbackups setting has been removed as now backups are stored internally using .tar.gz format by default, you can
  set $CFG->usezipbackups to store them in zip format. This does not affect the restore process, which continues accepting both.
* Added support for custom string manager implementations via $CFG->customstringmanager
  directive in the config.php. See MDL-49361 for details.
* Add new make_request_directory() for creation of per-request files.
* Added generate_image_thumbnail_from_string. This should be used instead of generate_image_thumbnail when the source is a string.
  This prevents the need to write files to disk unnecessarily.
* Added generate_image_thumbnail to stored_file class. This should be used when generating thumbnails for stored files.
  This prevents the need to write files to disk unnecessarily.
* Removed pear/HTTP/WebDav. See MDL-49534 for details.
* Use standard PHP date time classes and methods - see new core_date class for timezone normalisation methods.
* Moved lib/google/Google/ to lib/google/src/Google. This is to address autoloader issues with Google's provided autoloader
  for the library. See MDL-49519 for details.
* The outdated lib/google/Google_Client.php and related files have been completely removed. To use
  the new client, read lib/google/readme_moodle.txt, please.
* profile_display_badges() has been deprecated. See MDL-48935 for details.
* Added a new method add_report_nodes() to pagelib.php. If you are looking to add links to the user profile page under the heading "Reports"
  then please use this function to ensure that the breadcrumb and navigation block are created properly for all user profile pages.
* process_new_icon() now does not always return a PNG file. When possible, it will try to keep the format of the original file.
  Set the new argument $preferpng to true to force PNG. See MDL-46763 and MDL-50041 for details.

=== 2.8 ===

* Gradebook grade category option "aggregatesubcats" has been removed completely.
  This means that the database column is removed, the admin settings are removed and
  the properties from the grade_category object have been removed. If any courses were
  found to be using this setting, a warning to check the grades will be shown in the
  course grader report after upgrading the site. The same warning will be shown on
  courses restored from backup that had this setting enabled (see MDL-47503).
* lib/excelllib.class.php has been updated. The class MoodleExcelWorkbook will now only produce excel 2007 files.
* renderers: We now remove the suffix _renderable when looking for a render method for a renderable.
  If you have a renderable class named like "blah_renderable" and have a method on a renderer named "render_blah_renderable"
  you will need to change the name of your render method to "render_blah" instead, as renderable at the end is no longer accepted.
* New functions get_course_and_cm_from_cmid($cmorid, $modulename) and
  get_course_and_cm_from_instance($instanceorid, $modulename) can be used to
  more efficiently load these basic data objects at the start of a script.
* New function cm_info::create($cm) can be used when you need a cm_info
  object, but have a $cm which might only be a standard database record.
* $CFG->enablegroupmembersonly no longer exists.
* Scheduled tasks have gained support for syntax to introduce variability when a
  task will run across installs. When a when hour or minute are defined as 'R'
  they will be installed with a random hour/minute value.
* Several classes grade_edit_tree_column_xxx were removed since grades setup page
  has been significantly changed. These classes should not be used outside of
  gradebook or developers can copy them into their plugins from 2.7 branch.
* Google APIs Client Library (lib/google/) has been upgraded to 1.0.5-beta and
  API has changed dramatically without backward compatibility. Any code accessing
  it must be amended. It does not apply to lib/googleapi.php. See MDL-47297
* Added an extra parameter to the function get_formatted_help_string() (default null) which is used to specify
  additional string parameters.
* User settings node and course node in navigation now support callbacks from admin tools.
* grade_get_grades() optional parameteres $itemtype, $itemmodule, $iteminstance are now required.

DEPRECATIONS:
* completion_info->get_incomplete_criteria() is deprecated and will be removed in Moodle 3.0.
* grade_category::aggregate_values() is deprecated and will be removed in Moodle 3.0.
* groups_filter_users_by_course_module_visible() is deprecated; replace with
  core_availability\info::filter_user_list. Will be removed in Moodle 3.0.
* groups_course_module_visible() is deprecated; replace with $cm->uservisible.
* cm_info property $cm->groupmembersonly is deprecated and always returns 0.
  Use core_availability\info::filter_user_list if trying to determine which
  other users can see an activity.
* cm_info method $cm->is_user_access_restricted_by_group() is deprecated and
  always returns false. Use $cm->uservisible to determine whether the user can
  access the activity.
* Constant FEATURE_GROUPMEMBERSONLY (used in module _supports functions) is
  deprecated.
* cohort_get_visible_list() is deprecated. There is a better function cohort_get_available_cohorts()
  that respects user capabilities to view cohorts.
* enrol_cohort_get_cohorts() and enrol_cohort_search_cohorts() are deprecated since
  functionality is removed. Please use cohort_get_available_cohorts()
* enrol_cohort_enrol_all_users() is deprecated; enrol_manual is now responsible for this action
* enrol_cohort_can_view_cohort() is deprecated; replace with cohort_can_view_cohort()

=== 2.6.4 / 2.7.1 ===

* setnew_password_and_mail() and update_internal_user_password() will trigger
  \core\event\user_password_updated. Previously they used to generate
  \core\event\user_updated event.
* update_internal_user_password() accepts optional boolean $fasthash for fast
  hashing.
* user_update_user() and user_create_user() api's accept optional param
  $triggerevent to avoid respective events to be triggred from the api's.

=== 2.7 ===

* PHPUnit cannot be installed via PEAR any more, please use composer package manager instead.
* $core_renderer->block_move_target() changed to support more verbose move-block-here descriptions.

Events and Logging:
* Significant changes in Logging API. For upgrading existing events_trigger() and
  add_to_log() see http://docs.moodle.org/dev/Migrating_logging_calls_in_plugins
  For accessing logs from plugins see http://docs.moodle.org/dev/Migrating_log_access_in_reports
* The validation of the following events is now stricter (see MDL-45445):
    - \core\event\blog_entry_created
    - \core\event\blog_entry_deleted
    - \core\event\blog_entry_updated
    - \core\event\cohort_member_added
    - \core\event\cohort_member_removed
    - \core\event\course_category_deleted
    - \core\event\course_completed
    - \core\event\course_content_deleted
    - \core\event\course_created
    - \core\event\course_deleted
    - \core\event\course_restored
    - \core\event\course_section_updated (see MDL-45229)
    - \core\event\email_failed
    - \core\event\group_member_added
    - \core\event\group_member_removed
    - \core\event\note_created
    - \core\event\note_deleted
    - \core\event\note_updated
    - \core\event\role_assigned
    - \core\event\role_deleted
    - \core\event\role_unassigned
    - \core\event\user_graded
    - \core\event\user_loggedinas
    - \core\event\user_profile_viewed
    - \core\event\webservice_token_created

DEPRECATIONS:
* $module uses in mod/xxx/version.php files is now deprecated. Please use $plugin instead. It will be removed in Moodle 2.10.
* Update init methods in all event classes - "level" property was renamed to "edulevel", the level property is now deprecated.
* Abstract class \core\event\course_module_instances_list_viewed is deprecated now, use \core\event\instances_list_viewed instead.
* Abstract class core\event\content_viewed has been deprecated. Please extend base event or other relevant abstract class.
* mod_book\event\instances_list_viewed has been deprecated. Please use mod_book\event\course_module_instance_list_viewed instead.
* mod_chat\event\instances_list_viewed has been deprecated. Please use mod_chat\event\course_module_instance_list_viewed instead.
* mod_choice\event\instances_list_viewed has been deprecated. Please use mod_choice\event\course_module_instance_list_viewed instead.
* mod_feedback\event\instances_list_viewed has been deprecated. Please use mod_feedback\event\course_module_instance_list_viewed instead.
* mod_page\event\instances_list_viewed has been deprecated. Please use mod_page\event\course_module_instance_list_viewed instead.
* The constants FRONTPAGECOURSELIST, FRONTPAGETOPICONLY & FRONTPAGECOURSELIMIT have been removed.
* Conditional availability API has moved and changed. The condition_info class is
  replaced by \core_availability\info_module, and condition_info_section by
  \core_availability\info_section. (Code that uses the old classes will generally
  still work.)
* coursemodule_visible_for_user() has been deprecated but still works - replaced
  by a new static function \core_availability\info_module::is_user_visible()
* cm_info::is_user_access_restricted_by_conditional_access has been deprecated
  but still works (it has never done what its name suggests, and is
  unnecessary).
* cm_info and section_info property showavailability has been deprecated, but
  still works (with the caveat that this information is now per-user).
* cm_info and section_info properties availablefrom and availableuntil have been
  deprecated and always return zero (underlying data doesn't have these values).
* section_info property groupingid has been deprecated and always returns zero,
  same deal.
* Various cm_info methods have been deprecated in favour of their read-only properties (get_url(), get_content(), get_extra_classes(),
  get_on_click(), get_custom_data(), get_after_link, get_after_edit_icons)
* The ajaxenabled function has been deprecated and always returns true. All code should be fully functional in Javascript.
* count_login_failures() has been deprecated, use user_count_login_failures() instead. Refer MDL-42891 for details.

Conditional availability (activities and sections):
* New conditional availability API in /availability, including new availability
  condition plugins in /availability/condition. The new API is very similar with
  regard to checking availability, but any code that modifies availability settings
  for an activity or section is likely to need substantial changes.

YUI:
  * The lightbox attribute for moodle-core-notification-dialogue has been
    deprecated and replaced by the modal attribute. This was actually
    changed in Moodle 2.2, but has only been marked as deprecated now. It
    will be removed in Moodle 2.9.
  * When destroying any type of dialogue based on moodle-core-notification, the relevant content is also removed from
    the DOM. Previously it was left orphaned.

JavaSript:
    * The findChildNodes global function has been deprecated. Y.all should
      be used instead.
    * The callback argument to confirm_action and M.util.show_confirm_dialog has been deprecated. If you need to write a
      confirmation which includes a callback, please use moodle-core-notification-confirmation and attach callbacks to the
      events provided.

* New locking api and admin settings to configure the system locking type.
* New "Time spent waiting for the database" performance metric displayed along with the
  other MDL_PERF vars; the change affects both the error logs and the vars displayed in
  the page footer.
* Changes in the tag API. The component and contextid are now saved when assigning tags to an item. Please see
  tag/upgrade.txt for more information.

=== 2.6 ===

* Use new methods from core_component class instead of get_core_subsystems(), get_plugin_types(),
  get_plugin_list(), get_plugin_list_with_class(), get_plugin_directory(), normalize_component(),
  get_component_directory() and get_plugin_list_with_file(). The names of the new methods are
  exactly the same, the only differences are that core_component::get_plugin_types() now always returns
  full paths and core_component::get_plugin_list() does not accept empty parameter any more.
* Use core_text::* instead of textlib:: and also core_collator::* instead of collatorlib::*.
* Use new function moodleform::mock_submit() to simulate form submission in unit tests (backported).
* New $CFG->localcachedir setting useful for cluster nodes. Admins have to update X-Sendfile aliases if used.
* MS SQL Server drivers are now using NVARCHAR(MAX) instead of NTEXT and VARBINARY(MAX) instead of IMAGE,
  this change should be fully transparent and it should help significantly with add-on compatibility.
* The string manager classes were renamed. Note that they should not be modified or used directly,
  always use get_string_manager() to get instance of the string manager.
* The ability to use an 'insecure' rc4encrypt/rc4decrypt key has been removed.
* Use $CFG->debugdeveloper instead of debugging('', DEBUG_DEVELOPER).
* Use set_debugging(DEBUG_xxx) when changing debugging level for current request.
* Function moveto_module() does not modify $mod argument and instead now returns the new module visibility value.
* Use behat_selectors::get_allowed_text_selectors() and behat_selectors::get_allowed_selectors() instead of
  behat_command::$allowedtextselectors and behat_command::$allowedselectors
* Subplugins are supported in admin tools and local plugins.
* file_packer/zip_packer API has been modified so that key functions support a new file_progress interface
  to report progress during long operations. Related to this, zip_archive now supports an estimated_count()
  function that returns an approximate number of entries in the zip faster than the count() function.
* Class cm_info no longer extends stdClass. All properties are read-only and calculated on first request only.
* Class course_modinfo no longer extends stdClass. All properties are read-only.
* Database fields modinfo and sectioncache in table course are removed. Application cache core/coursemodinfo
  is used instead. Course cache is still reset, rebuilt and retrieved using function rebuild_course_cache() and
  get_fast_modinfo(). Purging all caches and every core upgrade purges course modinfo cache as well.
  If function get_fast_modinfo() is called for multiple courses make sure to include field cacherev in course
  object.
* Internal (noreply and support) user support has been added for sending/receiving message.
  Use core_user::get_noreply_user() and core_user::get_support_user() to get noreply and support user's respectively.
  Real users can be used as noreply/support users by setting $CFG->noreplyuserid and $CFG->supportuserid
* New function readfile_allow_large() in filelib.php for use when very large files may need sending to user.
* Use core_plugin_manager::reset_caches() when changing visibility of plugins.
* Implement new method get_enabled_plugins() method in subplugin info classes.
* Each plugin should include version information in version.php.
* Module and block tables do not contain version column any more, use get_config('xx_yy', 'version') instead.
* $USER->password field is intentionally unset so that session data does not contain password hashes.
* Use core_shutdown_manager::register_function() instead of register_shutdown_function().
* New file packer for .tar.gz files; obtain by calling get_file_packer('application/x-gzip'). Intended initially
  for use in backup/restore only, as there are limitations on supported filenames. Also new packer for
  backups which supports both compression formats; get_file_packer('application/vnd.moodle.backup').
* New optional parameter to stored_file::get_content_file_handle to open file handle with 'gzopen' instead
  of 'fopen' to read gzip-compressed files if required.
* update_internal_user_password() and setnew_password_and_mail() now trigger user_updated event.
* Add thirdpartylibs.xml file to plugins that bundle any 3rd party libraries.
* New class introduced to help auto generate zIndex values for modal dialogues. Class "moodle-has-zindex"
  should set on any element which uses a non-default zindex and needs to ensure it doesn't show above a
  dialogue.
* $CFG->filelifetime is now used consistently for most file serving operations, the default was lowered
  to 6 hours from 24 hours because etags and x-sendfile support should make file serving less expensive.
* Date format locale charset for windows server will come from calendar type and for gregorian it will use
  lang file.
* The library to interact with Box.net (class boxclient) is only compatible with their APIv1 which
  reaches its end of life on the 14th of Dec. You should migrate your scripts to make usage of the
  new class boxnet_client(). Note that the method names and return values have changed.
* Settings pages are now possible for Calendar type plugins. Calendar type plugins that require a settings page to
  work properly will need to set their requires version to a number that is equal to or grater than the 2.6.1 release version.
* The admin/tool/generator tool was overhauled to use testing data generators and the previous interface to create
  test data was removed (it was not working correctly anyway). If you were using this tool you will probably need to
  update your code.

DEPRECATIONS:
Various previously deprecated functions have now been altered to throw DEBUG_DEVELOPER debugging notices
and will be removed in a future release (target: 2.8), a summary follows:

Accesslib:
    * get_context_instance()                ->  context_xxxx::instance()
    * get_context_instance_by_id()          ->  context::instance_by_id($id)
    * get_system_context()                  ->  context_system::instance()
    * context_moved()                       ->  context::update_moved()
    * preload_course_contexts()             ->  context_helper::preload_course()
    * context_instance_preload()            ->  context_helper::preload_from_record()
    * context_instance_preload_sql()        ->  context_helper::get_preload_record_columns_sql()
    * get_contextlevel_name()               ->  context_helper::get_level_name()
    * create_contexts()                     ->  context_helper::create_instances()
    * cleanup_contexts()                    ->  context_helper::cleanup_instances()
    * build_context_path()                  ->  context_helper::build_all_paths()
    * print_context_name()                  ->  $context->get_context_name()
    * mark_context_dirty()                  ->  $context->mark_dirty()
    * delete_context()                      ->  $context->delete_content() or context_helper::delete_instance()
    * get_context_url()                     ->  $context->get_url()
    * get_course_context()                  ->  $context->get_course_context()
    * get_parent_contexts()                 ->  $context->get_parent_context_ids()
    * get_parent_contextid()                ->  $context->get_parent_context()
    * get_child_contexts()                  ->  $context->get_child_contexts()
    * rebuild_contexts()                    ->  $context->reset_paths()
    * get_user_courses_bycap()              ->  enrol_get_users_courses()
    * get_courseid_from_context()           ->  $context->get_course_context(false)
    * get_role_context_caps()               ->  (no replacement)
    * load_temp_role()                      ->  (no replacement)
    * remove_temp_roles()                   ->  (no replacement)
    * get_related_contexts_string()         ->  $context->get_parent_context_ids(true)
    * get_recent_enrolments()               ->  (no replacement)

Enrollment:
    * get_course_participants()             -> get_enrolled_users()
    * is_course_participant()               -> is_enrolled()

Output:
    * current_theme()                       -> $PAGE->theme->name
    * skip_main_destination()               -> $OUTPUT->skip_link_target()
    * print_container()                     -> $OUTPUT->container()
    * print_container_start()               -> $OUTPUT->container_start()
    * print_container_end()                 -> $OUTPUT->container_end()
    * print_continue()                      -> $OUTPUT->continue_button()
    * print_header()                        -> $PAGE methods
    * print_header_simple()                 -> $PAGE methods
    * print_side_block()                    -> $OUTPUT->block()
    * print_arrow()                         -> $OUTPUT->arrow()
    * print_scale_menu_helpbutton()         -> $OUTPUT->help_icon_scale($courseid, $scale)
    * print_checkbox()                      -> html_writer::checkbox()

Navigation:
    * print_navigation()                    -> $OUTPUT->navbar()
    * build_navigation()                    -> $PAGE->navbar methods
    * navmenu()                             -> (no replacement)
    * settings_navigation::
          get_course_modules()              -> (no replacement)

Files and repositories:
    * stored_file::replace_content_with()   -> stored_file::replace_file_with()
    * stored_file::set_filesize()           -> stored_file::replace_file_with()
    * stored_file::get_referencelifetime()  -> (no replacement)
    * repository::sync_external_file()      -> see repository::sync_reference()
    * repository::get_file_by_reference()   -> repository::sync_reference()
    * repository::
          get_reference_file_lifetime()     -> (no replacement)
    * repository::sync_individual_file()    -> (no replacement)
    * repository::reset_caches()            -> (no replacement)

Calendar:
    * add_event()                           -> calendar_event::create()
    * update_event()                        -> calendar_event->update()
    * delete_event()                        -> calendar_event->delete()
    * hide_event()                          -> calendar_event->toggle_visibility(false)
    * show_event()                          -> calendar_event->toggle_visibility(true)

Misc:
    * filter_text()                         -> format_text(), format_string()...
    * httpsrequired()                       -> $PAGE->https_required()
    * detect_munged_arguments()             -> clean_param([...], PARAM_FILE)
    * mygroupid()                           -> groups_get_all_groups()
    * js_minify()                           -> core_minify::js_files()
    * css_minify_css()                      -> core_minify::css_files()
    * course_modinfo::build_section_cache() -> (no replacement)
    * generate_email_supportuser()          -> core_user::get_support_user()

Sessions:
    * session_get_instance()->xxx()         -> \core\session\manager::xxx()
    * session_kill_all()                    -> \core\session\manager::kill_all_sessions()
    * session_touch()                       -> \core\session\manager::touch_session()
    * session_kill()                        -> \core\session\manager::kill_session()
    * session_kill_user()                   -> \core\session\manager::kill_user_sessions()
    * session_gc()                          -> \core\session\manager::gc()
    * session_set_user()                    -> \core\session\manager::set_user()
    * session_is_loggedinas()               -> \core\session\manager::is_loggedinas()
    * session_get_realuser()                -> \core\session\manager::get_realuser()
    * session_loginas()                     -> \core\session\manager::loginas()

User-agent related functions:
    * check_browser_operating_system()      -> core_useragent::check_browser_operating_system()
    * check_browser_version()               -> core_useragent::check_browser_version()
    * get_device_type()                     -> core_useragent::get_device_type()
    * get_device_type_list()                -> core_useragent::get_device_type_list()
    * get_selected_theme_for_device_type()  -> core_useragent::get_device_type_theme()
    * get_device_cfg_var_name()             -> core_useragent::get_device_type_cfg_var_name()
    * set_user_device_type()                -> core_useragent::set_user_device_type()
    * get_user_device_type()                -> core_useragent::get_user_device_type()
    * get_browser_version_classes()         -> core_useragent::get_browser_version_classes()

YUI:
    * moodle-core-notification has been deprecated with a recommendation of
      using its subclasses instead. This is to allow for reduced page
      transport costs. Current subclasses include:
      * dialogue
      * alert
      * confirm
      * exception
      * ajaxexception

Event triggering and event handlers:
    * All existing events and event handlers should be replaced by new
      event classes and matching new event observers.
    * See http://docs.moodle.org/dev/Event_2 for more information.
    * The following events will be entirely removed, though they can still
      be captured using handlers, but they should not be used any more.
      * groups_members_removed          -> \core\event\group_member_removed
      * groups_groupings_groups_removed -> (no replacement)
      * groups_groups_deleted           -> \core\event\group_deleted
      * groups_groupings_deleted        -> \core\event\grouping_deleted
    * edit_module_post_actions() does not trigger events any more.

=== 2.5.1 ===

* New get_course() function for use when obtaining the course record from database. Will
  reuse existing $COURSE or $SITE globals if possible to improve performance.

=== 2.5 ===

* The database drivers (moodle_database and subclasses) aren't using anymore the ::columns property
  for caching database metadata. MUC (databasemeta) is used instead. Any custom DB driver should
  apply for that change.
* The cron output has been changed to include time and memory usage (see cron_trace_time_and_memory()),
  so any custom utility relying on the old output may require modification.
* Function get_max_file_sizes now returns an option for (for example) "Course limit (500MB)" or
  "Site limit (200MB)" when appropriate with the option set to 0. This function no longer returns
  an option for 0 bytes. Existing code that was replacing the 0 option in the return
  from this function with a more sensible message, can now use the return from this function directly.
* Functions responsible for output in course/lib.php are deprecated, the code is moved to
  appropriate renderers: print_section(), print_section_add_menus(), get_print_section_cm_text(),
  make_editing_buttons()
  See functions' phpdocs in lib/deprecatedlib.php
* Function get_print_section_cm_text() is deprecated, replaced with methods in cm_info
* zip_packer may create empty zip archives, there is a new option to ignore
  problematic files when creating archive
* The function delete_course_module was deprecated and has been replaced with
  course_delete_module. The reason for this was because the function delete_course_module
  only partially deletes data, so wherever it was called extra code was needed to
  perform the whole deletion process. The function course_delete_module now takes care
  of the whole process.
* curl::setopt() does not accept constant values any more. As it never worked properly,
  we decided to make the type check stricter. Now, the keys of the array pass must be a string
  corresponding to the curl constant name.
* Function get_users_listing now return list of users except guest and deleted users. Previously
  deleted users were excluded by get_users_listing. As guest user is not expected while browsing users,
  and not included in get_user function, it will not be returned by get_users_listing.
* The add_* functions in course/dnduploadlib.php have been deprecated. Plugins should be using the
  MODNAME_dndupload_register callback instead.
* The signature of the add() method of classes implementing the parentable_part_of_admin_tree
  interface (such as admin_category) has been extended. The new parameter allows the caller
  to prepend the new node before an existing sibling in the admin tree.
* condition_info:get_condition_user_fields($formatoptions) now accepts the optional
  param $formatoptions, that will determine if the field names are processed by
  format_string() with the passed options.
* remove all references to $CFG->gdversion, GD PHP extension is now required
* Formslib will now throw a developer warning if a PARAM_ type hasn't been set for elements which
  need it. Please set PARAM_RAW explicitly if you do not want any cleaning.
* Functions responsible for managing and accessing course categories are moved to class coursecat
  in lib/coursecatlib.php, functions responsible for rendering courses and categories lists are
  moved to course/renderer.php. The following global functions are deprecated: make_categories_list(),
  category_delete_move(), category_delete_full(), move_category(), course_category_hide(),
  course_category_show(), get_course_category(), create_course_category(), get_all_subcategories(),
  get_child_categories(), get_categories(), print_my_moodle(), print_remote_course(),
  print_remote_host(), print_whole_category_list(), print_category_info(), get_course_category_tree(),
  print_courses(), print_course(), get_category_courses_array(), get_category_courses_array_recursively(),
  get_courses_wmanagers()
  See http://docs.moodle.org/dev/Courses_lists_upgrade_to_2.5
* $core_renderer->block_move_target() changed to support more verbose move-block-here descriptions.
* Additional (optional) param $onlyactive has been added to get_enrolled_users, count_enrolled_users
  functions to get information for only active (excluding suspended enrolments) users. Included two
  helper functions extract_suspended_users, get_suspended_userids to extract suspended user information.
* The core_plugin_manager class now provides two new helper methods for getting information
  about known plugins: get_plugins_of_type() and get_subplugins_of_plugin().
* The get_uninstall_url() method of all subclasses of \core\plugininfo\base class is now expected
  to always return moodle_url. Subclasses can use the new method is_uninstall_allowed()
  to control the availability of the 'Uninstall' link at the Plugins overview page (previously
  they would do it by get_uninstall_url() returning null). By default, URL to a new general plugin
  uninstall tool is returned. Unless the plugin type needs extra steps that can't be handled by
  plugininfo_xxx::uninstall() method or xmldb_xxx_uninstall() function, this default URL should
  satisfy all plugin types.

Database (DML) layer:
* $DB->sql_empty() is deprecated, you have to use sql parameters with empty values instead,
  please note hardcoding of empty strings in SQL queries breaks execution in Oracle database.
* Indexes must not be defined on the same columns as keys, this is now reported as fatal problem.
  Please note that internally we create indexes instead of foreign keys.

YUI changes:
* M.util.help_icon has been deprecated. Code should be updated to use moodle-core-popuphelp
  instead. To do so, remove any existing JS calls to M.util.help_icon from your PHP and ensure
  that your help link is placed in a span which has the class 'helplink'.

=== 2.4 ===

* Pagelib: Numerous deprecated functions were removed as classes page_base, page_course
  and page_generic_activity.
* use $CFG->googlemapkey3 instead of removed $CFG->googlemapkey and migrate to Google Maps API V3
* Function settings_navigation::add_course_editing_links() is completely removed
* function global_navigation::format_display_course_content() is removed completely (the
  functionality is moved to course format class)
* in the function global_navigation::load_generic_course_sections() the argument $courseformat is
  removed
* New component and itemid columns in groups_members table - this allows plugin to create protected
  group memberships using 'xx_yy_allow_group_member_remove' callback and there is also a new restore
  callback 'xx_yy_restore_group_member()'.
* New general role assignment restore plugin callback 'xx_yy_restore_role_assignment()'.
* functions get_generic_section_name(), get_all_sections(), add_mod_to_section(), get_all_mods()
  are deprecated. See their phpdocs in lib/deprecatedlib.php on how to replace them

YUI changes:
* moodle-enrol-notification has been renamed to moodle-core-notification
* YUI2 code must now use 2in3, see http://yuilibrary.com/yui/docs/yui/yui-yui2.html
* M.util.init_select_autosubmit() and M.util.init_url_select() have been deprecated. Code using this should be updated
  to use moodle-core-formautosubmit

Unit testing changes:
* output debugging() is not sent to standard output any more,
  use $this->assertDebuggingCalled(), $this->assertDebuggingNotCalled(),
  $this->getDebuggingMessages() or $this->assertResetDebugging() instead.

=== 2.3 ===

Database layer changes:
* objects are not allowed in paramters of DML functions, use explicit casting to strings if necessary

Note:
* DDL and DML methods which were deprecated in 2.0 have now been removed, they will no longer produce
debug messages and will produce fatal errors

API changes:

* send_stored_file() has changed its interface
* deleted several resourcelib_embed_* functions from resourcelib.php

=== 2.2 ===

removed unused libraries:
* odbc, base32, CodeSniffer, overlib, apd profiling, kses, Smarty, PEAR Console, swfobject, cssshover.htc, md5.js

API changes:
* new admin/tool plugin type
* new context API - old API is still available
* deleted users do not have context any more
* removed global search


=== 2.1 ===

API changes:
* basic suport for restore from 1.9
* new mobile devices API
* new questions API


=== 2.0 ===

API changes:
* new DML API - http://docs.moodle.org/dev/DML_functions
* new DDL API - http://docs.moodle.org/dev/DDL_functions
* new file API - http://docs.moodle.org/dev/File_API
* new $PAGE and $OUTPUT API
* new navigation API
* new theme API - http://docs.moodle.org/dev/Theme_changes_in_2.0
* new javascript API - http://docs.moodle.org/dev/JavaScript_usage_guide
* new portfolio API
* new local plugin type
* new translation support - http://lang.moodle.org
* new web service API
* new cohorts API
* new messaging API
* new rating API
* new comment API
* new sessions API
* new enrolment API
* new backup/restore API
* new blocks API
* new filters API
* improved plugin support (aka Frankenstyle)
* new registration and hub API
* new course completion API
* new plagiarism API
* changed blog API
* new text editor API
* new my moodle and profiles API<|MERGE_RESOLUTION|>--- conflicted
+++ resolved
@@ -24,17 +24,14 @@
 * emoji-data has been upgraded to 6.0.0.
 * The final deprecation of /message/defaultoutputs.php file and admin_page_defaultmessageoutputs.
   All their settings moved to admin/message.php (see MDL-64495). Please use admin_page_managemessageoutputs class instead.
-<<<<<<< HEAD
 * Behat now supports date selection from the date form element. Examples:
     - I set the field "<field_string>" to "##15 March 2021##"
     - I set the field "<field_string>" to "##first day of January last year##"
 * Behat now supports date and time selection from the datetime form element. Examples:
     - I set the field "<field_string>" to "##15 March 2021 08:15##"
     - I set the field "<field_string>" to "##first day of January last year noon##"
-=======
 * Added new class, AMD modules and WS that allow displaying forms in modal popups or load and submit in AJAX requests.
   See https://docs.moodle.org/dev/Modal_and_AJAX_forms for more details.
->>>>>>> aac6ad5f
 
 === 3.10 ===
 * PHPUnit has been upgraded to 8.5. That comes with a few changes:
