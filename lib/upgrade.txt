--- conflicted
+++ resolved
@@ -2,7 +2,6 @@
 information provided here is intended especially for developers.
 
 === 4.1 ===
-<<<<<<< HEAD
 
 * The method ensure_adhoc_task_qos() in lib/classes/task/manager.php  has been deprecated, please use get_next_adhoc_task()
   instead.
@@ -12,9 +11,7 @@
 * For performance reasons, sql_reader interface has a new function get_events_select_exists() which determines whether
   an event exists with the given criteria (see MDL-72723 for details).
    - Breaking: 3rd party log readers implementing interface sql_reader will need to implement get_events_select_exists()
-=======
 * Added $strictness parameter to persistent `get_record` method, optionally allowing caller to ensure record exists
->>>>>>> 6d5c0190
 
 === 4.0 ===
 
