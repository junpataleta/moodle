--- conflicted
+++ resolved
@@ -15,13 +15,10 @@
 * Behat timeout constants behat_base::TIMEOUT, EXTENDED_TIMEOUT, and REDUCED_TIMEOUT, which were deprecated in 3.7, have been removed.
 * \core_table\local\filter\filterset::JOINTYPE_DEFAULT is being changed from 1 (ANY) to 2 (ALL). Filterset implementations
   can override the default filterset join type by overriding \core_table\local\filter\filterset::get_join_type() instead.
-<<<<<<< HEAD
 * HTMLPurifier has been upgraded to the latest version - 4.13.0
+* Markdown lib has been upgraded to the latest version - 1.9.0
 * A new optional parameter `$sort` has been added to all `$context->get_capabilities()` methods to be able to define order of
   returned capability array.
-=======
-* Markdown lib has been upgraded to the latest version - 1.9.0
->>>>>>> 238e0646
 
 === 3.10 ===
 * PHPUnit has been upgraded to 8.5. That comes with a few changes:
