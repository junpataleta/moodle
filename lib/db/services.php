<?php
// This file is part of Moodle - http://moodle.org/
//
// Moodle is free software: you can redistribute it and/or modify
// it under the terms of the GNU General Public License as published by
// the Free Software Foundation, either version 3 of the License, or
// (at your option) any later version.
//
// Moodle is distributed in the hope that it will be useful,
// but WITHOUT ANY WARRANTY; without even the implied warranty of
// MERCHANTABILITY or FITNESS FOR A PARTICULAR PURPOSE.  See the
// GNU General Public License for more details.
//
// You should have received a copy of the GNU General Public License
// along with Moodle.  If not, see <http://www.gnu.org/licenses/>.


/**
 * Core external functions and service definitions.
 *
 * The functions and services defined on this file are
 * processed and registered into the Moodle DB after any
 * install or upgrade operation. All plugins support this.
 *
 * For more information, take a look to the documentation available:
 *     - Webservices API: {@link http://docs.moodle.org/dev/Web_services_API}
 *     - External API: {@link http://docs.moodle.org/dev/External_functions_API}
 *     - Upgrade API: {@link http://docs.moodle.org/dev/Upgrade_API}
 *
 * @package    core_webservice
 * @category   webservice
 * @copyright  2009 Petr Skodak
 * @license    http://www.gnu.org/copyleft/gpl.html GNU GPL v3 or later
 */

$functions = array(

    // Cohort related functions.

    'core_cohort_create_cohorts' => array(
        'classname'   => 'core_cohort_external',
        'methodname'  => 'create_cohorts',
        'classpath'   => 'cohort/externallib.php',
        'description' => 'Creates new cohorts.',
        'type'        => 'write',
        'capabilities'=> 'moodle/cohort:manage',
    ),

    'core_cohort_delete_cohorts' => array(
        'classname'   => 'core_cohort_external',
        'methodname'  => 'delete_cohorts',
        'classpath'   => 'cohort/externallib.php',
        'description' => 'Deletes all specified cohorts.',
        'type'        => 'delete',
        'capabilities'=> 'moodle/cohort:manage',
    ),

    'core_cohort_get_cohorts' => array(
        'classname'   => 'core_cohort_external',
        'methodname'  => 'get_cohorts',
        'classpath'   => 'cohort/externallib.php',
        'description' => 'Returns cohort details.',
        'type'        => 'read',
        'capabilities'=> 'moodle/cohort:view',
    ),

    'core_cohort_update_cohorts' => array(
        'classname'   => 'core_cohort_external',
        'methodname'  => 'update_cohorts',
        'classpath'   => 'cohort/externallib.php',
        'description' => 'Updates existing cohorts.',
        'type'        => 'write',
        'capabilities'=> 'moodle/cohort:manage',
    ),

    'core_cohort_add_cohort_members' => array(
        'classname'   => 'core_cohort_external',
        'methodname'  => 'add_cohort_members',
        'classpath'   => 'cohort/externallib.php',
        'description' => 'Adds cohort members.',
        'type'        => 'write',
        'capabilities'=> 'moodle/cohort:assign',
    ),

    'core_cohort_delete_cohort_members' => array(
        'classname'   => 'core_cohort_external',
        'methodname'  => 'delete_cohort_members',
        'classpath'   => 'cohort/externallib.php',
        'description' => 'Deletes cohort members.',
        'type'        => 'delete',
        'capabilities'=> 'moodle/cohort:assign',
    ),

    'core_cohort_get_cohort_members' => array(
        'classname'   => 'core_cohort_external',
        'methodname'  => 'get_cohort_members',
        'classpath'   => 'cohort/externallib.php',
        'description' => 'Returns cohort members.',
        'type'        => 'read',
        'capabilities'=> 'moodle/cohort:view',
    ),

    // Comments related functions.

    'core_comment_get_comments' => array(
        'classname'     => 'core_comment_external',
        'methodname'    => 'get_comments',
        'description'   => 'Returns comments.',
        'type'          => 'read',
        'capabilities'  => 'moodle/comment:view',
    ),

    // Grade related functions.

    'core_grades_get_grades' => array(
        'classname'     => 'core_grades_external',
        'methodname'    => 'get_grades',
        'description'   => 'Returns student course total grade and grades for activities.
                                This function does not return category or manual items.
                                This function is suitable for managers or teachers not students.',
        'type'          => 'read',
        'capabilities'  => 'moodle/grade:view, moodle/grade:viewall, moodle/grade:viewhidden',
    ),

    'core_grades_update_grades' => array(
        'classname'     => 'core_grades_external',
        'methodname'    => 'update_grades',
        'description'   => 'Update a grade item and associated student grades.',
        'type'          => 'write',
        'capabilities'  => '',
    ),

    // === group related functions ===

    'moodle_group_create_groups' => array(
        'classname'   => 'moodle_group_external',
        'methodname'  => 'create_groups',
        'classpath'   => 'group/externallib.php',
        'description' => 'DEPRECATED: this deprecated function will be removed in a future version. This function has been renamed as core_group_create_groups(). ',
        'type'        => 'write',
        'capabilities'=> 'moodle/course:managegroups',
    ),

    'core_group_create_groups' => array(
        'classname'   => 'core_group_external',
        'methodname'  => 'create_groups',
        'classpath'   => 'group/externallib.php',
        'description' => 'Creates new groups.',
        'type'        => 'write',
        'capabilities'=> 'moodle/course:managegroups',
    ),

    'moodle_group_get_groups' => array(
        'classname'   => 'moodle_group_external',
        'methodname'  => 'get_groups',
        'classpath'   => 'group/externallib.php',
        'description' => 'DEPRECATED: this deprecated function will be removed in a future version. This function has been renamed as core_group_get_groups()',
        'type'        => 'read',
        'capabilities'=> 'moodle/course:managegroups',
    ),

    'core_group_get_groups' => array(
        'classname'   => 'core_group_external',
        'methodname'  => 'get_groups',
        'classpath'   => 'group/externallib.php',
        'description' => 'Returns group details.',
        'type'        => 'read',
        'capabilities'=> 'moodle/course:managegroups',
    ),

    'moodle_group_get_course_groups' => array(
        'classname'   => 'moodle_group_external',
        'methodname'  => 'get_course_groups',
        'classpath'   => 'group/externallib.php',
        'description' => 'DEPRECATED: this deprecated function will be removed in a future version. This function has been renamed as core_group_get_course_groups()',
        'type'        => 'read',
        'capabilities'=> 'moodle/course:managegroups',
    ),

    'core_group_get_course_groups' => array(
        'classname'   => 'core_group_external',
        'methodname'  => 'get_course_groups',
        'classpath'   => 'group/externallib.php',
        'description' => 'Returns all groups in specified course.',
        'type'        => 'read',
        'capabilities'=> 'moodle/course:managegroups',
    ),

    'moodle_group_delete_groups' => array(
        'classname'   => 'moodle_group_external',
        'methodname'  => 'delete_groups',
        'classpath'   => 'group/externallib.php',
        'description' => 'DEPRECATED: this deprecated function will be removed in a future version. This function has been renamed as core_group_delete_groups()',
        'type'        => 'delete',
        'capabilities'=> 'moodle/course:managegroups',
    ),

    'core_group_delete_groups' => array(
        'classname'   => 'core_group_external',
        'methodname'  => 'delete_groups',
        'classpath'   => 'group/externallib.php',
        'description' => 'Deletes all specified groups.',
        'type'        => 'delete',
        'capabilities'=> 'moodle/course:managegroups',
    ),

    'moodle_group_get_groupmembers' => array(
        'classname'   => 'moodle_group_external',
        'methodname'  => 'get_groupmembers',
        'classpath'   => 'group/externallib.php',
        'description' => 'DEPRECATED: this deprecated function will be removed in a future version. This function has been renamed as core_group_get_group_members()',
        'type'        => 'read',
        'capabilities'=> 'moodle/course:managegroups',
    ),

    'core_group_get_group_members' => array(
        'classname'   => 'core_group_external',
        'methodname'  => 'get_group_members',
        'classpath'   => 'group/externallib.php',
        'description' => 'Returns group members.',
        'type'        => 'read',
        'capabilities'=> 'moodle/course:managegroups',
    ),

    'moodle_group_add_groupmembers' => array(
        'classname'   => 'moodle_group_external',
        'methodname'  => 'add_groupmembers',
        'classpath'   => 'group/externallib.php',
        'description' => 'DEPRECATED: this deprecated function will be removed in a future version. This function has been renamed as core_group_add_group_members()',
        'type'        => 'write',
        'capabilities'=> 'moodle/course:managegroups',
    ),

    'core_group_add_group_members' => array(
        'classname'   => 'core_group_external',
        'methodname'  => 'add_group_members',
        'classpath'   => 'group/externallib.php',
        'description' => 'Adds group members.',
        'type'        => 'write',
        'capabilities'=> 'moodle/course:managegroups',
    ),

    'moodle_group_delete_groupmembers' => array(
        'classname'   => 'moodle_group_external',
        'methodname'  => 'delete_groupmembers',
        'classpath'   => 'group/externallib.php',
        'description' => 'DEPRECATED: this deprecated function will be removed in a future version. This function has been renamed as core_group_delete_group_members()',
        'type'        => 'delete',
        'capabilities'=> 'moodle/course:managegroups',
    ),

    'core_group_delete_group_members' => array(
        'classname'   => 'core_group_external',
        'methodname'  => 'delete_group_members',
        'classpath'   => 'group/externallib.php',
        'description' => 'Deletes group members.',
        'type'        => 'delete',
        'capabilities'=> 'moodle/course:managegroups',
    ),

    'core_group_create_groupings' => array(
        'classname'   => 'core_group_external',
        'methodname'  => 'create_groupings',
        'classpath'   => 'group/externallib.php',
        'description' => 'Creates new groupings',
        'type'        => 'write',
    ),

    'core_group_update_groupings' => array(
        'classname'   => 'core_group_external',
        'methodname'  => 'update_groupings',
        'classpath'   => 'group/externallib.php',
        'description' => 'Updates existing groupings',
        'type'        => 'write',
    ),

    'core_group_get_groupings' => array(
        'classname'   => 'core_group_external',
        'methodname'  => 'get_groupings',
        'classpath'   => 'group/externallib.php',
        'description' => 'Returns groupings details.',
        'type'        => 'read',
    ),

    'core_group_get_course_groupings' => array(
        'classname'   => 'core_group_external',
        'methodname'  => 'get_course_groupings',
        'classpath'   => 'group/externallib.php',
        'description' => 'Returns all groupings in specified course.',
        'type'        => 'read',
    ),

    'core_group_delete_groupings' => array(
        'classname'   => 'core_group_external',
        'methodname'  => 'delete_groupings',
        'classpath'   => 'group/externallib.php',
        'description' => 'Deletes all specified groupings.',
        'type'        => 'write',
    ),

    'core_group_assign_grouping' => array(
        'classname'   => 'core_group_external',
        'methodname'  => 'assign_grouping',
        'classpath'   => 'group/externallib.php',
        'description' => 'Assing groups from groupings',
        'type'        => 'write',
    ),

    'core_group_unassign_grouping' => array(
        'classname'   => 'core_group_external',
        'methodname'  => 'unassign_grouping',
        'classpath'   => 'group/externallib.php',
        'description' => 'Unassing groups from groupings',
        'type'        => 'write',
    ),

    'core_group_get_course_user_groups' => array(
        'classname'     => 'core_group_external',
        'methodname'    => 'get_course_user_groups',
        'classpath'     => 'group/externallib.php',
        'description'   => 'Returns all groups in specified course for the specified user.',
        'type'          => 'read',
        'capabilities'  => 'moodle/course:managegroups',
    ),

    'core_notes_get_course_notes' => array(
        'classname'     => 'core_notes_external',
        'methodname'    => 'get_course_notes',
        'classpath'     => 'notes/externallib.php',
        'description'   => 'Returns all notes in specified course (or site) for the specified user.',
        'type'          => 'read',
        'capabilities'  => 'moodle/notes:view',
    ),

    // === file related functions ===

    'moodle_file_get_files' => array(
        'classname'   => 'moodle_file_external',
        'methodname'  => 'get_files',
        'description' => 'DEPRECATED: this deprecated function will be removed in a future version. This function has been renamed as core_files_get_files()',
        'type'        => 'read',
        'classpath'   => 'files/externallib.php',
    ),

    'core_files_get_files' => array(
        'classname'   => 'core_files_external',
        'methodname'  => 'get_files',
        'description' => 'browse moodle files',
        'type'        => 'read',
        'classpath'   => 'files/externallib.php',
    ),

    'moodle_file_upload' => array(
        'classname'   => 'moodle_file_external',
        'methodname'  => 'upload',
        'description' => 'DEPRECATED: this deprecated function will be removed in a future version. This function has been renamed as core_files_upload()',
        'type'        => 'write',
        'classpath'   => 'files/externallib.php',
    ),

    'core_files_upload' => array(
        'classname'   => 'core_files_external',
        'methodname'  => 'upload',
        'description' => 'upload a file to moodle',
        'type'        => 'write',
        'classpath'   => 'files/externallib.php',
    ),

    // === user related functions ===

    'moodle_user_create_users' => array(
        'classname'   => 'moodle_user_external',
        'methodname'  => 'create_users',
        'classpath'   => 'user/externallib.php',
        'description' => 'DEPRECATED: this deprecated function will be removed in a future version. This function has been renamed as core_user_create_users()',
        'type'        => 'write',
        'capabilities'=> 'moodle/user:create',
    ),

    'core_user_create_users' => array(
        'classname'   => 'core_user_external',
        'methodname'  => 'create_users',
        'classpath'   => 'user/externallib.php',
        'description' => 'Create users.',
        'type'        => 'write',
        'capabilities'=> 'moodle/user:create',
    ),

    'core_user_get_users' => array(
        'classname'   => 'core_user_external',
        'methodname'  => 'get_users',
        'classpath'   => 'user/externallib.php',
        'description' => 'search for users matching the parameters',
        'type'        => 'read',
        'capabilities'=> 'moodle/user:viewdetails, moodle/user:viewhiddendetails, moodle/course:useremail, moodle/user:update',
    ),

    'moodle_user_get_users_by_id' => array(
        'classname'   => 'moodle_user_external',
        'methodname'  => 'get_users_by_id',
        'classpath'   => 'user/externallib.php',
        'description' => 'DEPRECATED: this deprecated function will be removed in a future version. Use core_user_get_users_by_field service instead',
        'type'        => 'read',
        'capabilities'=> 'moodle/user:viewdetails, moodle/user:viewhiddendetails, moodle/course:useremail, moodle/user:update',
    ),

    'core_user_get_users_by_field' => array(
        'classname'   => 'core_user_external',
        'methodname'  => 'get_users_by_field',
        'classpath'   => 'user/externallib.php',
        'description' => 'Retrieve users information for a specified unique field - If you want to do a user search, use core_user_get_users()',
        'type'        => 'read',
        'capabilities'=> 'moodle/user:viewdetails, moodle/user:viewhiddendetails, moodle/course:useremail, moodle/user:update',
    ),

    'core_user_get_users_by_id' => array(
        'classname'   => 'core_user_external',
        'methodname'  => 'get_users_by_id',
        'classpath'   => 'user/externallib.php',
        'description' => 'DEPRECATED: this deprecated function will be removed in a future version. This function has been replaced by core_user_get_users_by_field()',
        'type'        => 'read',
        'capabilities'=> 'moodle/user:viewdetails, moodle/user:viewhiddendetails, moodle/course:useremail, moodle/user:update',
    ),

    'moodle_user_get_users_by_courseid' => array(
        'classname'   => 'moodle_user_external',
        'methodname'  => 'get_users_by_courseid',
        'classpath'   => 'user/externallib.php',
        'description' => 'DEPRECATED: this deprecated function will be removed in a future version. This function has been renamed as core_enrol_get_enrolled_users()',
        'type'        => 'read',
        'capabilities'=> 'moodle/user:viewdetails, moodle/user:viewhiddendetails, moodle/course:useremail, moodle/user:update, moodle/site:accessallgroups',
    ),

    'moodle_user_get_course_participants_by_id' => array(
        'classname'   => 'moodle_user_external',
        'methodname'  => 'get_course_participants_by_id',
        'classpath'   => 'user/externallib.php',
        'description' => 'DEPRECATED: this deprecated function will be removed in a future version. This function has been renamed as core_user_get_course_user_profiles()',
        'type'        => 'read',
        'capabilities'=> 'moodle/user:viewdetails, moodle/user:viewhiddendetails, moodle/course:useremail, moodle/user:update, moodle/site:accessallgroups',
    ),

    'core_user_get_course_user_profiles' => array(
        'classname'   => 'core_user_external',
        'methodname'  => 'get_course_user_profiles',
        'classpath'   => 'user/externallib.php',
        'description' => 'Get course user profiles (each of the profils matching a course id and a user id).',
        'type'        => 'read',
        'capabilities'=> 'moodle/user:viewdetails, moodle/user:viewhiddendetails, moodle/course:useremail, moodle/user:update, moodle/site:accessallgroups',
    ),

    'moodle_user_delete_users' => array(
        'classname'   => 'moodle_user_external',
        'methodname'  => 'delete_users',
        'classpath'   => 'user/externallib.php',
        'description' => 'DEPRECATED: this deprecated function will be removed in a future version. This function has been renamed as core_user_delete_users()',
        'type'        => 'write',
        'capabilities'=> 'moodle/user:delete',
    ),

    'core_user_delete_users' => array(
        'classname'   => 'core_user_external',
        'methodname'  => 'delete_users',
        'classpath'   => 'user/externallib.php',
        'description' => 'Delete users.',
        'type'        => 'write',
        'capabilities'=> 'moodle/user:delete',
    ),

    'moodle_user_update_users' => array(
        'classname'   => 'moodle_user_external',
        'methodname'  => 'update_users',
        'classpath'   => 'user/externallib.php',
        'description' => 'DEPRECATED: this deprecated function will be removed in a future version. This function has been renamed as core_user_update_users()',
        'type'        => 'write',
        'capabilities'=> 'moodle/user:update',
    ),

    'core_user_update_users' => array(
        'classname'   => 'core_user_external',
        'methodname'  => 'update_users',
        'classpath'   => 'user/externallib.php',
        'description' => 'Update users.',
        'type'        => 'write',
        'capabilities'=> 'moodle/user:update',
    ),

    'core_user_add_user_device' => array(
        'classname'   => 'core_user_external',
        'methodname'  => 'add_user_device',
        'classpath'   => 'user/externallib.php',
        'description' => 'Store mobile user devices information for PUSH Notifications.',
        'type'        => 'write',
        'capabilities'=> '',
    ),

    'core_user_remove_user_device' => array(
        'classname'     => 'core_user_external',
        'methodname'    => 'remove_user_device',
        'classpath'     => 'user/externallib.php',
        'description'   => 'Remove a user device from the Moodle database.',
        'type'          => 'write',
        'capabilities'  => '',
    ),

    'core_user_view_user_list' => array(
        'classname'     => 'core_user_external',
        'methodname'    => 'view_user_list',
        'classpath'     => 'user/externallib.php',
        'description'   => 'Simulates the web-interface view of user/index.php (triggering events).',
        'type'          => 'write',
        'capabilities'  => 'moodle/course:viewparticipants',
    ),

    'core_user_view_user_profile' => array(
        'classname'     => 'core_user_external',
        'methodname'    => 'view_user_profile',
        'classpath'     => 'user/externallib.php',
        'description'   => 'Simulates the web-interface view of user/view.php and user/profile.php (triggering events).',
        'type'          => 'write',
        'capabilities'  => 'moodle/user:viewdetails',
    ),

    'core_user_add_user_private_files' => array(
        'classname'     => 'core_user_external',
        'methodname'    => 'add_user_private_files',
        'classpath'     => 'user/externallib.php',
        'description'   => 'Copy files from a draft area to users private files area.',
        'type'          => 'write',
        'capabilities'  => 'moodle/user:manageownfiles',
    ),

    // === enrol related functions ===

    'core_enrol_get_enrolled_users_with_capability' => array(
        'classname'   => 'core_enrol_external',
        'methodname'  => 'get_enrolled_users_with_capability',
        'classpath'   => 'enrol/externallib.php',
        'description' => 'For each course and capability specified, return a list of the users that are enrolled in the course
                          and have that capability',
        'type'        => 'read',
    ),

    'moodle_enrol_get_enrolled_users' => array(
        'classname'   => 'moodle_enrol_external',
        'methodname'  => 'get_enrolled_users',
        'classpath'   => 'enrol/externallib.php',
        'description' => 'DEPRECATED: this deprecated function will be removed in a future version. Please use core_enrol_get_enrolled_users() (previously known as moodle_user_get_users_by_courseid).',
        'type'        => 'read',
        'capabilities'=> 'moodle/site:viewparticipants, moodle/course:viewparticipants,
            moodle/role:review, moodle/site:accessallgroups, moodle/course:enrolreview',
    ),

    'core_enrol_get_enrolled_users' => array(
        'classname'   => 'core_enrol_external',
        'methodname'  => 'get_enrolled_users',
        'classpath'   => 'enrol/externallib.php',
        'description' => 'Get enrolled users by course id.',
        'type'        => 'read',
        'capabilities'=> 'moodle/user:viewdetails, moodle/user:viewhiddendetails, moodle/course:useremail, moodle/user:update, moodle/site:accessallgroups',
    ),

    'moodle_enrol_get_users_courses' => array(
        'classname'   => 'moodle_enrol_external',
        'methodname'  => 'get_users_courses',
        'classpath'   => 'enrol/externallib.php',
        'description' => 'DEPRECATED: this deprecated function will be removed in a future version. This function has been renamed as core_enrol_get_users_courses()',
        'type'        => 'read',
        'capabilities'=> 'moodle/course:viewparticipants',
    ),

    'core_enrol_get_users_courses' => array(
        'classname'   => 'core_enrol_external',
        'methodname'  => 'get_users_courses',
        'classpath'   => 'enrol/externallib.php',
        'description' => 'Get the list of courses where a user is enrolled in',
        'type'        => 'read',
        'capabilities'=> 'moodle/course:viewparticipants',
    ),

    'core_enrol_get_course_enrolment_methods' => array(
        'classname'   => 'core_enrol_external',
        'methodname'  => 'get_course_enrolment_methods',
        'classpath'   => 'enrol/externallib.php',
        'description' => 'Get the list of course enrolment methods',
        'type'        => 'read',
    ),

    // === Role related functions ===

    'moodle_role_assign' => array(
        'classname'   => 'moodle_enrol_external',
        'methodname'  => 'role_assign',
        'classpath'   => 'enrol/externallib.php',
        'description' => 'DEPRECATED: this deprecated function will be removed in a future version. This function has been renamed as core_role_assign_role()',
        'type'        => 'write',
        'capabilities'=> 'moodle/role:assign',
    ),

    'core_role_assign_roles' => array(
        'classname'   => 'core_role_external',
        'methodname'  => 'assign_roles',
        'classpath'   => 'enrol/externallib.php',
        'description' => 'Manual role assignments.',
        'type'        => 'write',
        'capabilities'=> 'moodle/role:assign',
    ),

    'moodle_role_unassign' => array(
        'classname'   => 'moodle_enrol_external',
        'methodname'  => 'role_unassign',
        'classpath'   => 'enrol/externallib.php',
        'description' => 'DEPRECATED: this deprecated function will be removed in a future version. This function has been renamed as core_role_unassign_role()',
        'type'        => 'write',
        'capabilities'=> 'moodle/role:assign',
    ),

    'core_role_unassign_roles' => array(
        'classname'   => 'core_role_external',
        'methodname'  => 'unassign_roles',
        'classpath'   => 'enrol/externallib.php',
        'description' => 'Manual role unassignments.',
        'type'        => 'write',
        'capabilities'=> 'moodle/role:assign',
    ),

    // === course related functions ===

    'core_course_get_contents' => array(
        'classname'   => 'core_course_external',
        'methodname'  => 'get_course_contents',
        'classpath'   => 'course/externallib.php',
        'description' => 'Get course contents',
        'type'        => 'read',
        'capabilities'=> 'moodle/course:update,moodle/course:viewhiddencourses',
    ),

    'moodle_course_get_courses' => array(
        'classname'   => 'moodle_course_external',
        'methodname'  => 'get_courses',
        'classpath'   => 'course/externallib.php',
        'description' => 'DEPRECATED: this deprecated function will be removed in a future version. This function has been renamed as core_course_get_courses()',
        'type'        => 'read',
        'capabilities'=> 'moodle/course:view,moodle/course:update,moodle/course:viewhiddencourses',
    ),

    'core_course_get_courses' => array(
        'classname'   => 'core_course_external',
        'methodname'  => 'get_courses',
        'classpath'   => 'course/externallib.php',
        'description' => 'Return course details',
        'type'        => 'read',
        'capabilities'=> 'moodle/course:view,moodle/course:update,moodle/course:viewhiddencourses',
    ),

    'moodle_course_create_courses' => array(
        'classname'   => 'moodle_course_external',
        'methodname'  => 'create_courses',
        'classpath'   => 'course/externallib.php',
        'description' => 'DEPRECATED: this deprecated function will be removed in a future version. This function has been renamed as core_course_create_courses()',
        'type'        => 'write',
        'capabilities'=> 'moodle/course:create,moodle/course:visibility',
    ),

    'core_course_create_courses' => array(
        'classname'   => 'core_course_external',
        'methodname'  => 'create_courses',
        'classpath'   => 'course/externallib.php',
        'description' => 'Create new courses',
        'type'        => 'write',
        'capabilities'=> 'moodle/course:create,moodle/course:visibility',
    ),

    'core_course_delete_courses' => array(
        'classname'   => 'core_course_external',
        'methodname'  => 'delete_courses',
        'classpath'   => 'course/externallib.php',
        'description' => 'Deletes all specified courses',
        'type'        => 'write',
        'capabilities'=> 'moodle/course:delete',
    ),

    'core_course_delete_modules' => array(
        'classname' => 'core_course_external',
        'methodname' => 'delete_modules',
        'classpath' => 'course/externallib.php',
        'description' => 'Deletes all specified module instances',
        'type' => 'write',
        'capabilities' => 'moodle/course:manageactivities'
    ),

    'core_course_duplicate_course' => array(
        'classname'   => 'core_course_external',
        'methodname'  => 'duplicate_course',
        'classpath'   => 'course/externallib.php',
        'description' => 'Duplicate an existing course (creating a new one) without user data',
        'type'        => 'write',
        'capabilities'=> 'moodle/backup:backupcourse,moodle/restore:restorecourse,moodle/course:create',
    ),

    'core_course_update_courses' => array(
        'classname'   => 'core_course_external',
        'methodname'  => 'update_courses',
        'classpath'   => 'course/externallib.php',
        'description' => 'Update courses',
        'type'        => 'write',
        'capabilities'=> 'moodle/course:update,moodle/course:changecategory,moodle/course:changefullname,moodle/course:changeshortname,moodle/course:changeidnumber,moodle/course:changesummary,moodle/course:visibility',
    ),

    'core_course_view_course' => array(
        'classname'   => 'core_course_external',
        'methodname'  => 'view_course',
        'classpath'   => 'course/externallib.php',
        'description' => 'Log that the course was viewed',
        'type'        => 'write'
    ),


    // === course category related functions ===

    'core_course_get_categories' => array(
        'classname'   => 'core_course_external',
        'methodname'  => 'get_categories',
        'classpath'   => 'course/externallib.php',
        'description' => 'Return category details',
        'type'        => 'read',
        'capabilities'=> 'moodle/category:viewhiddencategories',
    ),

    'core_course_create_categories' => array(
        'classname'   => 'core_course_external',
        'methodname'  => 'create_categories',
        'classpath'   => 'course/externallib.php',
        'description' => 'Create course categories',
        'type'        => 'write',
        'capabilities'=> 'moodle/category:manage',
    ),

    'core_course_update_categories' => array(
        'classname'   => 'core_course_external',
        'methodname'  => 'update_categories',
        'classpath'   => 'course/externallib.php',
        'description' => 'Update categories',
        'type'        => 'write',
        'capabilities'=> 'moodle/category:manage',
    ),

    'core_course_delete_categories' => array(
        'classname'   => 'core_course_external',
        'methodname'  => 'delete_categories',
        'classpath'   => 'course/externallib.php',
        'description' => 'Delete course categories',
        'type'        => 'write',
        'capabilities'=> 'moodle/category:manage',
    ),

    'core_course_import_course' => array(
        'classname'   => 'core_course_external',
        'methodname'  => 'import_course',
        'classpath'   => 'course/externallib.php',
        'description' => 'Import course data from a course into another course. Does not include any user data.',
        'type'        => 'write',
        'capabilities'=> 'moodle/backup:backuptargetimport, moodle/restore:restoretargetimport',
    ),

    // === message related functions ===

    'moodle_message_send_instantmessages' => array(
        'classname'   => 'moodle_message_external',
        'methodname'  => 'send_instantmessages',
        'classpath'   => 'message/externallib.php',
        'description' => 'DEPRECATED: this deprecated function will be removed in a future version. This function has been renamed as core_message_send_instant_messages()',
        'type'        => 'write',
        'capabilities'=> 'moodle/site:sendmessage',
    ),

    'core_message_send_instant_messages' => array(
        'classname'   => 'core_message_external',
        'methodname'  => 'send_instant_messages',
        'classpath'   => 'message/externallib.php',
        'description' => 'Send instant messages',
        'type'        => 'write',
        'capabilities'=> 'moodle/site:sendmessage',
    ),

    'core_message_create_contacts' => array(
        'classname'   => 'core_message_external',
        'methodname'  => 'create_contacts',
        'classpath'   => 'message/externallib.php',
        'description' => 'Add contacts to the contact list',
        'type'        => 'write',
        'capabilities'=> '',
    ),

    'core_message_delete_contacts' => array(
        'classname'   => 'core_message_external',
        'methodname'  => 'delete_contacts',
        'classpath'   => 'message/externallib.php',
        'description' => 'Remove contacts from the contact list',
        'type'        => 'write',
        'capabilities'=> '',
    ),

    'core_message_block_contacts' => array(
        'classname'   => 'core_message_external',
        'methodname'  => 'block_contacts',
        'classpath'   => 'message/externallib.php',
        'description' => 'Block contacts',
        'type'        => 'write',
        'capabilities'=> '',
    ),

    'core_message_unblock_contacts' => array(
        'classname'   => 'core_message_external',
        'methodname'  => 'unblock_contacts',
        'classpath'   => 'message/externallib.php',
        'description' => 'Unblock contacts',
        'type'        => 'write',
        'capabilities'=> '',
    ),

    'core_message_get_contacts' => array(
        'classname'   => 'core_message_external',
        'methodname'  => 'get_contacts',
        'classpath'   => 'message/externallib.php',
        'description' => 'Retrieve the contact list',
        'type'        => 'read',
        'capabilities'=> '',
    ),

    'core_message_search_contacts' => array(
        'classname'   => 'core_message_external',
        'methodname'  => 'search_contacts',
        'classpath'   => 'message/externallib.php',
        'description' => 'Search for contacts',
        'type'        => 'read',
        'capabilities'=> '',
    ),

    'core_message_get_messages' => array(
        'classname'     => 'core_message_external',
        'methodname'    => 'get_messages',
        'classpath'     => 'message/externallib.php',
        'description'   => 'Retrieve a list of messages sent and received by a user (conversations, notifications or both)',
        'type'          => 'read',
        'capabilities'  => '',
    ),

    'core_message_get_blocked_users' => array(
        'classname'     => 'core_message_external',
        'methodname'    => 'get_blocked_users',
        'classpath'     => 'message/externallib.php',
        'description'   => 'Retrieve a list of users blocked',
        'type'          => 'read',
        'capabilities'  => '',
    ),

    'core_message_mark_message_read' => array(
        'classname'     => 'core_message_external',
        'methodname'    => 'mark_message_read',
        'classpath'     => 'message/externallib.php',
        'description'   => 'Mark a single message as read, trigger message_viewed event.',
        'type'          => 'write',
        'capabilities'  => '',
    ),

    // === notes related functions ===

    'moodle_notes_create_notes' => array(
        'classname'   => 'moodle_notes_external',
        'methodname'  => 'create_notes',
        'classpath'   => 'notes/externallib.php',
        'description' => 'DEPRECATED: this deprecated function will be removed in a future version. This function has been renamed as core_notes_create_notes()',
        'type'        => 'write',
        'capabilities'=> 'moodle/notes:manage',
    ),

    'core_notes_create_notes' => array(
        'classname'   => 'core_notes_external',
        'methodname'  => 'create_notes',
        'classpath'   => 'notes/externallib.php',
        'description' => 'Create notes',
        'type'        => 'write',
        'capabilities'=> 'moodle/notes:manage',
    ),

    'core_notes_delete_notes' => array(
        'classname'   => 'core_notes_external',
        'methodname'  => 'delete_notes',
        'classpath'   => 'notes/externallib.php',
        'description' => 'Delete notes',
        'type'        => 'write',
        'capabilities'=> 'moodle/notes:manage',
    ),

    'core_notes_get_notes' => array(
        'classname'   => 'core_notes_external',
        'methodname'  => 'get_notes',
        'classpath'   => 'notes/externallib.php',
        'description' => 'Get notes',
        'type'        => 'read',
        'capabilities'=> 'moodle/notes:view',
    ),

    'core_notes_update_notes' => array(
        'classname'   => 'core_notes_external',
        'methodname'  => 'update_notes',
        'classpath'   => 'notes/externallib.php',
        'description' => 'Update notes',
        'type'        => 'write',
        'capabilities'=> 'moodle/notes:manage',
    ),

    'core_notes_view_notes' => array(
        'classname'     => 'core_notes_external',
        'methodname'    => 'view_notes',
        'classpath'     => 'notes/externallib.php',
        'description'   => 'Simulates the web interface view of notes/index.php: trigger events.',
        'type'          => 'write',
        'capabilities'  => 'moodle/notes:view',
    ),

    // === grading related functions ===

    'core_grading_get_definitions' => array(
        'classname'   => 'core_grading_external',
        'methodname'  => 'get_definitions',
        'description' => 'Get grading definitions',
        'type'        => 'read'
    ),

    'core_grade_get_definitions' => array(
        'classname'   => 'core_grade_external',
        'methodname'  => 'get_definitions',
        'classpath'   => 'grade/externallib.php',
        'description' => 'DEPRECATED: this deprecated function will be removed in a future version. This function has been renamed as core_grading_get_definitions()',
        'type'        => 'read'
    ),

    'core_grading_save_definitions' => array(
        'classname'   => 'core_grading_external',
        'methodname'  => 'save_definitions',
        'description' => 'Save grading definitions',
        'type'        => 'write'
    ),

    'core_grading_get_gradingform_instances' => array(
        'classname'   => 'core_grading_external',
        'methodname'  => 'get_gradingform_instances',
        'description' => 'Get grading form instances',
        'type'        => 'read'
    ),

    // === webservice related functions ===

    'moodle_webservice_get_siteinfo' => array(
        'classname'   => 'moodle_webservice_external',
        'methodname'  => 'get_siteinfo',
        'classpath'   => 'webservice/externallib.php',
        'description' => 'DEPRECATED: this deprecated function will be removed in a future version. This function has been renamed as core_webservice_get_site_info()',
        'type'        => 'read',
    ),

    'core_webservice_get_site_info' => array(
        'classname'   => 'core_webservice_external',
        'methodname'  => 'get_site_info',
        'classpath'   => 'webservice/externallib.php',
        'description' => 'Return some site info / user info / list web service functions',
        'type'        => 'read',
    ),

    'core_get_string' => array(
        'classname'   => 'core_external',
        'methodname'  => 'get_string',
        'classpath'   => 'lib/external/externallib.php',
        'description' => 'Return a translated string - similar to core get_string() call',
        'type'        => 'read',
    ),

    'core_get_strings' => array(
        'classname'   => 'core_external',
        'methodname'  => 'get_strings',
        'classpath'   => 'lib/external/externallib.php',
        'description' => 'Return some translated strings - like several core get_string() calls',
        'type'        => 'read',
    ),

    'core_get_component_strings' => array(
        'classname'   => 'core_external',
        'methodname'  => 'get_component_strings',
        'classpath'   => 'lib/external/externallib.php',
        'description' => 'Return all raw strings (with {$a->xxx}) for a specific component
            - similar to core get_component_strings() call',
        'type'        => 'read',
    ),


    // === Calendar related functions ===

    'core_calendar_delete_calendar_events' => array(
        'classname'   => 'core_calendar_external',
        'methodname'  => 'delete_calendar_events',
        'description' => 'Delete calendar events',
        'classpath'   => 'calendar/externallib.php',
        'type'        => 'write',
        'capabilities'=> 'moodle/calendar:manageentries', 'moodle/calendar:manageownentries', 'moodle/calendar:managegroupentries'
    ),


    'core_calendar_get_calendar_events' => array(
        'classname'   => 'core_calendar_external',
        'methodname'  => 'get_calendar_events',
        'description' => 'Get calendar events',
        'classpath'   => 'calendar/externallib.php',
        'type'        => 'read',
        'capabilities'=> 'moodle/calendar:manageentries', 'moodle/calendar:manageownentries', 'moodle/calendar:managegroupentries'
    ),

    'core_calendar_create_calendar_events' => array(
        'classname'   => 'core_calendar_external',
        'methodname'  => 'create_calendar_events',
        'description' => 'Create calendar events',
        'classpath'   => 'calendar/externallib.php',
        'type'        => 'write',
        'capabilities'=> 'moodle/calendar:manageentries', 'moodle/calendar:manageownentries', 'moodle/calendar:managegroupentries'
    ),

    'core_output_load_template' => array(
        'classname'   => 'core\output\external',
        'methodname'  => 'load_template',
        'description' => 'Load a template for a renderable',
        'type'        => 'read'
    ),

    // Completion related functions.
    'core_completion_update_activity_completion_status_manually' => array(
        'classname'   => 'core_completion_external',
        'methodname'  => 'update_activity_completion_status_manually',
        'description' => 'Update completion status for the current user in an activity, only for activities with manual tracking.',
        'type'        => 'write',
    ),

    'core_completion_get_activities_completion_status' => array(
        'classname'     => 'core_completion_external',
        'methodname'    => 'get_activities_completion_status',
        'description'   => 'Return the activities completion status for a user in a course.',
        'type'          => 'read',
        'capabilities'  => '',
    ),

    'core_completion_get_course_completion_status' => array(
        'classname'    => 'core_completion_external',
        'methodname'   => 'get_course_completion_status',
        'description'  => 'Returns course completion status.',
        'type'         => 'read',
        'capabilities' => 'report/completion:view',
    ),

    // Rating functions.
    'core_rating_get_item_ratings' => array(
        'classname'     => 'core_rating_external',
        'methodname'    => 'get_item_ratings',
        'description'   => 'Retrieve all the ratings for an item.',
        'type'          => 'read',
        'capabilities'  => 'moodle/rating:view'
    ),

    // Tag functions.
   'core_tag_update_tags' => array(
        'classname'   => 'core_tag_external',
        'methodname'  => 'update_tags',
        'description' => 'Updates tags',
        'type'        => 'write',
    ),

    'core_tag_get_tags' => array(
        'classname'   => 'core_tag_external',
        'methodname'  => 'get_tags',
        'description' => 'Gets tags by their ids',
        'type'        => 'read',
    ),

);

$services = array(
   'Moodle mobile web service'  => array(
        'functions' => array (
            'moodle_enrol_get_users_courses',
            'moodle_enrol_get_enrolled_users',
            'moodle_user_get_users_by_id',
            'moodle_webservice_get_siteinfo',
            'moodle_notes_create_notes',
            'moodle_user_get_course_participants_by_id',
            'moodle_user_get_users_by_courseid',
            'moodle_message_send_instantmessages',
            'core_course_get_contents',
            'core_get_component_strings',
            'core_user_add_user_device',
            'core_calendar_get_calendar_events',
            'core_enrol_get_users_courses',
            'core_enrol_get_enrolled_users',
            'core_user_get_users_by_id',
            'core_webservice_get_site_info',
            'core_notes_create_notes',
            'core_user_get_course_user_profiles',
            'core_message_send_instant_messages',
            'mod_assign_get_grades',
            'mod_assign_get_assignments',
            'mod_assign_get_submissions',
            'mod_assign_get_user_flags',
            'mod_assign_set_user_flags',
            'mod_assign_get_user_mappings',
            'mod_assign_revert_submissions_to_draft',
            'mod_assign_lock_submissions',
            'mod_assign_unlock_submissions',
            'mod_assign_save_submission',
            'mod_assign_submit_for_grading',
            'mod_assign_save_grade',
            'mod_assign_save_user_extensions',
            'mod_assign_reveal_identities',
            'message_airnotifier_is_system_configured',
            'message_airnotifier_are_notification_preferences_configured',
            'core_grades_update_grades',
            'mod_forum_get_forums_by_courses',
            'mod_forum_get_forum_discussions_paginated',
            'mod_forum_get_forum_discussion_posts',
            'mod_forum_add_discussion_post',
            'core_files_get_files',
            'core_message_get_messages',
            'core_message_create_contacts',
            'core_message_delete_contacts',
            'core_message_block_contacts',
            'core_message_unblock_contacts',
            'core_message_get_contacts',
            'core_message_search_contacts',
            'core_message_get_blocked_users',
            'gradereport_user_get_grades_table',
            'core_group_get_course_user_groups',
            'core_user_remove_user_device',
            'core_course_get_courses',
            'core_completion_update_activity_completion_status_manually',
            'mod_data_get_databases_by_courses',
            'core_comment_get_comments',
            'mod_forum_view_forum',
            'core_course_view_course',
            'core_completion_get_activities_completion_status',
            'core_notes_get_course_notes',
            'core_completion_get_course_completion_status',
            'core_user_view_user_list',
            'core_message_mark_message_read',
            'core_notes_view_notes',
            'mod_forum_view_forum_discussion',
            'core_user_view_user_profile',
            'gradereport_user_view_grade_report',
            'core_rating_get_item_ratings',
            'mod_url_view_url',
            'core_user_get_users_by_field',
            'core_user_add_user_private_files',
            'mod_assign_view_grading_table',
            'mod_scorm_view_scorm',
            'mod_page_view_page',
            'mod_resource_view_resource',
            'mod_folder_view_folder',
<<<<<<< HEAD
            'mod_chat_login_user',
            'mod_chat_get_chat_users',
            'mod_chat_send_chat_message',
            'mod_chat_get_chat_latest_messages',
            'mod_chat_view_chat',
            'mod_chat_get_chats_by_courses',
            'mod_book_view_book',
            'mod_choice_get_choice_results',
            'mod_choice_get_choice_options',
            'mod_choice_submit_choice_response',
            'mod_choice_view_choice',
=======
            'mod_imscp_view_imscp',
>>>>>>> e648d036
            ),
        'enabled' => 0,
        'restrictedusers' => 0,
        'shortname' => MOODLE_OFFICIAL_MOBILE_SERVICE,
        'downloadfiles' => 1,
        'uploadfiles' => 1
    ),
);<|MERGE_RESOLUTION|>--- conflicted
+++ resolved
@@ -1161,7 +1161,6 @@
             'mod_page_view_page',
             'mod_resource_view_resource',
             'mod_folder_view_folder',
-<<<<<<< HEAD
             'mod_chat_login_user',
             'mod_chat_get_chat_users',
             'mod_chat_send_chat_message',
@@ -1173,9 +1172,7 @@
             'mod_choice_get_choice_options',
             'mod_choice_submit_choice_response',
             'mod_choice_view_choice',
-=======
             'mod_imscp_view_imscp',
->>>>>>> e648d036
             ),
         'enabled' => 0,
         'restrictedusers' => 0,
