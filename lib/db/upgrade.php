--- conflicted
+++ resolved
@@ -3011,7 +3011,6 @@
     }
 
     if ($oldversion < 2021102600.01) {
-<<<<<<< HEAD
         // Remove block_quiz_results (unless it has manually been added back).
         if (!file_exists($CFG->dirroot . '/blocks/quiz_result/block_quiz_results.php')) {
             // Delete instances.
@@ -3036,7 +3035,12 @@
             $DB->delete_records_list('role_capabilities', 'capability', $capabilitiestoberemoved);
             // Delete the capability itself.
             $DB->delete_records_list('capabilities', 'name', $capabilitiestoberemoved);
-=======
+        }
+
+        upgrade_main_savepoint(true, 2021102600.01);
+    }
+
+    if ($oldversion < 2021102900.00) {
         // If portfolio_boxnet is no longer present, remove it.
         if (!file_exists($CFG->dirroot . '/portfolio/boxnet/version.php')) {
             $instance = $DB->get_record('portfolio_instance', ['plugin' => 'boxnet']);
@@ -3074,10 +3078,9 @@
 
             // Remove orphaned files.
             upgrade_delete_orphaned_file_records();
->>>>>>> 0a5d3873
-        }
-
-        upgrade_main_savepoint(true, 2021102600.01);
+        }
+
+        upgrade_main_savepoint(true, 2021102900.00);
     }
 
     return true;
