--- conflicted
+++ resolved
@@ -3416,7 +3416,6 @@
         upgrade_main_savepoint(true, 2019070400.01);
     }
 
-<<<<<<< HEAD
     if ($oldversion < 2019072200.00) {
 
         // Define field relativedatesmode to be added to course.
@@ -3430,8 +3429,9 @@
 
         // Main savepoint reached.
         upgrade_main_savepoint(true, 2019072200.00);
-=======
-    if ($oldversion < 2019071800.01) {
+    }
+
+    if ($oldversion < 2019072500.01) {
         // Remove the "popup" processor from the list of default processors for the messagecontactrequests notification.
         $oldloggedinconfig = get_config('message', 'message_provider_moodle_messagecontactrequests_loggedin');
         $oldloggedoffconfig = get_config('message', 'message_provider_moodle_messagecontactrequests_loggedoff');
@@ -3444,8 +3444,7 @@
         set_config('message_provider_moodle_messagecontactrequests_loggedin', $newloggedinconfig, 'message');
         set_config('message_provider_moodle_messagecontactrequests_loggedoff', $newloggedoffconfig, 'message');
 
-        upgrade_main_savepoint(true, 2019071800.01);
->>>>>>> 5d61b3b3
+        upgrade_main_savepoint(true, 2019072500.01);
     }
 
     return true;
