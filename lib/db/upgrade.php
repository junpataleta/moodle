<?php
// This file is part of Moodle - http://moodle.org/
//
// Moodle is free software: you can redistribute it and/or modify
// it under the terms of the GNU General Public License as published by
// the Free Software Foundation, either version 3 of the License, or
// (at your option) any later version.
//
// Moodle is distributed in the hope that it will be useful,
// but WITHOUT ANY WARRANTY; without even the implied warranty of
// MERCHANTABILITY or FITNESS FOR A PARTICULAR PURPOSE.  See the
// GNU General Public License for more details.
//
// You should have received a copy of the GNU General Public License
// along with Moodle.  If not, see <http://www.gnu.org/licenses/>.

/**
 * This file keeps track of upgrades to Moodle.
 *
 * Sometimes, changes between versions involve
 * alterations to database structures and other
 * major things that may break installations.
 *
 * The upgrade function in this file will attempt
 * to perform all the necessary actions to upgrade
 * your older installation to the current version.
 *
 * If there's something it cannot do itself, it
 * will tell you what you need to do.
 *
 * The commands in here will all be database-neutral,
 * using the methods of database_manager class
 *
 * Please do not forget to use upgrade_set_timeout()
 * before any action that may take longer time to finish.
 *
 * @package   core_install
 * @category  upgrade
 * @copyright 2006 onwards Martin Dougiamas  http://dougiamas.com
 * @license   http://www.gnu.org/copyleft/gpl.html GNU GPL v3 or later
 */

/**
 * Main upgrade tasks to be executed on Moodle version bump
 *
 * This function is automatically executed after one bump in the Moodle core
 * version is detected. It's in charge of performing the required tasks
 * to raise core from the previous version to the next one.
 *
 * It's a collection of ordered blocks of code, named "upgrade steps",
 * each one performing one isolated (from the rest of steps) task. Usually
 * tasks involve creating new DB objects or performing manipulation of the
 * information for cleanup/fixup purposes.
 *
 * Each upgrade step has a fixed structure, that can be summarised as follows:
 *
 * if ($oldversion < XXXXXXXXXX.XX) {
 *     // Explanation of the update step, linking to issue in the Tracker if necessary
 *     upgrade_set_timeout(XX); // Optional for big tasks
 *     // Code to execute goes here, usually the XMLDB Editor will
 *     // help you here. See {@link https://moodledev.io/general/development/tools/xmldb}.
 *     upgrade_main_savepoint(true, XXXXXXXXXX.XX);
 * }
 *
 * All plugins within Moodle (modules, blocks, reports...) support the existence of
 * their own upgrade.php file, using the "Frankenstyle" component name as
 * defined at {@link https://moodledev.io/general/development/policies/codingstyle/frankenstyle}, for example:
 *     - {@see xmldb_page_upgrade($oldversion)}. (modules don't require the plugintype ("mod_") to be used.
 *     - {@see xmldb_auth_manual_upgrade($oldversion)}.
 *     - {@see xmldb_workshopform_accumulative_upgrade($oldversion)}.
 *     - ....
 *
 * In order to keep the contents of this file reduced, it's allowed to create some helper
 * functions to be used here in the {@see upgradelib.php} file at the same directory. Note
 * that such a file must be manually included from upgrade.php, and there are some restrictions
 * about what can be used within it.
 *
 * For more information, take a look to the documentation available:
 *     - Data definition API: {@link https://moodledev.io/docs/apis/core/dml/ddl}
 *     - Upgrade API: {@link https://moodledev.io/docs/guides/upgrade}
 *
 * @param int $oldversion
 * @return bool always true
 */
function xmldb_main_upgrade($oldversion) {
    global $CFG, $DB;

    require_once($CFG->libdir . '/db/upgradelib.php'); // Core Upgrade-related functions.

    $dbman = $DB->get_manager(); // Loads ddl manager and xmldb classes.

    // Always keep this upgrade step with version being the minimum
    // allowed version to upgrade from (v4.1.2 right now).
    if ($oldversion < 2022112802) {
        // Just in case somebody hacks upgrade scripts or env, we really can not continue.
        echo("You need to upgrade to 4.1.2 or higher first!\n");
        exit(1);
        // Note this savepoint is 100% unreachable, but needed to pass the upgrade checks.
        upgrade_main_savepoint(true, 2022112802);
    }

    // Automatically generated Moodle v4.1.0 release upgrade line.
    // Put any upgrade step following this.

    if ($oldversion < 2022120900.01) {
        // Remove any orphaned role assignment records (pointing to non-existing roles).
        $DB->delete_records_select('role_assignments', 'NOT EXISTS (
            SELECT r.id FROM {role} r WHERE r.id = {role_assignments}.roleid
        )');

        // Main savepoint reached.
        upgrade_main_savepoint(true, 2022120900.01);
    }

    if ($oldversion < 2022121600.01) {
        // Define index blocknameindex (not unique) to be added to block_instances.
        $table = new xmldb_table('block_instances');
        $index = new xmldb_index('blocknameindex', XMLDB_INDEX_NOTUNIQUE, ['blockname']);

        // Conditionally launch add index blocknameindex.
        if (!$dbman->index_exists($table, $index)) {
            $dbman->add_index($table, $index);
        }
        // Main savepoint reached.
        upgrade_main_savepoint(true, 2022121600.01);
    }

    if ($oldversion < 2023010300.00) {
        // The useexternalyui setting has been removed.
        unset_config('useexternalyui');

        // Main savepoint reached.
        upgrade_main_savepoint(true, 2023010300.00);
    }

    if ($oldversion < 2023020800.00) {
        // If cachestore_memcached is no longer present, remove it.
        if (!file_exists($CFG->dirroot . '/cache/stores/memcached/version.php')) {
            // Clean config.
            unset_all_config_for_plugin('cachestore_memcached');
        }

        // Main savepoint reached.
        upgrade_main_savepoint(true, 2023020800.00);
    }

    if ($oldversion < 2023021700.01) {
        // Define field pdfexportfont to be added to course.
        $table = new xmldb_table('course');
        $field = new xmldb_field('pdfexportfont', XMLDB_TYPE_CHAR, '50', null, false, false, null, 'showcompletionconditions');

        // Conditionally launch add field pdfexportfont.
        if (!$dbman->field_exists($table, $field)) {
            $dbman->add_field($table, $field);
        }

        // Main savepoint reached.
        upgrade_main_savepoint(true, 2023021700.01);
    }

    if ($oldversion < 2023022000.00) {
        // Remove grade_report_showquickfeedback, grade_report_enableajax, grade_report_showeyecons,
        // grade_report_showlocks, grade_report_showanalysisicon preferences for every user.
        $DB->delete_records('user_preferences', ['name' => 'grade_report_showquickfeedback']);
        $DB->delete_records('user_preferences', ['name' => 'grade_report_enableajax']);
        $DB->delete_records('user_preferences', ['name' => 'grade_report_showeyecons']);
        $DB->delete_records('user_preferences', ['name' => 'grade_report_showlocks']);
        $DB->delete_records('user_preferences', ['name' => 'grade_report_showanalysisicon']);

        // The grade_report_showquickfeedback, grade_report_enableajax, grade_report_showeyecons,
        // grade_report_showlocks, grade_report_showanalysisicon settings have been removed.
        unset_config('grade_report_showquickfeedback');
        unset_config('grade_report_enableajax');
        unset_config('grade_report_showeyecons');
        unset_config('grade_report_showlocks');
        unset_config('grade_report_showanalysisicon');

        // Main savepoint reached.
        upgrade_main_savepoint(true, 2023022000.00);
    }

    if ($oldversion < 2023030300.01) {
        $sql = "SELECT preset.*
                  FROM {adminpresets} preset
            INNER JOIN {adminpresets_it} it ON preset.id = it.adminpresetid
                 WHERE it.name = :name AND it.value = :value AND preset.iscore > 0";
        // Some settings and plugins have been added/removed to the Starter and Full preset. Add them to the core presets if
        // they haven't been included yet.
        $params = ['name' => get_string('starterpreset', 'core_adminpresets'), 'iscore' => 1];
        $starterpreset = $DB->get_record('adminpresets', $params);
        if (!$starterpreset) {
            // Starter admin preset might have been created using the English name.
            $name = get_string_manager()->get_string('starterpreset', 'core_adminpresets', null, 'en');
            $params['name'] = $name;
            $starterpreset = $DB->get_record('adminpresets', $params);
        }
        if (!$starterpreset) {
            // We tried, but we didn't find starter by name. Let's find a core preset that sets 'usecomments' setting to 0.
            $params = ['name' => 'usecomments', 'value' => '0'];
            $starterpreset = $DB->get_record_sql($sql, $params);
        }

        $params = ['name' => get_string('fullpreset', 'core_adminpresets')];
        $fullpreset = $DB->get_record_select('adminpresets', 'name = :name and iscore > 0', $params);
        if (!$fullpreset) {
            // Full admin preset might have been created using the English name.
            $name = get_string_manager()->get_string('fullpreset', 'core_adminpresets', null, 'en');
            $params['name'] = $name;
            $fullpreset = $DB->get_record_select('adminpresets', 'name = :name and iscore > 0', $params);
        }
        if (!$fullpreset) {
            // We tried, but we didn't find full by name. Let's find a core preset that sets 'usecomments' setting to 1.
            $params = ['name' => 'usecomments', 'value' => '1'];
            $fullpreset = $DB->get_record_sql($sql, $params);
        }

        $settings = [
            // Settings. Set Activity chooser tabs to "Starred, Recommended, All"(5) for Starter and back it to default(3) for Full.
            [
                'presetid' => $starterpreset->id,
                'plugin' => 'none',
                'name' => 'activitychoosertabmode',
                'value' => '4',
            ],
            [
                'presetid' => $fullpreset->id,
                'plugin' => 'none',
                'name' => 'activitychoosertabmode',
                'value' => '3',
            ],
        ];
        foreach ($settings as $notused => $setting) {
            $params = ['adminpresetid' => $setting['presetid'], 'plugin' => $setting['plugin'], 'name' => $setting['name']];
            if (!$record = $DB->get_record('adminpresets_it', $params)) {
                $record = new \stdClass();
                $record->adminpresetid = $setting['presetid'];
                $record->plugin = $setting['plugin'];
                $record->name = $setting['name'];
                $record->value = $setting['value'];
                $DB->insert_record('adminpresets_it', $record);
            } else {
                $record->value = $setting['value'];
                $DB->update_record('adminpresets_it', $record);
            }
        }

        // Main savepoint reached.
        upgrade_main_savepoint(true, 2023030300.01);
    }

    if ($oldversion < 2023030300.02) {
        // If cachestore_mongodb is no longer present, remove it.
        if (!file_exists($CFG->dirroot . '/cache/stores/mongodb/version.php')) {
            // Clean config.
            unset_all_config_for_plugin('cachestore_mongodb');
        }

        // Main savepoint reached.
        upgrade_main_savepoint(true, 2023030300.02);
    }

    if ($oldversion < 2023030300.03) {
        // If editor_tinymce is no longer present, remove it.
        if (!file_exists($CFG->dirroot . '/lib/editor/tinymce/version.php')) {
            // Clean config.
            uninstall_plugin('editor', 'tinymce');
            $DB->delete_records('user_preferences', [
                'name' => 'htmleditor',
                'value' => 'tinymce',
            ]);

            if ($editors = get_config('core', 'texteditors')) {
                $editors = array_flip(explode(',', $editors));
                unset($editors['tinymce']);
                set_config('texteditors', implode(',', array_flip($editors)));
            }
        }
        upgrade_main_savepoint(true, 2023030300.03);
    }

    if ($oldversion < 2023031000.02) {
        // If editor_tinymce is no longer present, remove it's sub-plugins too.
        if (!file_exists($CFG->dirroot . '/lib/editor/tinymce/version.php')) {
            $DB->delete_records_select(
                'config_plugins',
                $DB->sql_like('plugin', ':plugin'),
                ['plugin' => $DB->sql_like_escape('tinymce_') . '%']
            );
        }

        // Main savepoint reached.
        upgrade_main_savepoint(true, 2023031000.02);
    }

    if ($oldversion < 2023031400.01) {
        // Define field id to be added to groups.
        $table = new xmldb_table('groups');
        $field = new xmldb_field('visibility', XMLDB_TYPE_INTEGER, '1', null, XMLDB_NOTNULL, null, '0', 'picture');

        // Conditionally launch add field visibility.
        if (!$dbman->field_exists($table, $field)) {
            $dbman->add_field($table, $field);
        }

        // Define field participation to be added to groups.
        $field = new xmldb_field('participation', XMLDB_TYPE_INTEGER, '1', null, XMLDB_NOTNULL, null, '1', 'visibility');

        // Conditionally launch add field participation.
        if (!$dbman->field_exists($table, $field)) {
            $dbman->add_field($table, $field);
        }

        // Main savepoint reached.
        upgrade_main_savepoint(true, 2023031400.01);
    }

    if ($oldversion < 2023031400.02) {
        // Define table xapi_states to be created.
        $table = new xmldb_table('xapi_states');

        // Adding fields to table xapi_states.
        $table->add_field('id', XMLDB_TYPE_INTEGER, '10', null, XMLDB_NOTNULL, XMLDB_SEQUENCE, null);
        $table->add_field('component', XMLDB_TYPE_CHAR, '255', null, XMLDB_NOTNULL, null, null);
        $table->add_field('userid', XMLDB_TYPE_INTEGER, '10', null, null, null, null);
        $table->add_field('itemid', XMLDB_TYPE_INTEGER, '10', null, XMLDB_NOTNULL, null, null);
        $table->add_field('stateid', XMLDB_TYPE_CHAR, '255', null, XMLDB_NOTNULL, null, null);
        $table->add_field('statedata', XMLDB_TYPE_TEXT, null, null, null, null, null);
        $table->add_field('registration', XMLDB_TYPE_CHAR, '255', null, null, null, null);
        $table->add_field('timecreated', XMLDB_TYPE_INTEGER, '10', null, XMLDB_NOTNULL, null, null);
        $table->add_field('timemodified', XMLDB_TYPE_INTEGER, '10', null, null, null, null);

        // Adding keys to table xapi_states.
        $table->add_key('primary', XMLDB_KEY_PRIMARY, ['id']);

        // Adding indexes to table xapi_states.
        $table->add_index('component-itemid', XMLDB_INDEX_NOTUNIQUE, ['component', 'itemid']);
        $table->add_index('userid', XMLDB_INDEX_NOTUNIQUE, ['userid']);
        $table->add_index('timemodified', XMLDB_INDEX_NOTUNIQUE, ['timemodified']);

        // Conditionally launch create table for xapi_states.
        if (!$dbman->table_exists($table)) {
            $dbman->create_table($table);
        }

        if (!isset($CFG->xapicleanupperiod)) {
            set_config('xapicleanupperiod', WEEKSECS * 8);
        }

        // Main savepoint reached.
        upgrade_main_savepoint(true, 2023031400.02);
    }

    if ($oldversion < 2023040600.01) {
        // If logstore_legacy is no longer present, remove it.
        if (!file_exists($CFG->dirroot . '/admin/tool/log/store/legacy/version.php')) {
            uninstall_plugin('logstore', 'legacy');
        }

        // Main savepoint reached.
        upgrade_main_savepoint(true, 2023040600.01);
    }

    if ($oldversion < 2023041100.00) {
        // Add public key field to user_devices table.
        $table = new xmldb_table('user_devices');
        $field = new xmldb_field('publickey', XMLDB_TYPE_TEXT, null, null, null, null, null, 'uuid');

        if (!$dbman->field_exists($table, $field)) {
            $dbman->add_field($table, $field);
        }

        // Main savepoint reached.
        upgrade_main_savepoint(true, 2023041100.00);
    }

    if ($oldversion < 2023042000.00) {
        // If mod_assignment is no longer present, remove it.
        if (!file_exists($CFG->dirroot . '/mod/assignment/version.php')) {
            // Delete all mod_assignment grade_grades orphaned data.
            $DB->delete_records_select(
                'grade_grades',
                "itemid IN (SELECT id FROM {grade_items} WHERE itemtype = 'mod' AND itemmodule = 'assignment')"
            );

            // Delete all mod_assignment grade_grades_history orphaned data.
            $DB->delete_records('grade_grades_history', ['source' => 'mod/assignment']);

            // Delete all mod_assignment grade_items orphaned data.
            $DB->delete_records('grade_items', ['itemtype' => 'mod', 'itemmodule' => 'assignment']);

            // Delete all mod_assignment grade_items_history orphaned data.
            $DB->delete_records('grade_items_history', ['itemtype' => 'mod', 'itemmodule' => 'assignment']);

            // Delete core mod_assignment subplugins.
            uninstall_plugin('assignment', 'offline');
            uninstall_plugin('assignment', 'online');
            uninstall_plugin('assignment', 'upload');
            uninstall_plugin('assignment', 'uploadsingle');

            // Delete other mod_assignment subplugins.
            $pluginnamelike = $DB->sql_like('plugin', ':pluginname');
            $subplugins = $DB->get_fieldset_select('config_plugins', 'plugin', "$pluginnamelike AND name = :name", [
                'pluginname' => $DB->sql_like_escape('assignment_') . '%',
                'name' => 'version',
            ]);
            foreach ($subplugins as $subplugin) {
                [$plugin, $subpluginname] = explode('_', $subplugin, 2);
                uninstall_plugin($plugin, $subpluginname);
            }

            // Delete mod_assignment.
            uninstall_plugin('mod', 'assignment');
        }

        // Main savepoint reached.
        upgrade_main_savepoint(true, 2023042000.00);
    }

    // Automatically generated Moodle v4.2.0 release upgrade line.
    // Put any upgrade step following this.

    if ($oldversion < 2023051500.00) {
        // Define communication table.
        $table = new xmldb_table('communication');

        // Adding fields to table communication.
        $table->add_field('id', XMLDB_TYPE_INTEGER, '10', null, XMLDB_NOTNULL, XMLDB_SEQUENCE);
        $table->add_field('instanceid', XMLDB_TYPE_INTEGER, '10', null, XMLDB_NOTNULL, null, null, 'id');
        $table->add_field('component', XMLDB_TYPE_CHAR, '100', null, XMLDB_NOTNULL, null, null, 'instanceid');
        $table->add_field('instancetype', XMLDB_TYPE_CHAR, '100', null, XMLDB_NOTNULL, null, null, 'component');
        $table->add_field('provider', XMLDB_TYPE_CHAR, '100', null, XMLDB_NOTNULL, null, null, 'instancerype');
        $table->add_field('roomname', XMLDB_TYPE_CHAR, '255', null, null, null, null, 'provider');
        $table->add_field('avatarfilename', XMLDB_TYPE_CHAR, '100', null, null, null, null, 'roomname');
        $table->add_field('active', XMLDB_TYPE_INTEGER, '1', null, XMLDB_NOTNULL, null, 1, 'avatarfilename');

        // Add key.
        $table->add_key('primary', XMLDB_KEY_PRIMARY, ['id']);

        // Conditionally launch create table for communication.
        if (!$dbman->table_exists($table)) {
            $dbman->create_table($table);
        }

        // Define communication user table.
        $table = new xmldb_table('communication_user');

        // Adding fields to table communication.
        $table->add_field('id', XMLDB_TYPE_INTEGER, '10', null, XMLDB_NOTNULL, XMLDB_SEQUENCE);
        $table->add_field('commid', XMLDB_TYPE_INTEGER, '10', null, XMLDB_NOTNULL, null, null, 'id');
        $table->add_field('userid', XMLDB_TYPE_INTEGER, '10', null, XMLDB_NOTNULL, null, null, 'commid');
        $table->add_field('synced', XMLDB_TYPE_INTEGER, '1', null, XMLDB_NOTNULL, null, 0, 'userid');
        $table->add_field('deleted', XMLDB_TYPE_INTEGER, '1', null, XMLDB_NOTNULL, null, 0, 'synced');

        // Add keys.
        $table->add_key('primary', XMLDB_KEY_PRIMARY, ['id']);
        $table->add_key('commid', XMLDB_KEY_FOREIGN, ['commid'], 'communication', ['id']);
        $table->add_key('userid', XMLDB_KEY_FOREIGN, ['userid'], 'user', ['id']);

        // Conditionally launch create table for communication.
        if (!$dbman->table_exists($table)) {
            $dbman->create_table($table);
        }

        // Main savepoint reached.
        upgrade_main_savepoint(true, 2023051500.00);
    }

    if ($oldversion < 2023062200.00) {
        // Remove device specific fields for themes from config table.
        unset_config('thememobile');
        unset_config('themelegacy');
        unset_config('themetablet');

        upgrade_main_savepoint(true, 2023062200.00);
    }

    if ($oldversion < 2023062700.01) {
        // Define field name to be added to external_tokens.
        $table = new xmldb_table('external_tokens');
        $field = new xmldb_field('name', XMLDB_TYPE_CHAR, '255', null, null, null, null, 'lastaccess');
        // Conditionally launch add field name.
        if (!$dbman->field_exists($table, $field)) {
            $dbman->add_field($table, $field);
        }
        // Update the old external tokens.
        $sql = 'UPDATE {external_tokens}
                   SET name = ' . $DB->sql_concat(
                       // We only need the prefix, so leave the third param with an empty string.
                        "'" . get_string('tokennameprefix', 'webservice', '') . "'",
                        "id"
                    );
        $DB->execute($sql);
        // Main savepoint reached.
        upgrade_main_savepoint(true, 2023062700.01);
    }

    if ($oldversion < 2023062900.01) {
        // Define field avatarsynced to be added to communication.
        $table = new xmldb_table('communication');
        $field = new xmldb_field('avatarsynced', XMLDB_TYPE_INTEGER, '1', null, XMLDB_NOTNULL, null, 0, 'active');

        // Conditionally launch add field avatarsynced.
        if (!$dbman->field_exists($table, $field)) {
            $dbman->add_field($table, $field);
        }

        // Main savepoint reached.
        upgrade_main_savepoint(true, 2023062900.01);
    }

    if ($oldversion < 2023080100.00) {
        // Upgrade yaml mime type for existing yaml and yml files.
        $filetypes = [
            '%.yaml' => 'application/yaml',
            '%.yml' => 'application/yaml,',
        ];

        $select = $DB->sql_like('filename', '?', false);
        foreach ($filetypes as $extension => $mimetype) {
            $DB->set_field_select(
                'files',
                'mimetype',
                $mimetype,
                $select,
                [$extension]
            );
        }

        // Main savepoint reached.
        upgrade_main_savepoint(true, 2023080100.00);
    }

    if ($oldversion < 2023081500.00) {
        upgrade_core_licenses();
        upgrade_main_savepoint(true, 2023081500.00);
    }

    if ($oldversion < 2023081800.01) {
        // Remove enabledevicedetection and devicedetectregex from config table.
        unset_config('enabledevicedetection');
        unset_config('devicedetectregex');
        // Main savepoint reached.
        upgrade_main_savepoint(true, 2023081800.01);
    }

    if ($oldversion < 2023082200.01) {
        // Some MIME icons have been removed and replaced with existing icons. They need to be upgraded for custom MIME types.
        $replacedicons = [
            'avi' => 'video',
            'base' => 'database',
            'bmp' => 'image',
            'html' => 'markup',
            'jpeg' => 'image',
            'mov' => 'video',
            'mp3' => 'audio',
            'mpeg' => 'video',
            'png' => 'image',
            'quicktime' => 'video',
            'tiff' => 'image',
            'wav' => 'audio',
            'wmv' => 'video',
        ];

        $custom = [];
        if (!empty($CFG->customfiletypes)) {
            if (array_key_exists('customfiletypes', $CFG->config_php_settings)) {
                // It's set in config.php, so the MIME icons can't be upgraded automatically.
                echo("\nYou need to manually check customfiletypes in config.php because some MIME icons have been removed!\n");
            } else {
                // It's a JSON string in the config table.
                $custom = json_decode($CFG->customfiletypes);
            }
        }

        $changed = false;
        foreach ($custom as $customentry) {
            if (!empty($customentry->icon) && array_key_exists($customentry->icon, $replacedicons)) {
                $customentry->icon = $replacedicons[$customentry->icon];
                $changed = true;
            }
        }

        if ($changed) {
            // Save the new customfiletypes.
            set_config('customfiletypes', json_encode($custom));
        }

        // Main savepoint reached.
        upgrade_main_savepoint(true, 2023082200.01);
    }

    if ($oldversion < 2023082200.02) {
        // Some MIME icons have been removed. They need to be replaced to 'unknown' for custom MIME types.
        $removedicons = array_flip([
            'clip-353',
            'edit',
            'env',
            'explore',
            'folder-open',
            'help',
            'move',
            'parent',
        ]);

        $custom = [];
        if (!empty($CFG->customfiletypes)) {
            if (array_key_exists('customfiletypes', $CFG->config_php_settings)) {
                // It's set in config.php, so the MIME icons can't be upgraded automatically.
                echo("\nYou need to manually check customfiletypes in config.php because some MIME icons have been removed!\n");
            } else {
                // It's a JSON string in the config table.
                $custom = json_decode($CFG->customfiletypes);
            }
        }

        $changed = false;
        foreach ($custom as $customentry) {
            if (!empty($customentry->icon) && array_key_exists($customentry->icon, $removedicons)) {
                // The icon has been removed, so set it to unknown.
                $customentry->icon = 'unknown';
                $changed = true;
            }
        }

        if ($changed) {
            // Save the new customfiletypes.
            set_config('customfiletypes', json_encode($custom));
        }

        // Main savepoint reached.
        upgrade_main_savepoint(true, 2023082200.02);
    }

    if ($oldversion < 2023082200.04) {
        // Remove any non-unique filters/conditions.
        $duplicates = $DB->get_records_sql("
            SELECT MIN(id) AS id, reportid, uniqueidentifier, iscondition
              FROM {reportbuilder_filter}
          GROUP BY reportid, uniqueidentifier, iscondition
            HAVING COUNT(*) > 1");

        foreach ($duplicates as $duplicate) {
            $DB->delete_records_select(
                'reportbuilder_filter',
                'id <> :id AND reportid = :reportid AND uniqueidentifier = :uniqueidentifier AND iscondition = :iscondition',
                (array) $duplicate
            );
        }

        // Define index report-filter (unique) to be added to reportbuilder_filter.
        $table = new xmldb_table('reportbuilder_filter');
        $index = new xmldb_index('report-filter', XMLDB_INDEX_UNIQUE, ['reportid', 'uniqueidentifier', 'iscondition']);

        // Conditionally launch add index report-filter.
        if (!$dbman->index_exists($table, $index)) {
            $dbman->add_index($table, $index);
        }

        // Main savepoint reached.
        upgrade_main_savepoint(true, 2023082200.04);
    }

    if ($oldversion < 2023082600.02) {
        // Get all the ids of users who still have md5 hashed passwords.
        if ($DB->sql_regex_supported()) {
            // If the database supports regex, we can add an exact check for md5.
            $condition = 'password ' . $DB->sql_regex() . ' :pattern';
            $params = ['pattern' => "^[a-fA-F0-9]{32}$"];
        } else {
            // Otherwise, we need to use a NOT LIKE condition and rule out bcrypt.
            $condition = $DB->sql_like('password', ':pattern', true, false, true);
            $params = ['pattern' => '$2y$%'];
        }

        // Regardless of database regex support we check the hash length which should be enough.
        // But extra regex or like matching makes sure.
        $sql = "SELECT id FROM {user} WHERE " . $DB->sql_length('password') . " = 32 AND $condition";
        $userids = $DB->get_fieldset_sql($sql, $params);

        // Update the password for each user with a new SHA-512 hash.
        // Users won't know this password, but they can reset it. This is a security measure,
        // in case the database is compromised or the hash has been leaked elsewhere.
        foreach ($userids as $userid) {
            $password = base64_encode(random_bytes(24)); // Generate a new password for the user.

            $user = new \stdClass();
            $user->id = $userid;
            $user->password = hash_internal_user_password($password);
            $DB->update_record('user', $user, true);
        }

        // Main savepoint reached.
        upgrade_main_savepoint(true, 2023082600.02);
    }

    if ($oldversion < 2023082600.03) {
        // The previous default configuration had a typo, check for its presence and correct if necessary.
        $sensiblesettings = get_config('adminpresets', 'sensiblesettings');
        if (strpos($sensiblesettings, 'smtppass@none') !== false) {
            $newsensiblesettings = str_replace('smtppass@none', 'smtppass@@none', $sensiblesettings);
            set_config('sensiblesettings', $newsensiblesettings, 'adminpresets');
        }

        // Main savepoint reached.
        upgrade_main_savepoint(true, 2023082600.03);
    }

    if ($oldversion < 2023082600.05) {
        unset_config('completiondefault');

        // Main savepoint reached.
        upgrade_main_savepoint(true, 2023082600.05);
    }

    if ($oldversion < 2023090100.00) {
        // Upgrade MIME type for existing PSD files.
        $DB->set_field_select(
            'files',
            'mimetype',
            'image/vnd.adobe.photoshop',
            $DB->sql_like('filename', '?', false),
            ['%.psd']
        );

        // Main savepoint reached.
        upgrade_main_savepoint(true, 2023090100.00);
    }

    if ($oldversion < 2023090200.01) {
        // Define table moodlenet_share_progress to be created.
        $table = new xmldb_table('moodlenet_share_progress');

        // Adding fields to table moodlenet_share_progress.
        $table->add_field('id', XMLDB_TYPE_INTEGER, '10', null, XMLDB_NOTNULL, XMLDB_SEQUENCE, null);
        $table->add_field('type', XMLDB_TYPE_INTEGER, '2', null, XMLDB_NOTNULL, null, null);
        $table->add_field('courseid', XMLDB_TYPE_INTEGER, '10', null, XMLDB_NOTNULL, null, null);
        $table->add_field('cmid', XMLDB_TYPE_INTEGER, '10', null, null, null, null);
        $table->add_field('userid', XMLDB_TYPE_INTEGER, '10', null, XMLDB_NOTNULL, null, null);
        $table->add_field('timecreated', XMLDB_TYPE_INTEGER, '10', null, XMLDB_NOTNULL, null, null);
        $table->add_field('resourceurl', XMLDB_TYPE_CHAR, '255', null, null, null, null);
        $table->add_field('status', XMLDB_TYPE_INTEGER, '2', null, null, null, null);

        // Adding keys to table moodlenet_share_progress.
        $table->add_key('primary', XMLDB_KEY_PRIMARY, ['id']);

        // Conditionally launch create table for moodlenet_share_progress.
        if (!$dbman->table_exists($table)) {
            $dbman->create_table($table);
        }

        // Main savepoint reached.
        upgrade_main_savepoint(true, 2023090200.01);
    }

    if ($oldversion < 2023091300.03) {
        // Delete all the searchanywhere prefs in user_preferences table.
        $DB->delete_records('user_preferences', ['name' => 'userselector_searchanywhere']);
        // Main savepoint reached.
        upgrade_main_savepoint(true, 2023091300.03);
    }

    if ($oldversion < 2023100400.01) {
        // Delete datakey with datavalue -1.
        $DB->delete_records('messageinbound_datakeys', ['datavalue' => '-1']);
        // Main savepoint reached.
        upgrade_main_savepoint(true, 2023100400.01);
    }

    if ($oldversion < 2023100400.03) {
        // Define field id to be added to communication.
        $table = new xmldb_table('communication');

        // Add the field and allow it to be nullable.
        // We need to backfill data before setting it to NOT NULL.
        $field = new xmldb_field(
            name: 'contextid',
            type: XMLDB_TYPE_INTEGER,
            precision: '10',
            notnull: null,
            previous: 'id',
        );

        // Conditionally launch add field id.
        if (!$dbman->field_exists($table, $field)) {
            $dbman->add_field($table, $field);
        }

        // Fill the existing data.
        $sql = <<<EOF
                    SELECT comm.id, c.id AS contextid
                      FROM {communication} comm
                INNER JOIN {context} c ON c.instanceid = comm.instanceid AND c.contextlevel = :contextcourse
                     WHERE comm.contextid IS NULL
                       AND comm.instancetype = :instancetype
        EOF;
        $rs = $DB->get_recordset_sql(
            sql: $sql,
            params: [
                'contextcourse' => CONTEXT_COURSE,
                'instancetype' => 'coursecommunication',
            ],
        );
        foreach ($rs as $comm) {
            $DB->set_field(
                table: 'communication',
                newfield: 'contextid',
                newvalue: $comm->contextid,
                conditions: [
                    'id' => $comm->id,
                ],
            );
        }
        $rs->close();

        $systemcontext = \core\context\system::instance();
        $DB->set_field_select(
            table: 'communication',
            newfield: 'contextid',
            newvalue: $systemcontext->id,
            select: 'contextid IS NULL',
        );

        // Now make it NOTNULL.
        $field = new xmldb_field(
            name: 'contextid',
            type: XMLDB_TYPE_INTEGER,
            precision: '10',
            notnull:  XMLDB_NOTNULL,
        );
        $dbman->change_field_notnull($table, $field);

        // Add the contextid constraint.
        $key = new xmldb_key('contextid', XMLDB_KEY_FOREIGN, ['contextid'], 'context', ['id']);
        $dbman->add_key($table, $key);

        // Main savepoint reached.
        upgrade_main_savepoint(true, 2023100400.03);
    }

    // Automatically generated Moodle v4.3.0 release upgrade line.
    // Put any upgrade step following this.

    if ($oldversion < 2023110900.00) {
        // Reorder the editors to make Tiny the default for all upgrades.
        $editors = [];
        array_push($editors, 'tiny');
        $list = explode(',', $CFG->texteditors);
        foreach ($list as $editor) {
            if ($editor != 'tiny') {
                array_push($editors, $editor);
            }
        }
        set_config('texteditors', implode(',', $editors));

        // Main savepoint reached.
        upgrade_main_savepoint(true, 2023110900.00);
    }

    if ($oldversion < 2023120100.01) {
        // The $CFG->linkcoursesections setting has been removed because it's not required anymore.
        // From now, sections will be always linked because a new page, section.php, has been created to display a single section.
        unset_config('linkcoursesections');

        upgrade_main_savepoint(true, 2023120100.01);
    }

    if ($oldversion < 2023121800.02) {
        // Define field attemptsavailable to be added to task_adhoc.
        $table = new xmldb_table('task_adhoc');
        $field = new xmldb_field(
            name: 'attemptsavailable',
            type: XMLDB_TYPE_INTEGER,
            precision: '2',
            unsigned: null,
            notnull: null,
            sequence: null,
            default: null,
            previous: 'pid',
        );

        // Conditionally launch add field attemptsavailable.
        if (!$dbman->field_exists($table, $field)) {
            $dbman->add_field($table, $field);
        }

        // Set attemptsavailable to 0 for the tasks that have not been run before.
        // Set attemptsavailable to 1 for the tasks that have been run and failed before.
        $DB->execute('
            UPDATE {task_adhoc}
               SET attemptsavailable = CASE
                                            WHEN faildelay = 0 THEN 1
                                            WHEN faildelay > 0 THEN 0
                                       END
        ');

        // Main savepoint reached.
        upgrade_main_savepoint(true, 2023121800.02);
    }

    if ($oldversion < 2023122100.01) {

        // Define field component to be added to course_sections.
        $table = new xmldb_table('course_sections');
        $field = new xmldb_field('component', XMLDB_TYPE_CHAR, '100', null, null, null, null, 'availability');

        // Conditionally launch add field component.
        if (!$dbman->field_exists($table, $field)) {
            $dbman->add_field($table, $field);
        }

        // Define field itemid to be added to course_sections.
        $field = new xmldb_field('itemid', XMLDB_TYPE_INTEGER, '10', null, null, null, null, 'component');

        // Conditionally launch add field itemid.
        if (!$dbman->field_exists($table, $field)) {
            $dbman->add_field($table, $field);
        }

        // Main savepoint reached.
        upgrade_main_savepoint(true, 2023122100.01);
    }

    if ($oldversion < 2023122100.02) {
        $sqllike = $DB->sql_like('filtercondition', '?');
        $params[] = '%includesubcategories%';

        $sql = "SELECT qsr.* FROM {question_set_references} qsr WHERE $sqllike";
        $results = $DB->get_recordset_sql($sql, $params);
        foreach ($results as $result) {
            $filtercondition = json_decode($result->filtercondition);
            if (isset($filtercondition->filter->category->includesubcategories)) {
                $filtercondition->filter->category->filteroptions =
                    ['includesubcategories' => $filtercondition->filter->category->includesubcategories];
                unset($filtercondition->filter->category->includesubcategories);
                $result->filtercondition = json_encode($filtercondition);
                $DB->update_record('question_set_references', $result);
            }
        }
        $results->close();

        upgrade_main_savepoint(true, 2023122100.02);
    }

    if ($oldversion < 2024010400.01) {

        // Define index timecreated (not unique) to be added to notifications.
        $table = new xmldb_table('notifications');
        $createdindex = new xmldb_index('timecreated', XMLDB_INDEX_NOTUNIQUE, ['timecreated']);

        // Conditionally launch add index timecreated.
        if (!$dbman->index_exists($table, $createdindex)) {
            $dbman->add_index($table, $createdindex);
        }

        // Define index timeread (not unique) to be added to notifications.
        $readindex = new xmldb_index('timeread', XMLDB_INDEX_NOTUNIQUE, ['timeread']);

        // Conditionally launch add index timeread.
        if (!$dbman->index_exists($table, $readindex)) {
            $dbman->add_index($table, $readindex);
        }

        // Main savepoint reached.
        upgrade_main_savepoint(true, 2024010400.01);
    }

    if ($oldversion < 2024012300.00) {

        // Define field valuetrust to be added to customfield_data.
        $table = new xmldb_table('customfield_data');
        $field = new xmldb_field('valuetrust', XMLDB_TYPE_INTEGER, '2', null, XMLDB_NOTNULL, null, '0', 'valueformat');

        // Conditionally launch add field valuetrust.
        if (!$dbman->field_exists($table, $field)) {
            $dbman->add_field($table, $field);
        }

        // Main savepoint reached.
        upgrade_main_savepoint(true, 2024012300.00);
    }

    if ($oldversion < 2024020200.01) {
        // If h5plib_v124 is no longer present, remove it.
        if (!file_exists($CFG->dirroot . '/h5p/h5plib/v124/version.php')) {
            // Clean config.
            uninstall_plugin('h5plib', 'v124');
        }

        // If h5plib_v126 is present, set it as the default one.
        if (file_exists($CFG->dirroot . '/h5p/h5plib/v126/version.php')) {
            set_config('h5plibraryhandler', 'h5plib_v126');
        }

        upgrade_main_savepoint(true, 2024020200.01);
    }

    if ($oldversion < 2024021500.01) {
        // Change default course formats order for sites never changed the default order.
        if (!get_config('core', 'format_plugins_sortorder')) {
            set_config('format_plugins_sortorder', 'topics,weeks,singleactivity,social');
        }

        // Main savepoint reached.
        upgrade_main_savepoint(true, 2024021500.01);
    }

    if ($oldversion < 2024021500.02) {
        // A [name => url] map of new OIDC endpoints to be updated/created.
        $endpointuris = [
            'authorization_endpoint' => 'https://clever.com/oauth/authorize',
            'token_endpoint' => 'https://clever.com/oauth/tokens',
            'userinfo_endpoint' => 'https://api.clever.com/userinfo',
            'jwks_uri' => 'https://clever.com/oauth/certs',
        ];

        // A [internalfield => externalfield] map of new OIDC-based user field mappings to be updated/created.
        $userfieldmappings = [
            'idnumber' => 'sub',
            'firstname' => 'given_name',
            'lastname' => 'family_name',
            'email' => 'email',
        ];

        $admin = get_admin();
        $adminid = $admin ? $admin->id : '0';

        $cleverservices = $DB->get_records('oauth2_issuer', ['servicetype' => 'clever']);
        foreach ($cleverservices as $cleverservice) {
            $time = time();

            // Insert/update the new endpoints.
            foreach ($endpointuris as $endpointname => $endpointuri) {
                $endpoint = ['issuerid' => $cleverservice->id, 'name' => $endpointname];
                $endpointid = $DB->get_field('oauth2_endpoint', 'id', $endpoint);

                if ($endpointid) {
                    $endpoint = array_merge($endpoint, [
                        'id' => $endpointid,
                        'url' => $endpointuri,
                        'timemodified' => $time,
                        'usermodified' => $adminid,
                    ]);
                    $DB->update_record('oauth2_endpoint', $endpoint);
                } else {
                    $endpoint = array_merge($endpoint, [
                        'url' => $endpointuri,
                        'timecreated' => $time,
                        'timemodified' => $time,
                        'usermodified' => $adminid,
                    ]);
                    $DB->insert_record('oauth2_endpoint', $endpoint);
                }
            }

            // Insert/update new user field mappings.
            foreach ($userfieldmappings as $internalfieldname => $externalfieldname) {
                $fieldmap = ['issuerid' => $cleverservice->id, 'internalfield' => $internalfieldname];
                $fieldmapid = $DB->get_field('oauth2_user_field_mapping', 'id', $fieldmap);

                if ($fieldmapid) {
                    $fieldmap = array_merge($fieldmap, [
                        'id' => $fieldmapid,
                        'externalfield' => $externalfieldname,
                        'timemodified' => $time,
                        'usermodified' => $adminid,
                    ]);
                    $DB->update_record('oauth2_user_field_mapping', $fieldmap);
                } else {
                    $fieldmap = array_merge($fieldmap, [
                        'externalfield' => $externalfieldname,
                        'timecreated' => $time,
                        'timemodified' => $time,
                        'usermodified' => $adminid,
                    ]);
                    $DB->insert_record('oauth2_user_field_mapping', $fieldmap);
                }
            }

            // Update the baseurl for the issuer.
            $cleverservice->baseurl = 'https://clever.com';
            $cleverservice->timemodified = $time;
            $cleverservice->usermodified = $adminid;
            $DB->update_record('oauth2_issuer', $cleverservice);
        }

        upgrade_main_savepoint(true, 2024021500.02);
    }

    if ($oldversion < 2024022300.02) {
        // Removed advanced grade item settings.
        unset_config('grade_item_advanced');

        upgrade_main_savepoint(true, 2024022300.02);
    }

    if ($oldversion < 2024030500.01) {

        // Define field firststartingtime to be added to task_adhoc.
        $table = new xmldb_table('task_adhoc');
        $field = new xmldb_field('firststartingtime', XMLDB_TYPE_INTEGER, '10', null, null, null, null, 'attemptsavailable');

        // Conditionally launch add field firststartingtime.
        if (!$dbman->field_exists($table, $field)) {
            $dbman->add_field($table, $field);
            // Main savepoint reached.
            upgrade_main_savepoint(true, 2024030500.01);
        }

    }

    if ($oldversion < 2024030500.02) {

        // Get all "select" custom field shortnames.
        $fieldshortnames = $DB->get_fieldset('customfield_field', 'shortname', ['type' => 'select']);

        // Ensure any used in custom reports columns are not using integer type aggregation.
        foreach ($fieldshortnames as $fieldshortname) {
            $DB->execute("
                UPDATE {reportbuilder_column}
                   SET aggregation = NULL
                 WHERE " . $DB->sql_like('uniqueidentifier', ':uniqueidentifier', false) . "
                   AND aggregation IN ('avg', 'max', 'min', 'sum')
            ", [
                'uniqueidentifier' => '%' . $DB->sql_like_escape(":customfield_{$fieldshortname}"),
            ]);
        }

        // Main savepoint reached.
        upgrade_main_savepoint(true, 2024030500.02);
    }

    if ($oldversion < 2024032600.01) {

        // Changing precision of field attemptsavailable on table task_adhoc to (2).
        $table = new xmldb_table('task_adhoc');
        $field = new xmldb_field('attemptsavailable', XMLDB_TYPE_INTEGER, '2', null, null, null, null, 'pid');

        // Launch change of precision for field.
        if (!$dbman->field_exists($table, $field)) {
            $dbman->change_field_precision($table, $field);
        }

        // Main savepoint reached.
        upgrade_main_savepoint(true, 2024032600.01);
    }

    if ($oldversion < 2024041200.00) {
        // Define field blocking to be dropped from task_adhoc.
        $table = new xmldb_table('task_adhoc');
        $field = new xmldb_field('blocking');

        // Conditionally launch drop field blocking.
        if ($dbman->field_exists($table, $field)) {
            $dbman->drop_field($table, $field);
        }

        // Define field blocking to be dropped from task_scheduled.
        $table = new xmldb_table('task_scheduled');
        $field = new xmldb_field('blocking');

        // Conditionally launch drop field blocking.
        if ($dbman->field_exists($table, $field)) {
            $dbman->drop_field($table, $field);
        }

        // Main savepoint reached.
        upgrade_main_savepoint(true, 2024041200.00);
    }

    // Automatically generated Moodle v4.4.0 release upgrade line.
    // Put any upgrade step following this.

    if ($oldversion < 2024070500.01) {
        // Remove the site_contactable config of the hub plugin from config plugin table.
        unset_config('site_contactable', 'hub');

        // Main savepoint reached.
        upgrade_main_savepoint(true, 2024070500.01);
    }

    if ($oldversion < 2024071900.01) {
        // Define table stored_progress to be created.
        $table = new xmldb_table('stored_progress');

        // Adding fields to table stored_progress.
        $table->add_field('id', XMLDB_TYPE_INTEGER, '10', null, XMLDB_NOTNULL, XMLDB_SEQUENCE, null);
        $table->add_field('idnumber', XMLDB_TYPE_CHAR, '255', null, XMLDB_NOTNULL, null, null);
        $table->add_field('timestart', XMLDB_TYPE_INTEGER, '20', null, null, null, null);
        $table->add_field('lastupdate', XMLDB_TYPE_INTEGER, '20', null, null, null, null);
        $table->add_field('percentcompleted', XMLDB_TYPE_NUMBER, '5, 2', null, null, null, '0');
        $table->add_field('message', XMLDB_TYPE_CHAR, '255', null, null, null, null);
        $table->add_field('haserrored', XMLDB_TYPE_INTEGER, '1', null, XMLDB_NOTNULL, null, '0');

        // Adding keys to table stored_progress.
        $table->add_key('primary', XMLDB_KEY_PRIMARY, ['id']);

        // Adding indexes to table stored_progress.
        $table->add_index('uid_index', XMLDB_INDEX_NOTUNIQUE, ['idnumber']);

        // Conditionally launch create table for stored_progress.
        if (!$dbman->table_exists($table)) {
            $dbman->create_table($table);
        }

        // Main savepoint reached.
        upgrade_main_savepoint(true, 2024071900.01);
    }

    if ($oldversion < 2024072600.01) {
        // If tool_innodb is no longer present, remove it.
        if (!file_exists($CFG->dirroot . '/admin/tool/innodb/version.php')) {
            // Delete tool_innodb.
            uninstall_plugin('tool', 'innodb');
        }

        // Main savepoint reached.
        upgrade_main_savepoint(true, 2024072600.01);
    }

    if ($oldversion < 2024080500.00) {

        // Fix missing default admin presets "sensible settings" (those that should be treated as sensitive).
        $newsensiblesettings = [
            'bigbluebuttonbn_shared_secret@@none',
            'apikey@@tiny_premium',
            'matrixaccesstoken@@communication_matrix',
            'api_secret@@factor_sms',
        ];

        $sensiblesettings = get_config('adminpresets', 'sensiblesettings');
        foreach ($newsensiblesettings as $newsensiblesetting) {
            if (strpos($sensiblesettings, $newsensiblesetting) === false) {
                $sensiblesettings .= ", {$newsensiblesetting}";
            }
        }

        set_config('sensiblesettings', $sensiblesettings, 'adminpresets');

        // Main savepoint reached.
        upgrade_main_savepoint(true, 2024080500.00);
    }

    if ($oldversion < 2024082900.01) {
        // If filter_tidy is no longer present, remove it.
        if (!file_exists($CFG->dirroot . '/filter/tidy/version.php')) {
            // Clean config.
            uninstall_plugin('filter', 'tidy');
        }

        upgrade_main_savepoint(true, 2024082900.01);
    }

    if ($oldversion < 2024091000.01) {
        // Define table ai_policy_register to be created.
        $table = new xmldb_table('ai_policy_register');

        // Adding fields to table ai_policy_register.
        $table->add_field('id', XMLDB_TYPE_INTEGER, '10', null, XMLDB_NOTNULL, XMLDB_SEQUENCE, null);
        $table->add_field('userid', XMLDB_TYPE_INTEGER, '10', null, XMLDB_NOTNULL, null, null);
        $table->add_field('contextid', XMLDB_TYPE_INTEGER, '10', null, XMLDB_NOTNULL, null, null);
        $table->add_field('timeaccepted', XMLDB_TYPE_INTEGER, '10', null, XMLDB_NOTNULL, null, null);

        // Adding keys to table ai_policy_register.
        $table->add_key('primary', XMLDB_KEY_PRIMARY, ['id']);
        $table->add_key('userid', XMLDB_KEY_FOREIGN_UNIQUE, ['userid'], 'user', ['id']);

        // Conditionally launch create table for ai_policy_register.
        if (!$dbman->table_exists($table)) {
            $dbman->create_table($table);
        }

        // Define table ai_action_generate_image to be created.
        $table = new xmldb_table('ai_action_generate_image');

        // Adding fields to table ai_action_generate_image.
        $table->add_field('id', XMLDB_TYPE_INTEGER, '10', null, XMLDB_NOTNULL, XMLDB_SEQUENCE, null);
        $table->add_field('prompt', XMLDB_TYPE_TEXT, null, null, null, null, null);
        $table->add_field('numberimages', XMLDB_TYPE_INTEGER, '10', null, XMLDB_NOTNULL, null, null);
        $table->add_field('quality', XMLDB_TYPE_CHAR, '21', null, XMLDB_NOTNULL, null, null);
        $table->add_field('aspectratio', XMLDB_TYPE_CHAR, '20', null, null, null, null);
        $table->add_field('style', XMLDB_TYPE_CHAR, '20', null, null, null, null);
        $table->add_field('sourceurl', XMLDB_TYPE_TEXT, null, null, null, null, null);
        $table->add_field('revisedprompt', XMLDB_TYPE_TEXT, null, null, null, null, null);

        // Adding keys to table ai_action_generate_image.
        $table->add_key('primary', XMLDB_KEY_PRIMARY, ['id']);

        // Conditionally launch create table for ai_action_generate_image.
        if (!$dbman->table_exists($table)) {
            $dbman->create_table($table);
        }

        // Define table ai_action_register to be created.
        $table = new xmldb_table('ai_action_register');

        // Adding fields to table ai_action_register.
        $table->add_field('id', XMLDB_TYPE_INTEGER, '10', null, XMLDB_NOTNULL, XMLDB_SEQUENCE, null);
        $table->add_field('actionname', XMLDB_TYPE_CHAR, '100', null, XMLDB_NOTNULL, null, null);
        $table->add_field('actionid', XMLDB_TYPE_INTEGER, '10', null, XMLDB_NOTNULL, null, null);
        $table->add_field('success', XMLDB_TYPE_INTEGER, '1', null, XMLDB_NOTNULL, null, '0');
        $table->add_field('userid', XMLDB_TYPE_INTEGER, '10', null, XMLDB_NOTNULL, null, null);
        $table->add_field('contextid', XMLDB_TYPE_INTEGER, '10', null, XMLDB_NOTNULL, null, null);
        $table->add_field('provider', XMLDB_TYPE_CHAR, '100', null, XMLDB_NOTNULL, null, null);
        $table->add_field('errorcode', XMLDB_TYPE_INTEGER, '4', null, null, null, null);
        $table->add_field('errormessage', XMLDB_TYPE_TEXT, null, null, null, null, null);
        $table->add_field('timecreated', XMLDB_TYPE_INTEGER, '10', null, XMLDB_NOTNULL, null, null);
        $table->add_field('timecompleted', XMLDB_TYPE_INTEGER, '10', null, null, null, null);

        // Adding keys to table ai_action_register.
        $table->add_key('primary', XMLDB_KEY_PRIMARY, ['id']);
        $table->add_key('userid', XMLDB_KEY_FOREIGN, ['userid'], 'user', ['id']);

        // Adding indexes to table ai_action_register.
        $table->add_index('action', XMLDB_INDEX_UNIQUE, ['actionname', 'actionid']);
        $table->add_index('provider', XMLDB_INDEX_NOTUNIQUE, ['actionname', 'provider']);

        // Conditionally launch create table for ai_action_register.
        if (!$dbman->table_exists($table)) {
            $dbman->create_table($table);
        }

        // Define table ai_action_generate_text to be created.
        $table = new xmldb_table('ai_action_generate_text');

        // Adding fields to table ai_action_generate_text.
        $table->add_field('id', XMLDB_TYPE_INTEGER, '10', null, XMLDB_NOTNULL, XMLDB_SEQUENCE, null);
        $table->add_field('prompt', XMLDB_TYPE_TEXT, null, null, null, null, null);
        $table->add_field('responseid', XMLDB_TYPE_CHAR, '128', null, null, null, null);
        $table->add_field('fingerprint', XMLDB_TYPE_CHAR, '128', null, null, null, null);
        $table->add_field('generatedcontent', XMLDB_TYPE_TEXT, null, null, null, null, null);
        $table->add_field('finishreason', XMLDB_TYPE_CHAR, '128', null, null, null, null);
        $table->add_field('prompttokens', XMLDB_TYPE_INTEGER, '10', null, null, null, null);
        $table->add_field('completiontoken', XMLDB_TYPE_INTEGER, '10', null, null, null, null);

        // Adding keys to table ai_action_generate_text.
        $table->add_key('primary', XMLDB_KEY_PRIMARY, ['id']);

        // Conditionally launch create table for ai_action_generate_text.
        if (!$dbman->table_exists($table)) {
            $dbman->create_table($table);
        }

        // Define table ai_action_summarise_text to be created.
        $table = new xmldb_table('ai_action_summarise_text');

        // Adding fields to table ai_action_summarise_text.
        $table->add_field('id', XMLDB_TYPE_INTEGER, '10', null, XMLDB_NOTNULL, XMLDB_SEQUENCE, null);
        $table->add_field('prompt', XMLDB_TYPE_TEXT, null, null, null, null, null);
        $table->add_field('responseid', XMLDB_TYPE_CHAR, '128', null, null, null, null);
        $table->add_field('fingerprint', XMLDB_TYPE_CHAR, '128', null, null, null, null);
        $table->add_field('generatedcontent', XMLDB_TYPE_TEXT, null, null, null, null, null);
        $table->add_field('finishreason', XMLDB_TYPE_CHAR, '128', null, null, null, null);
        $table->add_field('prompttokens', XMLDB_TYPE_INTEGER, '10', null, null, null, null);
        $table->add_field('completiontoken', XMLDB_TYPE_INTEGER, '10', null, null, null, null);

        // Adding keys to table ai_action_summarise_text.
        $table->add_key('primary', XMLDB_KEY_PRIMARY, ['id']);

        // Conditionally launch create table for ai_action_summarise_text.
        if (!$dbman->table_exists($table)) {
            $dbman->create_table($table);
        }

        // Main savepoint reached.
        upgrade_main_savepoint(true, 2024091000.01);
    }

    if ($oldversion < 2024091700.01) {
        // Convert the ai_action_register.success column to an integer, if necessary.
        upgrade_change_binary_column_to_int('ai_action_register', 'success', XMLDB_NOTNULL, 'actionid');

        // Main savepoint reached.
        upgrade_main_savepoint(true, 2024091700.01);
    }

    if ($oldversion < 2024092000.01) {

        // Define table sms_messages to be created.
        $table = new xmldb_table('sms_messages');

        // Adding fields to table sms_messages.
        $table->add_field('id', XMLDB_TYPE_INTEGER, '10', null, XMLDB_NOTNULL, XMLDB_SEQUENCE, null);
        $table->add_field('recipientnumber', XMLDB_TYPE_CHAR, '30', null, XMLDB_NOTNULL, null, null);
        $table->add_field('content', XMLDB_TYPE_TEXT, null, null, null, null, null);
        $table->add_field('component', XMLDB_TYPE_CHAR, '100', null, XMLDB_NOTNULL, null, null);
        $table->add_field('messagetype', XMLDB_TYPE_CHAR, '100', null, XMLDB_NOTNULL, null, null);
        $table->add_field('recipientuserid', XMLDB_TYPE_INTEGER, '10', null, null, null, null);
        $table->add_field('issensitive', XMLDB_TYPE_INTEGER, '2', null, XMLDB_NOTNULL, null, '0');
        $table->add_field('gatewayid', XMLDB_TYPE_INTEGER, '10', null, null, null, null);
        $table->add_field('status', XMLDB_TYPE_CHAR, '100', null, null, null, null);
        $table->add_field('timecreated', XMLDB_TYPE_INTEGER, '10', null, XMLDB_NOTNULL, null, null);

        // Adding keys to table sms_messages.
        $table->add_key('primary', XMLDB_KEY_PRIMARY, ['id']);
        $table->add_key('gateway', XMLDB_KEY_FOREIGN, ['gatewayid'], 'sms_gateways', ['id']);

        // Conditionally launch create table for sms_messages.
        if (!$dbman->table_exists($table)) {
            $dbman->create_table($table);
        }

        // Define table sms_gateways to be created.
        $table = new xmldb_table('sms_gateways');

        // Adding fields to table sms_gateways.
        $table->add_field('id', XMLDB_TYPE_INTEGER, '10', null, XMLDB_NOTNULL, XMLDB_SEQUENCE, null);
        $table->add_field('name', XMLDB_TYPE_CHAR, '255', null, XMLDB_NOTNULL, null, null);
        $table->add_field('gateway', XMLDB_TYPE_CHAR, '255', null, XMLDB_NOTNULL, null, null);
        $table->add_field('enabled', XMLDB_TYPE_INTEGER, '2', null, XMLDB_NOTNULL, null, '1');
        $table->add_field('config', XMLDB_TYPE_TEXT, null, null, XMLDB_NOTNULL, null, null);

        // Adding keys to table sms_gateways.
        $table->add_key('primary', XMLDB_KEY_PRIMARY, ['id']);

        // Conditionally launch create table for sms_gateways.
        if (!$dbman->table_exists($table)) {
            $dbman->create_table($table);
        }

        // Main savepoint reached.
        upgrade_main_savepoint(true, 2024092000.01);
    }

<<<<<<< HEAD
    if ($oldversion < 2024092600.00) {
        // If h5plib_v126 is no longer present, remove it.
        if (!file_exists($CFG->dirroot . '/h5p/h5plib/v126/version.php')) {
            // Clean config.
            uninstall_plugin('h5plib', 'v126');
        }

        // If h5plib_v127 is present, set it as the default one.
        if (file_exists($CFG->dirroot . '/h5p/h5plib/v127/version.php')) {
            set_config('h5plibraryhandler', 'h5plib_v127');
        }

        // Main savepoint reached.
        upgrade_main_savepoint(true, 2024092600.00);
=======
    if ($oldversion < 2024092400.01) {
        upgrade_store_relative_url_sitehomepage();

        // Main savepoint reached.
        upgrade_main_savepoint(true, 2024092400.01);
>>>>>>> 7015c67d
    }

    return true;
}<|MERGE_RESOLUTION|>--- conflicted
+++ resolved
@@ -1421,7 +1421,6 @@
         upgrade_main_savepoint(true, 2024092000.01);
     }
 
-<<<<<<< HEAD
     if ($oldversion < 2024092600.00) {
         // If h5plib_v126 is no longer present, remove it.
         if (!file_exists($CFG->dirroot . '/h5p/h5plib/v126/version.php')) {
@@ -1436,13 +1435,13 @@
 
         // Main savepoint reached.
         upgrade_main_savepoint(true, 2024092600.00);
-=======
-    if ($oldversion < 2024092400.01) {
+    }
+
+    if ($oldversion < 2024100100.02) {
         upgrade_store_relative_url_sitehomepage();
 
         // Main savepoint reached.
-        upgrade_main_savepoint(true, 2024092400.01);
->>>>>>> 7015c67d
+        upgrade_main_savepoint(true, 2024100100.02);
     }
 
     return true;
