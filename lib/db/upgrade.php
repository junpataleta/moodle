<?php
// This file is part of Moodle - http://moodle.org/
//
// Moodle is free software: you can redistribute it and/or modify
// it under the terms of the GNU General Public License as published by
// the Free Software Foundation, either version 3 of the License, or
// (at your option) any later version.
//
// Moodle is distributed in the hope that it will be useful,
// but WITHOUT ANY WARRANTY; without even the implied warranty of
// MERCHANTABILITY or FITNESS FOR A PARTICULAR PURPOSE.  See the
// GNU General Public License for more details.
//
// You should have received a copy of the GNU General Public License
// along with Moodle.  If not, see <http://www.gnu.org/licenses/>.

/**
 * This file keeps track of upgrades to Moodle.
 *
 * Sometimes, changes between versions involve
 * alterations to database structures and other
 * major things that may break installations.
 *
 * The upgrade function in this file will attempt
 * to perform all the necessary actions to upgrade
 * your older installation to the current version.
 *
 * If there's something it cannot do itself, it
 * will tell you what you need to do.
 *
 * The commands in here will all be database-neutral,
 * using the methods of database_manager class
 *
 * Please do not forget to use upgrade_set_timeout()
 * before any action that may take longer time to finish.
 *
 * @package   core_install
 * @category  upgrade
 * @copyright 2006 onwards Martin Dougiamas  http://dougiamas.com
 * @license   http://www.gnu.org/copyleft/gpl.html GNU GPL v3 or later
 */

defined('MOODLE_INTERNAL') || die();

/**
 * Main upgrade tasks to be executed on Moodle version bump
 *
 * This function is automatically executed after one bump in the Moodle core
 * version is detected. It's in charge of performing the required tasks
 * to raise core from the previous version to the next one.
 *
 * It's a collection of ordered blocks of code, named "upgrade steps",
 * each one performing one isolated (from the rest of steps) task. Usually
 * tasks involve creating new DB objects or performing manipulation of the
 * information for cleanup/fixup purposes.
 *
 * Each upgrade step has a fixed structure, that can be summarised as follows:
 *
 * if ($oldversion < XXXXXXXXXX.XX) {
 *     // Explanation of the update step, linking to issue in the Tracker if necessary
 *     upgrade_set_timeout(XX); // Optional for big tasks
 *     // Code to execute goes here, usually the XMLDB Editor will
 *     // help you here. See {@link http://docs.moodle.org/dev/XMLDB_editor}.
 *     upgrade_main_savepoint(true, XXXXXXXXXX.XX);
 * }
 *
 * All plugins within Moodle (modules, blocks, reports...) support the existence of
 * their own upgrade.php file, using the "Frankenstyle" component name as
 * defined at {@link http://docs.moodle.org/dev/Frankenstyle}, for example:
 *     - {@link xmldb_page_upgrade($oldversion)}. (modules don't require the plugintype ("mod_") to be used.
 *     - {@link xmldb_auth_manual_upgrade($oldversion)}.
 *     - {@link xmldb_workshopform_accumulative_upgrade($oldversion)}.
 *     - ....
 *
 * In order to keep the contents of this file reduced, it's allowed to create some helper
 * functions to be used here in the {@link upgradelib.php} file at the same directory. Note
 * that such a file must be manually included from upgrade.php, and there are some restrictions
 * about what can be used within it.
 *
 * For more information, take a look to the documentation available:
 *     - Data definition API: {@link http://docs.moodle.org/dev/Data_definition_API}
 *     - Upgrade API: {@link http://docs.moodle.org/dev/Upgrade_API}
 *
 * @param int $oldversion
 * @return bool always true
 */
function xmldb_main_upgrade($oldversion) {
    global $CFG, $USER, $DB, $OUTPUT, $SITE;

    require_once($CFG->libdir.'/db/upgradelib.php'); // Core Upgrade-related functions

    $dbman = $DB->get_manager(); // loads ddl manager and xmldb classes

    if ($oldversion < 2011120500) {
        // just in case somebody hacks upgrade scripts or env, we really can not continue
        echo("You need to upgrade to 2.2.x first!\n");
        exit(1);
        // Note this savepoint is 100% unreachable, but needed to pass the upgrade checks
        upgrade_main_savepoint(true, 2011120500);
    }

    // Moodle v2.2.0 release upgrade line
    // Put any upgrade step following this

    if ($oldversion < 2011120500.02) {

        upgrade_set_timeout(60*20); // This may take a while
        // MDL-28180. Some missing restrictions in certain backup & restore operations
        // were causing incorrect duplicates in the course_completion_aggr_methd table.
        // This upgrade step takes rid of them.
        $sql = 'SELECT course, criteriatype, MIN(id) AS minid
                  FROM {course_completion_aggr_methd}
              GROUP BY course, criteriatype
                HAVING COUNT(*) > 1';
        $duprs = $DB->get_recordset_sql($sql);
        foreach ($duprs as $duprec) {
            // We need to handle NULLs in criteriatype diferently
            if (is_null($duprec->criteriatype)) {
                $where = 'course = ? AND criteriatype IS NULL AND id > ?';
                $params = array($duprec->course, $duprec->minid);
            } else {
                $where = 'course = ? AND criteriatype = ? AND id > ?';
                $params = array($duprec->course, $duprec->criteriatype, $duprec->minid);
            }
            $DB->delete_records_select('course_completion_aggr_methd', $where, $params);
        }
        $duprs->close();

        // Main savepoint reached
        upgrade_main_savepoint(true, 2011120500.02);
    }

    if ($oldversion < 2011120500.03) {

        // Changing precision of field value on table user_preferences to (1333)
        $table = new xmldb_table('user_preferences');
        $field = new xmldb_field('value', XMLDB_TYPE_CHAR, '1333', null, XMLDB_NOTNULL, null, null, 'name');

        // Launch change of precision for field value
        $dbman->change_field_precision($table, $field);

        // Main savepoint reached
        upgrade_main_savepoint(true, 2011120500.03);
    }

    if ($oldversion < 2012020200.03) {

        // Define index rolecontext (not unique) to be added to role_assignments
        $table = new xmldb_table('role_assignments');
        $index = new xmldb_index('rolecontext', XMLDB_INDEX_NOTUNIQUE, array('roleid', 'contextid'));

        // Conditionally launch add index rolecontext
        if (!$dbman->index_exists($table, $index)) {
            $dbman->add_index($table, $index);
        }

        // Define index usercontextrole (not unique) to be added to role_assignments
        $index = new xmldb_index('usercontextrole', XMLDB_INDEX_NOTUNIQUE, array('userid', 'contextid', 'roleid'));

        // Conditionally launch add index usercontextrole
        if (!$dbman->index_exists($table, $index)) {
            $dbman->add_index($table, $index);
        }

        // Main savepoint reached
        upgrade_main_savepoint(true, 2012020200.03);
    }

    if ($oldversion < 2012020200.06) {
        // Previously we always allowed users to override their email address via the messaging system
        // We have now added a setting to allow admins to turn this this ability on and off
        // While this setting defaults to 0 (off) we're setting it to 1 (on) to maintain the behaviour for upgrading sites
        set_config('messagingallowemailoverride', 1);

        // Main savepoint reached
        upgrade_main_savepoint(true, 2012020200.06);
    }

    if ($oldversion < 2012021700.01) {
        // Changing precision of field uniquehash on table post to 255
        $table = new xmldb_table('post');
        $field = new xmldb_field('uniquehash', XMLDB_TYPE_CHAR, '255', null, XMLDB_NOTNULL, null, null, 'content');

        // Launch change of precision for field uniquehash
        $dbman->change_field_precision($table, $field);

        // Main savepoint reached
        upgrade_main_savepoint(true, 2012021700.01);
    }

    if ($oldversion < 2012021700.02) {
        // Somewhere before 1.9 summary and content column in post table were not null. In 1.9+
        // not null became false.
        $columns = $DB->get_columns('post');

        // Fix discrepancies in summary field after upgrade from 1.9
        if (array_key_exists('summary', $columns) && $columns['summary']->not_null != false) {
            $table = new xmldb_table('post');
            $summaryfield = new xmldb_field('summary', XMLDB_TYPE_TEXT, 'big', null, null, null, null, 'subject');

            if ($dbman->field_exists($table, $summaryfield)) {
                $dbman->change_field_notnull($table, $summaryfield);
            }

        }

        // Fix discrepancies in content field after upgrade from 1.9
        if (array_key_exists('content', $columns) && $columns['content']->not_null != false) {
            $table = new xmldb_table('post');
            $contentfield = new xmldb_field('content', XMLDB_TYPE_TEXT, 'big', null, null, null, null, 'summary');

            if ($dbman->field_exists($table, $contentfield)) {
                $dbman->change_field_notnull($table, $contentfield);
            }

        }

        upgrade_main_savepoint(true, 2012021700.02);
    }

    // The ability to backup user (private) files is out completely - MDL-29248
    if ($oldversion < 2012030100.01) {
        unset_config('backup_general_user_files', 'backup');
        unset_config('backup_general_user_files_locked', 'backup');
        unset_config('backup_auto_user_files', 'backup');

        upgrade_main_savepoint(true, 2012030100.01);
    }

    if ($oldversion < 2012030100.02) {
        // migrate all numbers to signed - it should be safe to interrupt this and continue later
        upgrade_mysql_fix_unsigned_columns();

        // Main savepoint reached
        upgrade_main_savepoint(true, 2012030100.02);
    }

    if ($oldversion < 2012030900.01) {
        // migrate all texts and binaries to big size - it should be safe to interrupt this and continue later
        upgrade_mysql_fix_lob_columns();

        // Main savepoint reached
        upgrade_main_savepoint(true, 2012030900.01);
    }

    if ($oldversion < 2012031500.01) {
        // Upgrade old course_allowed_modules data to be permission overrides.
        if ($CFG->restrictmodulesfor === 'all') {
            $courses = $DB->get_records_menu('course', array(), 'id', 'id, 1');
        } else if ($CFG->restrictmodulesfor === 'requested') {
            $courses = $DB->get_records_menu('course', array('restrictmodules' => 1), 'id', 'id, 1');
        } else {
            $courses = array();
        }

        if (!$dbman->table_exists('course_allowed_modules')) {
            // Upgrade must already have been run on this server. This might happen,
            // for example, during development of these changes.
            $courses = array();
        }

        $modidtoname = $DB->get_records_menu('modules', array(), 'id', 'id, name');

        $coursecount = count($courses);
        if ($coursecount) {
            $pbar = new progress_bar('allowedmods', 500, true);
            $transaction = $DB->start_delegated_transaction();
        }

        $i = 0;
        foreach ($courses as $courseid => $notused) {
            $i += 1;
            upgrade_set_timeout(60); // 1 minute per course should be fine.

            $allowedmoduleids = $DB->get_records_menu('course_allowed_modules',
            array('course' => $courseid), 'module', 'module, 1');
            if (empty($allowedmoduleids)) {
                // This seems to be the best match for backwards compatibility,
                // not necessarily with the old code in course_allowed_module function,
                // but with the code that used to be in the coures settings form.
                $allowedmoduleids = explode(',', $CFG->defaultallowedmodules);
                $allowedmoduleids = array_combine($allowedmoduleids, $allowedmoduleids);
            }

            $context = context_course::instance($courseid);

            list($roleids) = get_roles_with_cap_in_context($context, 'moodle/course:manageactivities');
            list($managerroleids) = get_roles_with_cap_in_context($context, 'moodle/site:config');
            foreach ($managerroleids as $roleid) {
                unset($roleids[$roleid]);
            }

            foreach ($modidtoname as $modid => $modname) {
                if (isset($allowedmoduleids[$modid])) {
                    // Module is allowed, no worries.
                    continue;
                }

                $capability = 'mod/' . $modname . ':addinstance';
                foreach ($roleids as $roleid) {
                    assign_capability($capability, CAP_PREVENT, $roleid, $context);
                }
            }

            $pbar->update($i, $coursecount, "Upgrading legacy course_allowed_modules data - $i/$coursecount.");
        }

        if ($coursecount) {
            $transaction->allow_commit();
        }

        upgrade_main_savepoint(true, 2012031500.01);
    }

    if ($oldversion < 2012031500.02) {

        // Define field restrictmodules to be dropped from course
        $table = new xmldb_table('course');
        $field = new xmldb_field('restrictmodules');

        // Conditionally launch drop field requested
        if ($dbman->field_exists($table, $field)) {
            $dbman->drop_field($table, $field);
        }

        upgrade_main_savepoint(true, 2012031500.02);
    }

    if ($oldversion < 2012031500.03) {

        // Define table course_allowed_modules to be dropped
        $table = new xmldb_table('course_allowed_modules');

        // Conditionally launch drop table for course_allowed_modules
        if ($dbman->table_exists($table)) {
            $dbman->drop_table($table);
        }

        upgrade_main_savepoint(true, 2012031500.03);
    }

    if ($oldversion < 2012031500.04) {
        // Clean up the old admin settings.
        unset_config('restrictmodulesfor');
        unset_config('restrictbydefault');
        unset_config('defaultallowedmodules');

        upgrade_main_savepoint(true, 2012031500.04);
    }

    if ($oldversion < 2012032300.02) {
        // Migrate the old admin debug setting.
        if ($CFG->debug == 38911) {
            set_config('debug', DEBUG_DEVELOPER);
        } else if ($CFG->debug == 6143) {
            set_config('debug', DEBUG_ALL);
        }
        upgrade_main_savepoint(true, 2012032300.02);
    }

    if ($oldversion < 2012042300.00) {
        // This change makes the course_section index unique.

        // xmldb does not allow changing index uniqueness - instead we must drop
        // index then add it again
        $table = new xmldb_table('course_sections');
        $index = new xmldb_index('course_section', XMLDB_INDEX_NOTUNIQUE, array('course', 'section'));

        // Conditionally launch drop index course_section
        if ($dbman->index_exists($table, $index)) {
            $dbman->drop_index($table, $index);
        }

        // Look for any duplicate course_sections entries. There should not be
        // any but on some busy systems we found a few, maybe due to previous
        // bugs.
        $transaction = $DB->start_delegated_transaction();
        $rs = $DB->get_recordset_sql('
                SELECT DISTINCT
                    cs.id, cs.course
                FROM
                    {course_sections} cs
                    INNER JOIN {course_sections} older
                        ON cs.course = older.course AND cs.section = older.section
                        AND older.id < cs.id');
        foreach ($rs as $rec) {
            $DB->delete_records('course_sections', array('id' => $rec->id));
            // We can't use rebuild_course_cache() here because introducing sectioncache later
            // so reset modinfo manually.
            $DB->set_field('course', 'modinfo', null, array('id' => $rec->course));
        }
        $rs->close();
        $transaction->allow_commit();

        // Define index course_section (unique) to be added to course_sections
        $index = new xmldb_index('course_section', XMLDB_INDEX_UNIQUE, array('course', 'section'));

        // Conditionally launch add index course_section
        if (!$dbman->index_exists($table, $index)) {
            $dbman->add_index($table, $index);
        }

        // Main savepoint reached
        upgrade_main_savepoint(true, 2012042300.00);
    }

    if ($oldversion < 2012042300.02) {
        require_once($CFG->dirroot.'/completion/criteria/completion_criteria.php');
        // Delete orphaned criteria which were left when modules were removed
        if ($DB->get_dbfamily() === 'mysql') {
            $sql = "DELETE cc FROM {course_completion_criteria} cc
                    LEFT JOIN {course_modules} cm ON cm.id = cc.moduleinstance
                    WHERE cm.id IS NULL AND cc.criteriatype = ".COMPLETION_CRITERIA_TYPE_ACTIVITY;
        } else {
            $sql = "DELETE FROM {course_completion_criteria}
                    WHERE NOT EXISTS (
                        SELECT 'x' FROM {course_modules}
                        WHERE {course_modules}.id = {course_completion_criteria}.moduleinstance)
                    AND {course_completion_criteria}.criteriatype = ".COMPLETION_CRITERIA_TYPE_ACTIVITY;
        }
        $DB->execute($sql);

        // Main savepoint reached
        upgrade_main_savepoint(true, 2012042300.02);
    }

    if ($oldversion < 2012050300.01) {
        // Make sure deleted users do not have picture flag.
        $DB->set_field('user', 'picture', 0, array('deleted'=>1, 'picture'=>1));
        upgrade_main_savepoint(true, 2012050300.01);
    }

    if ($oldversion < 2012050300.02) {

        // Changing precision of field picture on table user to (10)
        $table = new xmldb_table('user');
        $field = new xmldb_field('picture', XMLDB_TYPE_INTEGER, '10', null, XMLDB_NOTNULL, null, '0', 'secret');

        // Launch change of precision for field picture
        $dbman->change_field_precision($table, $field);

        // Main savepoint reached
        upgrade_main_savepoint(true, 2012050300.02);
    }

    if ($oldversion < 2012050300.03) {

        // Define field coursedisplay to be added to course
        $table = new xmldb_table('course');
        $field = new xmldb_field('coursedisplay', XMLDB_TYPE_INTEGER, '2', null, XMLDB_NOTNULL, null, '0', 'completionnotify');

        // Conditionally launch add field coursedisplay
        if (!$dbman->field_exists($table, $field)) {
            $dbman->add_field($table, $field);
        }

        // Main savepoint reached
        upgrade_main_savepoint(true, 2012050300.03);
    }

    if ($oldversion < 2012050300.04) {

        // Define table course_display to be dropped
        $table = new xmldb_table('course_display');

        // Conditionally launch drop table for course_display
        if ($dbman->table_exists($table)) {
            $dbman->drop_table($table);
        }

        // Main savepoint reached
        upgrade_main_savepoint(true, 2012050300.04);
    }

    if ($oldversion < 2012050300.05) {

        // Clean up removed admin setting.
        unset_config('navlinkcoursesections');

        upgrade_main_savepoint(true, 2012050300.05);
    }

    if ($oldversion < 2012050400.01) {

        // Define index sortorder (not unique) to be added to course
        $table = new xmldb_table('course');
        $index = new xmldb_index('sortorder', XMLDB_INDEX_NOTUNIQUE, array('sortorder'));

        // Conditionally launch add index sortorder
        if (!$dbman->index_exists($table, $index)) {
            $dbman->add_index($table, $index);
        }

        // Main savepoint reached
        upgrade_main_savepoint(true, 2012050400.01);
    }

    if ($oldversion < 2012050400.02) {

        // Clean up removed admin setting.
        unset_config('enablecourseajax');

        upgrade_main_savepoint(true, 2012050400.02);
    }

    if ($oldversion < 2012051100.01) {

        // Define field idnumber to be added to groups
        $table = new xmldb_table('groups');
        $field = new xmldb_field('idnumber', XMLDB_TYPE_CHAR, '100', null, XMLDB_NOTNULL, null, null, 'courseid');
        $index = new xmldb_index('idnumber', XMLDB_INDEX_NOTUNIQUE, array('idnumber'));

        // Conditionally launch add field idnumber
        if (!$dbman->field_exists($table, $field)) {
            $dbman->add_field($table, $field);
        }

        // Conditionally launch add index idnumber
        if (!$dbman->index_exists($table, $index)) {
            $dbman->add_index($table, $index);
        }

        // Define field idnumber to be added to groupings
        $table = new xmldb_table('groupings');
        $field = new xmldb_field('idnumber', XMLDB_TYPE_CHAR, '100', null, XMLDB_NOTNULL, null, null, 'name');
        $index = new xmldb_index('idnumber', XMLDB_INDEX_NOTUNIQUE, array('idnumber'));

        // Conditionally launch add field idnumber
        if (!$dbman->field_exists($table, $field)) {
            $dbman->add_field($table, $field);
        }

        // Conditionally launch add index idnumber
        if (!$dbman->index_exists($table, $index)) {
            $dbman->add_index($table, $index);
        }

        // Main savepoint reached
        upgrade_main_savepoint(true, 2012051100.01);
    }

    if ($oldversion < 2012051100.03) {

        // Amend course table to add sectioncache cache
        $table = new xmldb_table('course');
        $field = new xmldb_field('sectioncache', XMLDB_TYPE_TEXT, null, null, null, null, null, 'showgrades');
        if (!$dbman->field_exists($table, $field)) {
            $dbman->add_field($table, $field);
        }

        // Amend course_sections to add date, time and groupingid availability
        // conditions and a setting about whether to show them
        $table = new xmldb_table('course_sections');
        $field = new xmldb_field('availablefrom', XMLDB_TYPE_INTEGER, '10', null, XMLDB_NOTNULL, null, '0', 'visible');
        if (!$dbman->field_exists($table, $field)) {
            $dbman->add_field($table, $field);
        }
        $field = new xmldb_field('availableuntil', XMLDB_TYPE_INTEGER, '10', null, XMLDB_NOTNULL, null, '0', 'availablefrom');
        if (!$dbman->field_exists($table, $field)) {
            $dbman->add_field($table, $field);
        }
        $field = new xmldb_field('showavailability', XMLDB_TYPE_INTEGER, '1', null, XMLDB_NOTNULL, null, '0', 'availableuntil');
        // Conditionally launch add field showavailability
        if (!$dbman->field_exists($table, $field)) {
            $dbman->add_field($table, $field);
        }
        $field = new xmldb_field('groupingid', XMLDB_TYPE_INTEGER, '10', null, XMLDB_NOTNULL, null, '0', 'showavailability');
        // Conditionally launch add field groupingid
        if (!$dbman->field_exists($table, $field)) {
            $dbman->add_field($table, $field);
        }

        // Add course_sections_availability to add completion & grade availability conditions
        $table = new xmldb_table('course_sections_availability');

        $table->add_field('id', XMLDB_TYPE_INTEGER, '10', null, XMLDB_NOTNULL, XMLDB_SEQUENCE, null);
        $table->add_field('coursesectionid', XMLDB_TYPE_INTEGER, '10', null, XMLDB_NOTNULL, null, null);
        $table->add_field('sourcecmid', XMLDB_TYPE_INTEGER, '10', null, null, null, null);
        $table->add_field('requiredcompletion', XMLDB_TYPE_INTEGER, '1', null, null, null, null);
        $table->add_field('gradeitemid', XMLDB_TYPE_INTEGER, '10', null, null, null, null);
        $table->add_field('grademin', XMLDB_TYPE_NUMBER, '10, 5', null, null, null, null);
        $table->add_field('grademax', XMLDB_TYPE_NUMBER, '10, 5', null, null, null, null);

        $table->add_key('primary', XMLDB_KEY_PRIMARY, array('id'));
        $table->add_key('coursesectionid', XMLDB_KEY_FOREIGN, array('coursesectionid'), 'course_sections', array('id'));
        $table->add_key('sourcecmid', XMLDB_KEY_FOREIGN, array('sourcecmid'), 'course_modules', array('id'));
        $table->add_key('gradeitemid', XMLDB_KEY_FOREIGN, array('gradeitemid'), 'grade_items', array('id'));

        if (!$dbman->table_exists($table)) {
            $dbman->create_table($table);
        }

        // Main savepoint reached
        upgrade_main_savepoint(true, 2012051100.03);
    }

    if ($oldversion < 2012052100.00) {

        // Define field referencefileid to be added to files.
        $table = new xmldb_table('files');

        // Define field referencefileid to be added to files.
        $field = new xmldb_field('referencefileid', XMLDB_TYPE_INTEGER, '10', null, null, null, null, 'sortorder');

        // Conditionally launch add field referencefileid.
        if (!$dbman->field_exists($table, $field)) {
            $dbman->add_field($table, $field);
        }

        // Define field referencelastsync to be added to files.
        $field = new xmldb_field('referencelastsync', XMLDB_TYPE_INTEGER, '10', null, null, null, null, 'referencefileid');

        // Conditionally launch add field referencelastsync.
        if (!$dbman->field_exists($table, $field)) {
            $dbman->add_field($table, $field);
        }

        // Define field referencelifetime to be added to files.
        $field = new xmldb_field('referencelifetime', XMLDB_TYPE_INTEGER, '10', null, null, null, null, 'referencelastsync');

        // Conditionally launch add field referencelifetime.
        if (!$dbman->field_exists($table, $field)) {
            $dbman->add_field($table, $field);
        }

        $key = new xmldb_key('referencefileid', XMLDB_KEY_FOREIGN, array('referencefileid'), 'files_reference', array('id'));
        // Launch add key referencefileid
        $dbman->add_key($table, $key);

        // Define table files_reference to be created.
        $table = new xmldb_table('files_reference');

        // Adding fields to table files_reference.
        $table->add_field('id', XMLDB_TYPE_INTEGER, '10', null, XMLDB_NOTNULL, XMLDB_SEQUENCE, null);
        $table->add_field('repositoryid', XMLDB_TYPE_INTEGER, '10', null, XMLDB_NOTNULL, null, null);
        $table->add_field('lastsync', XMLDB_TYPE_INTEGER, '10', null, null, null, null);
        $table->add_field('lifetime', XMLDB_TYPE_INTEGER, '10', null, null, null, null);
        $table->add_field('reference', XMLDB_TYPE_TEXT, null, null, null, null, null);

        // Adding keys to table files_reference.
        $table->add_key('primary', XMLDB_KEY_PRIMARY, array('id'));
        $table->add_key('repositoryid', XMLDB_KEY_FOREIGN, array('repositoryid'), 'repository_instances', array('id'));

        // Conditionally launch create table for files_reference
        if (!$dbman->table_exists($table)) {
            $dbman->create_table($table);
        }

        // Main savepoint reached
        upgrade_main_savepoint(true, 2012052100.00);
    }

    if ($oldversion < 2012052500.03) { // fix invalid course_completion_records MDL-27368
        //first get all instances of duplicate records
        $sql = 'SELECT userid, course FROM {course_completions} WHERE (deleted IS NULL OR deleted <> 1) GROUP BY userid, course HAVING (count(id) > 1)';
        $duplicates = $DB->get_recordset_sql($sql, array());

        foreach ($duplicates as $duplicate) {
            $pointer = 0;
            //now get all the records for this user/course
            $sql = 'userid = ? AND course = ? AND (deleted IS NULL OR deleted <> 1)';
            $completions = $DB->get_records_select('course_completions', $sql,
                array($duplicate->userid, $duplicate->course), 'timecompleted DESC, timestarted DESC');
            $needsupdate = false;
            $origcompletion = null;
            foreach ($completions as $completion) {
                $pointer++;
                if ($pointer === 1) { //keep 1st record but delete all others.
                    $origcompletion = $completion;
                } else {
                    //we need to keep the "oldest" of all these fields as the valid completion record.
                    $fieldstocheck = array('timecompleted', 'timestarted', 'timeenrolled');
                    foreach ($fieldstocheck as $f) {
                        if ($origcompletion->$f > $completion->$f) {
                            $origcompletion->$f = $completion->$f;
                            $needsupdate = true;
                        }
                    }
                    $DB->delete_records('course_completions', array('id'=>$completion->id));
                }
            }
            if ($needsupdate) {
                $DB->update_record('course_completions', $origcompletion);
            }
        }

        // Main savepoint reached
        upgrade_main_savepoint(true, 2012052500.03);
    }

    if ($oldversion < 2012052900.00) {
        // Clean up all duplicate records in the course_completions table in preparation
        // for adding a new index there.
        upgrade_course_completion_remove_duplicates(
            'course_completions',
            array('userid', 'course'),
            array('timecompleted', 'timestarted', 'timeenrolled')
        );

        // Main savepoint reached
        upgrade_main_savepoint(true, 2012052900.00);
    }

    if ($oldversion < 2012052900.01) {
        // Add indexes to prevent new duplicates in the course_completions table.
        // Define index useridcourse (unique) to be added to course_completions
        $table = new xmldb_table('course_completions');
        $index = new xmldb_index('useridcourse', XMLDB_INDEX_UNIQUE, array('userid', 'course'));

        // Conditionally launch add index useridcourse
        if (!$dbman->index_exists($table, $index)) {
            $dbman->add_index($table, $index);
        }

        // Main savepoint reached
        upgrade_main_savepoint(true, 2012052900.01);
    }

    if ($oldversion < 2012052900.02) {
        // Clean up all duplicate records in the course_completion_crit_compl table in preparation
        // for adding a new index there.
        upgrade_course_completion_remove_duplicates(
            'course_completion_crit_compl',
            array('userid', 'course', 'criteriaid'),
            array('timecompleted')
        );

        // Main savepoint reached
        upgrade_main_savepoint(true, 2012052900.02);
    }

    if ($oldversion < 2012052900.03) {
        // Add indexes to prevent new duplicates in the course_completion_crit_compl table.
        // Define index useridcoursecriteraid (unique) to be added to course_completion_crit_compl
        $table = new xmldb_table('course_completion_crit_compl');
        $index = new xmldb_index('useridcoursecriteraid', XMLDB_INDEX_UNIQUE, array('userid', 'course', 'criteriaid'));

        // Conditionally launch add index useridcoursecriteraid
        if (!$dbman->index_exists($table, $index)) {
            $dbman->add_index($table, $index);
        }

        // Main savepoint reached
        upgrade_main_savepoint(true, 2012052900.03);
    }

    if ($oldversion < 2012052900.04) {
        // Clean up all duplicate records in the course_completion_aggr_methd table in preparation
        // for adding a new index there.
        upgrade_course_completion_remove_duplicates(
            'course_completion_aggr_methd',
            array('course', 'criteriatype')
        );

        // Main savepoint reached
        upgrade_main_savepoint(true, 2012052900.04);
    }

    if ($oldversion < 2012052900.05) {
        // Add indexes to prevent new duplicates in the course_completion_aggr_methd table.
        // Define index coursecriteratype (unique) to be added to course_completion_aggr_methd
        $table = new xmldb_table('course_completion_aggr_methd');
        $index = new xmldb_index('coursecriteriatype', XMLDB_INDEX_UNIQUE, array('course', 'criteriatype'));

        // Conditionally launch add index coursecriteratype
        if (!$dbman->index_exists($table, $index)) {
            $dbman->add_index($table, $index);
        }

        // Main savepoint reached
        upgrade_main_savepoint(true, 2012052900.05);
    }

    if ($oldversion < 2012060600.01) {
        // Add field referencehash to files_reference
        $table = new xmldb_table('files_reference');
        $field = new xmldb_field('referencehash', XMLDB_TYPE_CHAR, '40', null, XMLDB_NOTNULL, null, null, 'reference');
        if (!$dbman->field_exists($table, $field)) {
            $dbman->add_field($table, $field);
        }
        upgrade_main_savepoint(true, 2012060600.01);
    }

    if ($oldversion < 2012060600.02) {
        // Populate referencehash field with SHA1 hash of the reference - this shoudl affect only 2.3dev sites
        // that were using the feature for testing. Production sites have the table empty.
        $rs = $DB->get_recordset('files_reference', null, '', 'id, reference');
        foreach ($rs as $record) {
            $hash = sha1($record->reference);
            $DB->set_field('files_reference', 'referencehash', $hash, array('id' => $record->id));
        }
        $rs->close();

        upgrade_main_savepoint(true, 2012060600.02);
    }

    if ($oldversion < 2012060600.03) {
        // Merge duplicate records in files_reference that were created during the development
        // phase at 2.3dev sites. This is needed so we can create the unique index over
        // (repositoryid, referencehash) fields.
        $sql = "SELECT repositoryid, referencehash, MIN(id) AS minid
                  FROM {files_reference}
              GROUP BY repositoryid, referencehash
                HAVING COUNT(*) > 1";
        $duprs = $DB->get_recordset_sql($sql);
        foreach ($duprs as $duprec) {
            // get the list of all ids in {files_reference} that need to be remapped
            $dupids = $DB->get_records_select('files_reference', "repositoryid = ? AND referencehash = ? AND id > ?",
                array($duprec->repositoryid, $duprec->referencehash, $duprec->minid), '', 'id');
            $dupids = array_keys($dupids);
            // relink records in {files} that are now referring to a duplicate record
            // in {files_reference} to refer to the first one
            list($subsql, $subparams) = $DB->get_in_or_equal($dupids);
            $DB->set_field_select('files', 'referencefileid', $duprec->minid, "referencefileid $subsql", $subparams);
            // and finally remove all orphaned records from {files_reference}
            $DB->delete_records_list('files_reference', 'id', $dupids);
        }
        $duprs->close();

        upgrade_main_savepoint(true, 2012060600.03);
    }

    if ($oldversion < 2012060600.04) {
        // Add a unique index over repositoryid and referencehash fields in files_reference table
        $table = new xmldb_table('files_reference');
        $index = new xmldb_index('uq_external_file', XMLDB_INDEX_UNIQUE, array('repositoryid', 'referencehash'));

        if (!$dbman->index_exists($table, $index)) {
            $dbman->add_index($table, $index);
        }

        upgrade_main_savepoint(true, 2012060600.04);
    }

    if ($oldversion < 2012061800.01) {

        // Define field screenreader to be dropped from user
        $table = new xmldb_table('user');
        $field = new xmldb_field('ajax');

        // Conditionally launch drop field screenreader
        if ($dbman->field_exists($table, $field)) {
            $dbman->drop_field($table, $field);
        }

        // Main savepoint reached
        upgrade_main_savepoint(true, 2012061800.01);
    }

    if ($oldversion < 2012062000.00) {
        // Add field newcontextid to backup_files_template
        $table = new xmldb_table('backup_files_template');
        $field = new xmldb_field('newcontextid', XMLDB_TYPE_INTEGER, '10', null, null, null, null, 'info');

        if (!$dbman->field_exists($table, $field)) {
            $dbman->add_field($table, $field);
        }

        upgrade_main_savepoint(true, 2012062000.00);
    }

    if ($oldversion < 2012062000.01) {
        // Add field newitemid to backup_files_template
        $table = new xmldb_table('backup_files_template');
        $field = new xmldb_field('newitemid', XMLDB_TYPE_INTEGER, '10', null, null, null, null, 'newcontextid');

        if (!$dbman->field_exists($table, $field)) {
            $dbman->add_field($table, $field);
        }

        upgrade_main_savepoint(true, 2012062000.01);
    }


    // Moodle v2.3.0 release upgrade line
    // Put any upgrade step following this


    if ($oldversion < 2012062500.02) {
        // Drop some old backup tables, not used anymore

        // Define table backup_files to be dropped
        $table = new xmldb_table('backup_files');

        // Conditionally launch drop table for backup_files
        if ($dbman->table_exists($table)) {
            $dbman->drop_table($table);
        }

        // Define table backup_ids to be dropped
        $table = new xmldb_table('backup_ids');

        // Conditionally launch drop table for backup_ids
        if ($dbman->table_exists($table)) {
            $dbman->drop_table($table);
        }

        // Main savepoint reached
        upgrade_main_savepoint(true, 2012062500.02);
    }

    if ($oldversion < 2012070600.04) {
        // Define table course_modules_avail_fields to be created
        $table = new xmldb_table('course_modules_avail_fields');

        // Adding fields to table course_modules_avail_fields
        $table->add_field('id', XMLDB_TYPE_INTEGER, '10', null, XMLDB_NOTNULL, XMLDB_SEQUENCE, null);
        $table->add_field('coursemoduleid', XMLDB_TYPE_INTEGER, '10', null, XMLDB_NOTNULL, null, null);
        $table->add_field('userfield', XMLDB_TYPE_CHAR, '50', null, null, null, null);
        $table->add_field('customfieldid', XMLDB_TYPE_INTEGER, '10', null, null, null, null);
        $table->add_field('operator', XMLDB_TYPE_CHAR, '20', null, XMLDB_NOTNULL, null, null);
        $table->add_field('value', XMLDB_TYPE_CHAR, '255', null, XMLDB_NOTNULL, null, null);

        // Adding keys to table course_modules_avail_fields
        $table->add_key('primary', XMLDB_KEY_PRIMARY, array('id'));
        $table->add_key('coursemoduleid', XMLDB_KEY_FOREIGN, array('coursemoduleid'), 'course_modules', array('id'));

        // Conditionally launch create table for course_modules_avail_fields
        if (!$dbman->table_exists($table)) {
            $dbman->create_table($table);
        }

        // Main savepoint reached
        upgrade_main_savepoint(true, 2012070600.04);
    }

    if ($oldversion < 2012070600.05) {
        // Define table course_sections_avail_fields to be created
        $table = new xmldb_table('course_sections_avail_fields');

        // Adding fields to table course_sections_avail_fields
        $table->add_field('id', XMLDB_TYPE_INTEGER, '10', null, XMLDB_NOTNULL, XMLDB_SEQUENCE, null);
        $table->add_field('coursesectionid', XMLDB_TYPE_INTEGER, '10', null, XMLDB_NOTNULL, null, null);
        $table->add_field('userfield', XMLDB_TYPE_CHAR, '50', null, null, null, null);
        $table->add_field('customfieldid', XMLDB_TYPE_INTEGER, '10', null, null, null, null);
        $table->add_field('operator', XMLDB_TYPE_CHAR, '20', null, XMLDB_NOTNULL, null, null);
        $table->add_field('value', XMLDB_TYPE_CHAR, '255', null, XMLDB_NOTNULL, null, null);

        // Adding keys to table course_sections_avail_fields
        $table->add_key('primary', XMLDB_KEY_PRIMARY, array('id'));
        $table->add_key('coursesectionid', XMLDB_KEY_FOREIGN, array('coursesectionid'), 'course_sections', array('id'));

        // Conditionally launch create table for course_sections_avail_fields
        if (!$dbman->table_exists($table)) {
            $dbman->create_table($table);
        }

        // Main savepoint reached
        upgrade_main_savepoint(true, 2012070600.05);
    }

    if ($oldversion < 2012070600.06) {

        // Drop "deleted" fields
        $table = new xmldb_table('course_completions');
        $field = new xmldb_field('timenotified');
        $field = new xmldb_field('deleted');

        // Conditionally launch drop field deleted from course_completions
        if ($dbman->field_exists($table, $field)) {
            $dbman->drop_field($table, $field);
        }

        $field = new xmldb_field('timenotified');
        // Conditionally launch drop field timenotified from course_completions
        if ($dbman->field_exists($table, $field)) {
            $dbman->drop_field($table, $field);
        }

        // Main savepoint reached
        upgrade_main_savepoint(true, 2012070600.06);
    }

    if ($oldversion < 2012070600.07) {
        $table = new xmldb_table('course_completion_crit_compl');
        $field = new xmldb_field('deleted');

        // Conditionally launch drop field deleted from course_completion_crit_compl
        if ($dbman->field_exists($table, $field)) {
            $dbman->drop_field($table, $field);
        }
        // Main savepoint reached
        upgrade_main_savepoint(true, 2012070600.07);
    }

    if ($oldversion < 2012070600.08) {

        // Drop unused table "course_completion_notify"
        $table = new xmldb_table('course_completion_notify');

        // Conditionally launch drop table course_completion_notify
        if ($dbman->table_exists($table)) {
            $dbman->drop_table($table);
        }

        // Main savepoint reached
        upgrade_main_savepoint(true, 2012070600.08);
     }

    if ($oldversion < 2012070600.09) {

        // Define index path (not unique) to be added to context
        $table = new xmldb_table('context');
        $index = new xmldb_index('path', XMLDB_INDEX_NOTUNIQUE, array('path'), array('varchar_pattern_ops'));

        // Recreate index with new pattern hint
        if ($DB->get_dbfamily() === 'postgres') {
            if ($dbman->index_exists($table, $index)) {
                $dbman->drop_index($table, $index);
            }
            $dbman->add_index($table, $index);
        }

        // Main savepoint reached
        upgrade_main_savepoint(true, 2012070600.09);
    }

    if ($oldversion < 2012070600.10) {

        // Define index name (unique) to be dropped form role
        $table = new xmldb_table('role');
        $index = new xmldb_index('name', XMLDB_INDEX_UNIQUE, array('name'));

        // Conditionally launch drop index name
        if ($dbman->index_exists($table, $index)) {
            $dbman->drop_index($table, $index);
        }

        // Main savepoint reached
        upgrade_main_savepoint(true, 2012070600.10);
    }

    if ($oldversion < 2012070600.11) {

        // Define index component-itemid-userid (not unique) to be added to role_assignments
        $table = new xmldb_table('role_assignments');
        $index = new xmldb_index('component-itemid-userid', XMLDB_INDEX_NOTUNIQUE, array('component', 'itemid', 'userid'));

        // Conditionally launch add index component-itemid-userid
        if (!$dbman->index_exists($table, $index)) {
            $dbman->add_index($table, $index);
        }

        // Main savepoint reached
        upgrade_main_savepoint(true, 2012070600.11);
    }

    if ($oldversion < 2012071900.01) {
        // Cleanup after simpeltests tool
        capabilities_cleanup('tool_unittest');
        unset_all_config_for_plugin('tool_unittest');

        upgrade_main_savepoint(true, 2012071900.01);
    }

    if ($oldversion < 2012072400.00) {
        // Remove obsolete xhtml strict setting - use THEME->doctype in theme config if necessary,
        // see theme_config->doctype in lib/outputlib.php for more details.
        unset_config('xmlstrictheaders');
        upgrade_main_savepoint(true, 2012072400.00);
    }

    if ($oldversion < 2012072401.00) {

        // Saves orphaned questions from the Dark Side
        upgrade_save_orphaned_questions();

        // Main savepoint reached
        upgrade_main_savepoint(true, 2012072401.00);
    }

    if ($oldversion < 2012072600.01) {
        // Handle events with empty eventtype //MDL-32827

        $DB->set_field('event', 'eventtype', 'site', array('eventtype' => '', 'courseid' => $SITE->id));
        $DB->set_field_select('event', 'eventtype', 'due', "eventtype = '' AND courseid != 0 AND groupid = 0 AND (modulename = 'assignment' OR modulename = 'assign')");
        $DB->set_field_select('event', 'eventtype', 'course', "eventtype = '' AND courseid != 0 AND groupid = 0");
        $DB->set_field_select('event', 'eventtype', 'group', "eventtype = '' AND groupid != 0");
        $DB->set_field_select('event', 'eventtype', 'user', "eventtype = '' AND userid != 0");

        // Main savepoint reached
        upgrade_main_savepoint(true, 2012072600.01);
    }

    if ($oldversion < 2012080200.02) {
        // Drop obsolete question upgrade field that should have been added to the install.xml.
        $table = new xmldb_table('question');
        $field = new xmldb_field('oldquestiontextformat', XMLDB_TYPE_INTEGER, '2', null, XMLDB_NOTNULL, null, '0');

        if ($dbman->field_exists($table, $field)) {
            $dbman->drop_field($table, $field);
        }

        upgrade_main_savepoint(true, 2012080200.02);
    }

    if ($oldversion < 2012081400.01) {
        // Move the ability to disable blogs to its own setting MDL-25012.

        if (isset($CFG->bloglevel)) {
            // Only change settings if existing setting was set.
            if (empty($CFG->bloglevel)) {
                set_config('enableblogs', 0);
                // Now set the bloglevel to a valid setting as the disabled setting has been removed.
                // This prevents confusing results when users enable the blog system in future.
                set_config('bloglevel', BLOG_USER_LEVEL);
            } else {
                set_config('enableblogs', 1);
            }
        }

        // Main savepoint reached
        upgrade_main_savepoint(true, 2012081400.01);
    }

    if ($oldversion < 2012081600.01) {
        // Delete removed setting - Google Maps API V2 will not work in 2013.
        unset_config('googlemapkey');
        upgrade_main_savepoint(true, 2012081600.01);
    }

    if ($oldversion < 2012082300.01) {
        // Add more custom enrol fields.
        $table = new xmldb_table('enrol');
        $field = new xmldb_field('customint5', XMLDB_TYPE_INTEGER, '10', null, null, null, null, 'customint4');

        if (!$dbman->field_exists($table, $field)) {
            $dbman->add_field($table, $field);
        }

        $field = new xmldb_field('customint6', XMLDB_TYPE_INTEGER, '10', null, null, null, null, 'customint5');
        if (!$dbman->field_exists($table, $field)) {
            $dbman->add_field($table, $field);
        }

        $field = new xmldb_field('customint7', XMLDB_TYPE_INTEGER, '10', null, null, null, null, 'customint6');
        if (!$dbman->field_exists($table, $field)) {
            $dbman->add_field($table, $field);
        }

        $field = new xmldb_field('customint8', XMLDB_TYPE_INTEGER, '10', null, null, null, null, 'customint7');
        if (!$dbman->field_exists($table, $field)) {
            $dbman->add_field($table, $field);
        }

        $field = new xmldb_field('customchar3', XMLDB_TYPE_CHAR, '1333', null, null, null, null, 'customchar2');
        if (!$dbman->field_exists($table, $field)) {
            $dbman->add_field($table, $field);
        }

        $field = new xmldb_field('customtext3', XMLDB_TYPE_TEXT, null, null, null, null, null, 'customtext2');
        if (!$dbman->field_exists($table, $field)) {
            $dbman->add_field($table, $field);
        }

        $field = new xmldb_field('customtext4', XMLDB_TYPE_TEXT, null, null, null, null, null, 'customtext3');
        if (!$dbman->field_exists($table, $field)) {
            $dbman->add_field($table, $field);
        }

        // Main savepoint reached.
        upgrade_main_savepoint(true, 2012082300.01);
    }

    if ($oldversion < 2012082300.02) {
        // Define field component to be added to groups_members
        $table = new xmldb_table('groups_members');
        $field = new xmldb_field('component', XMLDB_TYPE_CHAR, '100', null, XMLDB_NOTNULL, null, null, 'timeadded');

        // Conditionally launch add field component
        if (!$dbman->field_exists($table, $field)) {
            $dbman->add_field($table, $field);
        }

        // Define field itemid to be added to groups_members
        $field = new xmldb_field('itemid', XMLDB_TYPE_INTEGER, '10', null, XMLDB_NOTNULL, null, '0', 'component');

        // Conditionally launch add field itemid
        if (!$dbman->field_exists($table, $field)) {
            $dbman->add_field($table, $field);
        }

        // Main savepoint reached
        upgrade_main_savepoint(true, 2012082300.02);
    }

    if ($oldversion < 2012090500.00) {
        $subquery = 'SELECT b.id FROM {blog_external} b where b.id = ' . $DB->sql_cast_char2int('{post}.content', true);
        $sql = 'DELETE FROM {post}
                      WHERE {post}.module = \'blog_external\'
                            AND NOT EXISTS (' . $subquery . ')
                            AND ' . $DB->sql_isnotempty('post', 'uniquehash', false, false);
        $DB->execute($sql);
        upgrade_main_savepoint(true, 2012090500.00);
    }

    if ($oldversion < 2012090700.01) {
        // Add a category field in the course_request table
        $table = new xmldb_table('course_request');
        $field = new xmldb_field('category', XMLDB_TYPE_INTEGER, '10', null, XMLDB_NOTNULL, null, 0, 'summaryformat');
        if (!$dbman->field_exists($table, $field)) {
            $dbman->add_field($table, $field);
        }

        // Main savepoint reached.
        upgrade_main_savepoint(true, 2012090700.01);
    }

    if ($oldversion < 2012091700.00) {

        // Dropping screenreader field from user.
        $table = new xmldb_table('user');
        $field = new xmldb_field('screenreader');

        if ($dbman->field_exists($table, $field)) {
            $dbman->drop_field($table, $field);
        }

        // Main savepoint reached.
        upgrade_main_savepoint(true, 2012091700.00);
    }

    if ($oldversion < 2012092100.01) {
        // Some folders still have a sortorder set, which is used for main files but is not
        // supported by the folder resource. We reset the value here.
        $sql = 'UPDATE {files} SET sortorder = ? WHERE component = ? AND filearea = ? AND sortorder <> ?';
        $DB->execute($sql, array(0, 'mod_folder', 'content', 0));

        // Main savepoint reached.
        upgrade_main_savepoint(true, 2012092100.01);
    }

    if ($oldversion < 2012092600.00) {
        // Define index idname (unique) to be added to tag
        $table = new xmldb_table('tag');
        $index = new xmldb_index('idname', XMLDB_INDEX_UNIQUE, array('id', 'name'));

        // Conditionally launch add index idname
        if (!$dbman->index_exists($table, $index)) {
            $dbman->add_index($table, $index);
        }

        // Main savepoint reached
        upgrade_main_savepoint(true, 2012092600.00);
    }

    if ($oldversion < 2012101500.01) {
        // Find all orphaned blog associations that might exist.
        $sql = "SELECT ba.id
                  FROM {blog_association} ba
             LEFT JOIN {post} p
                    ON p.id = ba.blogid
                 WHERE p.id IS NULL";
        $orphanedrecordids = $DB->get_records_sql($sql);
        // Now delete these associations.
        foreach ($orphanedrecordids as $orphanedrecord) {
            $DB->delete_records('blog_association', array('id' => $orphanedrecord->id));
        }

        upgrade_main_savepoint(true, 2012101500.01);
    }

<<<<<<< HEAD
    if ($oldversion < 2012101800.02) {
        // Renaming backups using previous file naming convention.
        upgrade_rename_old_backup_files_using_shortname();

        // Main savepoint reached.
        upgrade_main_savepoint(true, 2012101800.02);
=======
    if ($oldversion < 2012103000.00) {
        // create new event_subscriptions table
        $table = new xmldb_table('event_subscriptions');
        $table->add_field('id', XMLDB_TYPE_INTEGER, '10', null, XMLDB_NOTNULL, XMLDB_SEQUENCE, null);
        $table->add_field('url', XMLDB_TYPE_CHAR, '255', null, XMLDB_NOTNULL, null, null);
        $table->add_field('courseid', XMLDB_TYPE_INTEGER, '10', null, XMLDB_NOTNULL, null, '0');
        $table->add_field('groupid', XMLDB_TYPE_INTEGER, '10', null, XMLDB_NOTNULL, null, '0');
        $table->add_field('userid', XMLDB_TYPE_INTEGER, '10', null, XMLDB_NOTNULL, null, '0');
        $table->add_field('pollinterval', XMLDB_TYPE_INTEGER, '10', null, XMLDB_NOTNULL, null, '0');
        $table->add_field('lastupdated', XMLDB_TYPE_INTEGER, '10', null, null, null, null);
        $table->add_field('name', XMLDB_TYPE_CHAR, '255', null, XMLDB_NOTNULL, null, null);
        $table->add_key('primary', XMLDB_KEY_PRIMARY, array('id'));
        if (!$dbman->table_exists($table)) {
            $dbman->create_table($table);
        }
        // Main savepoint reached
        upgrade_main_savepoint(true, 2012103000.00);
    }

    if ($oldversion < 2012103000.01) {
        // Add subscription field to the event table
        $table = new xmldb_table('event');
        $field = new xmldb_field('subscriptionid', XMLDB_TYPE_INTEGER, '10', null, null, null, null, 'timemodified');

        // Conditionally launch add field subscriptionid
        if (!$dbman->field_exists($table, $field)) {
            $dbman->add_field($table, $field);
        }

        // Fix uuid field in event table to match RFC-2445 UID property
        $field = new xmldb_field('uuid', XMLDB_TYPE_CHAR, '255', null, XMLDB_NOTNULL, null, null, 'visible');
        if ($dbman->field_exists($table, $field)) {
            // Changing precision of field uuid on table event to (255)
            $dbman->change_field_precision($table, $field);
        }
        // Main savepoint reached
        upgrade_main_savepoint(true, 2012103000.01);
>>>>>>> e30390a0
    }

    return true;
}<|MERGE_RESOLUTION|>--- conflicted
+++ resolved
@@ -1260,15 +1260,15 @@
         upgrade_main_savepoint(true, 2012101500.01);
     }
 
-<<<<<<< HEAD
     if ($oldversion < 2012101800.02) {
         // Renaming backups using previous file naming convention.
         upgrade_rename_old_backup_files_using_shortname();
 
         // Main savepoint reached.
         upgrade_main_savepoint(true, 2012101800.02);
-=======
-    if ($oldversion < 2012103000.00) {
+    }
+
+    if ($oldversion < 2012103001.00) {
         // create new event_subscriptions table
         $table = new xmldb_table('event_subscriptions');
         $table->add_field('id', XMLDB_TYPE_INTEGER, '10', null, XMLDB_NOTNULL, XMLDB_SEQUENCE, null);
@@ -1284,10 +1284,10 @@
             $dbman->create_table($table);
         }
         // Main savepoint reached
-        upgrade_main_savepoint(true, 2012103000.00);
-    }
-
-    if ($oldversion < 2012103000.01) {
+        upgrade_main_savepoint(true, 2012103001.00);
+    }
+
+    if ($oldversion < 2012103002.00) {
         // Add subscription field to the event table
         $table = new xmldb_table('event');
         $field = new xmldb_field('subscriptionid', XMLDB_TYPE_INTEGER, '10', null, null, null, null, 'timemodified');
@@ -1304,8 +1304,7 @@
             $dbman->change_field_precision($table, $field);
         }
         // Main savepoint reached
-        upgrade_main_savepoint(true, 2012103000.01);
->>>>>>> e30390a0
+        upgrade_main_savepoint(true, 2012103002.00);
     }
 
     return true;
