<?php
// This file is part of Moodle - http://moodle.org/
//
// Moodle is free software: you can redistribute it and/or modify
// it under the terms of the GNU General Public License as published by
// the Free Software Foundation, either version 3 of the License, or
// (at your option) any later version.
//
// Moodle is distributed in the hope that it will be useful,
// but WITHOUT ANY WARRANTY; without even the implied warranty of
// MERCHANTABILITY or FITNESS FOR A PARTICULAR PURPOSE.  See the
// GNU General Public License for more details.
//
// You should have received a copy of the GNU General Public License
// along with Moodle.  If not, see <http://www.gnu.org/licenses/>.

/**
 * This file keeps track of upgrades to Moodle.
 *
 * Sometimes, changes between versions involve
 * alterations to database structures and other
 * major things that may break installations.
 *
 * The upgrade function in this file will attempt
 * to perform all the necessary actions to upgrade
 * your older installation to the current version.
 *
 * If there's something it cannot do itself, it
 * will tell you what you need to do.
 *
 * The commands in here will all be database-neutral,
 * using the methods of database_manager class
 *
 * Please do not forget to use upgrade_set_timeout()
 * before any action that may take longer time to finish.
 *
 * @package   core_install
 * @category  upgrade
 * @copyright 2006 onwards Martin Dougiamas  http://dougiamas.com
 * @license   http://www.gnu.org/copyleft/gpl.html GNU GPL v3 or later
 */

defined('MOODLE_INTERNAL') || die();

/**
 * Main upgrade tasks to be executed on Moodle version bump
 *
 * This function is automatically executed after one bump in the Moodle core
 * version is detected. It's in charge of performing the required tasks
 * to raise core from the previous version to the next one.
 *
 * It's a collection of ordered blocks of code, named "upgrade steps",
 * each one performing one isolated (from the rest of steps) task. Usually
 * tasks involve creating new DB objects or performing manipulation of the
 * information for cleanup/fixup purposes.
 *
 * Each upgrade step has a fixed structure, that can be summarised as follows:
 *
 * if ($oldversion < XXXXXXXXXX.XX) {
 *     // Explanation of the update step, linking to issue in the Tracker if necessary
 *     upgrade_set_timeout(XX); // Optional for big tasks
 *     // Code to execute goes here, usually the XMLDB Editor will
 *     // help you here. See {@link http://docs.moodle.org/dev/XMLDB_editor}.
 *     upgrade_main_savepoint(true, XXXXXXXXXX.XX);
 * }
 *
 * All plugins within Moodle (modules, blocks, reports...) support the existence of
 * their own upgrade.php file, using the "Frankenstyle" component name as
 * defined at {@link http://docs.moodle.org/dev/Frankenstyle}, for example:
 *     - {@link xmldb_page_upgrade($oldversion)}. (modules don't require the plugintype ("mod_") to be used.
 *     - {@link xmldb_auth_manual_upgrade($oldversion)}.
 *     - {@link xmldb_workshopform_accumulative_upgrade($oldversion)}.
 *     - ....
 *
 * In order to keep the contents of this file reduced, it's allowed to create some helper
 * functions to be used here in the {@link upgradelib.php} file at the same directory. Note
 * that such a file must be manually included from upgrade.php, and there are some restrictions
 * about what can be used within it.
 *
 * For more information, take a look to the documentation available:
 *     - Data definition API: {@link http://docs.moodle.org/dev/Data_definition_API}
 *     - Upgrade API: {@link http://docs.moodle.org/dev/Upgrade_API}
 *
 * @param int $oldversion
 * @return bool always true
 */
function xmldb_main_upgrade($oldversion) {
    global $CFG, $USER, $DB, $OUTPUT, $SITE;

    require_once($CFG->libdir.'/db/upgradelib.php'); // Core Upgrade-related functions

    $dbman = $DB->get_manager(); // loads ddl manager and xmldb classes

    if ($oldversion < 2011120500) {
        // just in case somebody hacks upgrade scripts or env, we really can not continue
        echo("You need to upgrade to 2.2.x first!\n");
        exit(1);
        // Note this savepoint is 100% unreachable, but needed to pass the upgrade checks
        upgrade_main_savepoint(true, 2011120500);
    }

    // Moodle v2.2.0 release upgrade line
    // Put any upgrade step following this

    if ($oldversion < 2011120500.02) {

        upgrade_set_timeout(60*20); // This may take a while
        // MDL-28180. Some missing restrictions in certain backup & restore operations
        // were causing incorrect duplicates in the course_completion_aggr_methd table.
        // This upgrade step takes rid of them.
        $sql = 'SELECT course, criteriatype, MIN(id) AS minid
                  FROM {course_completion_aggr_methd}
              GROUP BY course, criteriatype
                HAVING COUNT(*) > 1';
        $duprs = $DB->get_recordset_sql($sql);
        foreach ($duprs as $duprec) {
            // We need to handle NULLs in criteriatype diferently
            if (is_null($duprec->criteriatype)) {
                $where = 'course = ? AND criteriatype IS NULL AND id > ?';
                $params = array($duprec->course, $duprec->minid);
            } else {
                $where = 'course = ? AND criteriatype = ? AND id > ?';
                $params = array($duprec->course, $duprec->criteriatype, $duprec->minid);
            }
            $DB->delete_records_select('course_completion_aggr_methd', $where, $params);
        }
        $duprs->close();

        // Main savepoint reached
        upgrade_main_savepoint(true, 2011120500.02);
    }

    if ($oldversion < 2011120500.03) {

        // Changing precision of field value on table user_preferences to (1333)
        $table = new xmldb_table('user_preferences');
        $field = new xmldb_field('value', XMLDB_TYPE_CHAR, '1333', null, XMLDB_NOTNULL, null, null, 'name');

        // Launch change of precision for field value
        $dbman->change_field_precision($table, $field);

        // Main savepoint reached
        upgrade_main_savepoint(true, 2011120500.03);
    }

    if ($oldversion < 2012020200.03) {

        // Define index rolecontext (not unique) to be added to role_assignments
        $table = new xmldb_table('role_assignments');
        $index = new xmldb_index('rolecontext', XMLDB_INDEX_NOTUNIQUE, array('roleid', 'contextid'));

        // Conditionally launch add index rolecontext
        if (!$dbman->index_exists($table, $index)) {
            $dbman->add_index($table, $index);
        }

        // Define index usercontextrole (not unique) to be added to role_assignments
        $index = new xmldb_index('usercontextrole', XMLDB_INDEX_NOTUNIQUE, array('userid', 'contextid', 'roleid'));

        // Conditionally launch add index usercontextrole
        if (!$dbman->index_exists($table, $index)) {
            $dbman->add_index($table, $index);
        }

        // Main savepoint reached
        upgrade_main_savepoint(true, 2012020200.03);
    }

    if ($oldversion < 2012020200.06) {
        // Previously we always allowed users to override their email address via the messaging system
        // We have now added a setting to allow admins to turn this this ability on and off
        // While this setting defaults to 0 (off) we're setting it to 1 (on) to maintain the behaviour for upgrading sites
        set_config('messagingallowemailoverride', 1);

        // Main savepoint reached
        upgrade_main_savepoint(true, 2012020200.06);
    }

    if ($oldversion < 2012021700.01) {
        // Changing precision of field uniquehash on table post to 255
        $table = new xmldb_table('post');
        $field = new xmldb_field('uniquehash', XMLDB_TYPE_CHAR, '255', null, XMLDB_NOTNULL, null, null, 'content');

        // Launch change of precision for field uniquehash
        $dbman->change_field_precision($table, $field);

        // Main savepoint reached
        upgrade_main_savepoint(true, 2012021700.01);
    }

    if ($oldversion < 2012021700.02) {
        // Somewhere before 1.9 summary and content column in post table were not null. In 1.9+
        // not null became false.
        $columns = $DB->get_columns('post');

        // Fix discrepancies in summary field after upgrade from 1.9
        if (array_key_exists('summary', $columns) && $columns['summary']->not_null != false) {
            $table = new xmldb_table('post');
            $summaryfield = new xmldb_field('summary', XMLDB_TYPE_TEXT, 'big', null, null, null, null, 'subject');

            if ($dbman->field_exists($table, $summaryfield)) {
                $dbman->change_field_notnull($table, $summaryfield);
            }

        }

        // Fix discrepancies in content field after upgrade from 1.9
        if (array_key_exists('content', $columns) && $columns['content']->not_null != false) {
            $table = new xmldb_table('post');
            $contentfield = new xmldb_field('content', XMLDB_TYPE_TEXT, 'big', null, null, null, null, 'summary');

            if ($dbman->field_exists($table, $contentfield)) {
                $dbman->change_field_notnull($table, $contentfield);
            }

        }

        upgrade_main_savepoint(true, 2012021700.02);
    }

    // The ability to backup user (private) files is out completely - MDL-29248
    if ($oldversion < 2012030100.01) {
        unset_config('backup_general_user_files', 'backup');
        unset_config('backup_general_user_files_locked', 'backup');
        unset_config('backup_auto_user_files', 'backup');

        upgrade_main_savepoint(true, 2012030100.01);
    }

    if ($oldversion < 2012030900.01) {
        // Migrate all numbers to signed & all texts and binaries to big size.
        // It should be safe to interrupt this and continue later.
        upgrade_mysql_fix_unsigned_and_lob_columns();

        // Main savepoint reached
        upgrade_main_savepoint(true, 2012030900.01);
    }

    if ($oldversion < 2012031500.01) {
        // Upgrade old course_allowed_modules data to be permission overrides.
        if ($CFG->restrictmodulesfor === 'all') {
            $courses = $DB->get_records_menu('course', array(), 'id', 'id, 1');
        } else if ($CFG->restrictmodulesfor === 'requested') {
            $courses = $DB->get_records_menu('course', array('restrictmodules' => 1), 'id', 'id, 1');
        } else {
            $courses = array();
        }

        if (!$dbman->table_exists('course_allowed_modules')) {
            // Upgrade must already have been run on this server. This might happen,
            // for example, during development of these changes.
            $courses = array();
        }

        $modidtoname = $DB->get_records_menu('modules', array(), 'id', 'id, name');

        $coursecount = count($courses);
        if ($coursecount) {
            $pbar = new progress_bar('allowedmods', 500, true);
            $transaction = $DB->start_delegated_transaction();
        }

        $i = 0;
        foreach ($courses as $courseid => $notused) {
            $i += 1;
            upgrade_set_timeout(60); // 1 minute per course should be fine.

            $allowedmoduleids = $DB->get_records_menu('course_allowed_modules',
            array('course' => $courseid), 'module', 'module, 1');
            if (empty($allowedmoduleids)) {
                // This seems to be the best match for backwards compatibility,
                // not necessarily with the old code in course_allowed_module function,
                // but with the code that used to be in the coures settings form.
                $allowedmoduleids = explode(',', $CFG->defaultallowedmodules);
                $allowedmoduleids = array_combine($allowedmoduleids, $allowedmoduleids);
            }

            $context = context_course::instance($courseid);

            list($roleids) = get_roles_with_cap_in_context($context, 'moodle/course:manageactivities');
            list($managerroleids) = get_roles_with_cap_in_context($context, 'moodle/site:config');
            foreach ($managerroleids as $roleid) {
                unset($roleids[$roleid]);
            }

            foreach ($modidtoname as $modid => $modname) {
                if (isset($allowedmoduleids[$modid])) {
                    // Module is allowed, no worries.
                    continue;
                }

                $capability = 'mod/' . $modname . ':addinstance';
                foreach ($roleids as $roleid) {
                    assign_capability($capability, CAP_PREVENT, $roleid, $context);
                }
            }

            $pbar->update($i, $coursecount, "Upgrading legacy course_allowed_modules data - $i/$coursecount.");
        }

        if ($coursecount) {
            $transaction->allow_commit();
        }

        upgrade_main_savepoint(true, 2012031500.01);
    }

    if ($oldversion < 2012031500.02) {

        // Define field restrictmodules to be dropped from course
        $table = new xmldb_table('course');
        $field = new xmldb_field('restrictmodules');

        // Conditionally launch drop field requested
        if ($dbman->field_exists($table, $field)) {
            $dbman->drop_field($table, $field);
        }

        upgrade_main_savepoint(true, 2012031500.02);
    }

    if ($oldversion < 2012031500.03) {

        // Define table course_allowed_modules to be dropped
        $table = new xmldb_table('course_allowed_modules');

        // Conditionally launch drop table for course_allowed_modules
        if ($dbman->table_exists($table)) {
            $dbman->drop_table($table);
        }

        upgrade_main_savepoint(true, 2012031500.03);
    }

    if ($oldversion < 2012031500.04) {
        // Clean up the old admin settings.
        unset_config('restrictmodulesfor');
        unset_config('restrictbydefault');
        unset_config('defaultallowedmodules');

        upgrade_main_savepoint(true, 2012031500.04);
    }

    if ($oldversion < 2012032300.02) {
        // Migrate the old admin debug setting.
        if ($CFG->debug == 38911) {
            set_config('debug', DEBUG_DEVELOPER);
        } else if ($CFG->debug == 6143) {
            set_config('debug', DEBUG_ALL);
        }
        upgrade_main_savepoint(true, 2012032300.02);
    }

    if ($oldversion < 2012042300.00) {
        // This change makes the course_section index unique.

        // xmldb does not allow changing index uniqueness - instead we must drop
        // index then add it again
        $table = new xmldb_table('course_sections');
        $index = new xmldb_index('course_section', XMLDB_INDEX_NOTUNIQUE, array('course', 'section'));

        // Conditionally launch drop index course_section
        if ($dbman->index_exists($table, $index)) {
            $dbman->drop_index($table, $index);
        }

        // Look for any duplicate course_sections entries. There should not be
        // any but on some busy systems we found a few, maybe due to previous
        // bugs.
        $transaction = $DB->start_delegated_transaction();
        $rs = $DB->get_recordset_sql('
                SELECT DISTINCT
                    cs.id, cs.course
                FROM
                    {course_sections} cs
                    INNER JOIN {course_sections} older
                        ON cs.course = older.course AND cs.section = older.section
                        AND older.id < cs.id');
        foreach ($rs as $rec) {
            $DB->delete_records('course_sections', array('id' => $rec->id));
            // We can't use rebuild_course_cache() here because introducing sectioncache later
            // so reset modinfo manually.
            $DB->set_field('course', 'modinfo', null, array('id' => $rec->course));
        }
        $rs->close();
        $transaction->allow_commit();

        // Define index course_section (unique) to be added to course_sections
        $index = new xmldb_index('course_section', XMLDB_INDEX_UNIQUE, array('course', 'section'));

        // Conditionally launch add index course_section
        if (!$dbman->index_exists($table, $index)) {
            $dbman->add_index($table, $index);
        }

        // Main savepoint reached
        upgrade_main_savepoint(true, 2012042300.00);
    }

    if ($oldversion < 2012042300.02) {
        require_once($CFG->libdir . '/completion/completion_criteria.php');
        // Delete orphaned criteria which were left when modules were removed
        if ($DB->get_dbfamily() === 'mysql') {
            $sql = "DELETE cc FROM {course_completion_criteria} cc
                    LEFT JOIN {course_modules} cm ON cm.id = cc.moduleinstance
                    WHERE cm.id IS NULL AND cc.criteriatype = ".COMPLETION_CRITERIA_TYPE_ACTIVITY;
        } else {
            $sql = "DELETE FROM {course_completion_criteria}
                    WHERE NOT EXISTS (
                        SELECT 'x' FROM {course_modules}
                        WHERE {course_modules}.id = {course_completion_criteria}.moduleinstance)
                    AND {course_completion_criteria}.criteriatype = ".COMPLETION_CRITERIA_TYPE_ACTIVITY;
        }
        $DB->execute($sql);

        // Main savepoint reached
        upgrade_main_savepoint(true, 2012042300.02);
    }

    if ($oldversion < 2012050300.01) {
        // Make sure deleted users do not have picture flag.
        $DB->set_field('user', 'picture', 0, array('deleted'=>1, 'picture'=>1));
        upgrade_main_savepoint(true, 2012050300.01);
    }

    if ($oldversion < 2012050300.02) {

        // Changing precision of field picture on table user to (10)
        $table = new xmldb_table('user');
        $field = new xmldb_field('picture', XMLDB_TYPE_INTEGER, '10', null, XMLDB_NOTNULL, null, '0', 'secret');

        // Launch change of precision for field picture
        $dbman->change_field_precision($table, $field);

        // Main savepoint reached
        upgrade_main_savepoint(true, 2012050300.02);
    }

    if ($oldversion < 2012050300.03) {

        // Define field coursedisplay to be added to course
        $table = new xmldb_table('course');
        $field = new xmldb_field('coursedisplay', XMLDB_TYPE_INTEGER, '2', null, XMLDB_NOTNULL, null, '0', 'completionnotify');

        // Conditionally launch add field coursedisplay
        if (!$dbman->field_exists($table, $field)) {
            $dbman->add_field($table, $field);
        }

        // Main savepoint reached
        upgrade_main_savepoint(true, 2012050300.03);
    }

    if ($oldversion < 2012050300.04) {

        // Define table course_display to be dropped
        $table = new xmldb_table('course_display');

        // Conditionally launch drop table for course_display
        if ($dbman->table_exists($table)) {
            $dbman->drop_table($table);
        }

        // Main savepoint reached
        upgrade_main_savepoint(true, 2012050300.04);
    }

    if ($oldversion < 2012050300.05) {

        // Clean up removed admin setting.
        unset_config('navlinkcoursesections');

        upgrade_main_savepoint(true, 2012050300.05);
    }

    if ($oldversion < 2012050400.01) {

        // Define index sortorder (not unique) to be added to course
        $table = new xmldb_table('course');
        $index = new xmldb_index('sortorder', XMLDB_INDEX_NOTUNIQUE, array('sortorder'));

        // Conditionally launch add index sortorder
        if (!$dbman->index_exists($table, $index)) {
            $dbman->add_index($table, $index);
        }

        // Main savepoint reached
        upgrade_main_savepoint(true, 2012050400.01);
    }

    if ($oldversion < 2012050400.02) {

        // Clean up removed admin setting.
        unset_config('enablecourseajax');

        upgrade_main_savepoint(true, 2012050400.02);
    }

    if ($oldversion < 2012051100.01) {

        // Define field idnumber to be added to groups
        $table = new xmldb_table('groups');
        $field = new xmldb_field('idnumber', XMLDB_TYPE_CHAR, '100', null, XMLDB_NOTNULL, null, null, 'courseid');
        $index = new xmldb_index('idnumber', XMLDB_INDEX_NOTUNIQUE, array('idnumber'));

        // Conditionally launch add field idnumber
        if (!$dbman->field_exists($table, $field)) {
            $dbman->add_field($table, $field);
        }

        // Conditionally launch add index idnumber
        if (!$dbman->index_exists($table, $index)) {
            $dbman->add_index($table, $index);
        }

        // Define field idnumber to be added to groupings
        $table = new xmldb_table('groupings');
        $field = new xmldb_field('idnumber', XMLDB_TYPE_CHAR, '100', null, XMLDB_NOTNULL, null, null, 'name');
        $index = new xmldb_index('idnumber', XMLDB_INDEX_NOTUNIQUE, array('idnumber'));

        // Conditionally launch add field idnumber
        if (!$dbman->field_exists($table, $field)) {
            $dbman->add_field($table, $field);
        }

        // Conditionally launch add index idnumber
        if (!$dbman->index_exists($table, $index)) {
            $dbman->add_index($table, $index);
        }

        // Main savepoint reached
        upgrade_main_savepoint(true, 2012051100.01);
    }

    if ($oldversion < 2012051100.03) {

        // Amend course table to add sectioncache cache
        $table = new xmldb_table('course');
        $field = new xmldb_field('sectioncache', XMLDB_TYPE_TEXT, null, null, null, null, null, 'showgrades');
        if (!$dbman->field_exists($table, $field)) {
            $dbman->add_field($table, $field);
        }

        // Amend course_sections to add date, time and groupingid availability
        // conditions and a setting about whether to show them
        $table = new xmldb_table('course_sections');
        $field = new xmldb_field('availablefrom', XMLDB_TYPE_INTEGER, '10', null, XMLDB_NOTNULL, null, '0', 'visible');
        if (!$dbman->field_exists($table, $field)) {
            $dbman->add_field($table, $field);
        }
        $field = new xmldb_field('availableuntil', XMLDB_TYPE_INTEGER, '10', null, XMLDB_NOTNULL, null, '0', 'availablefrom');
        if (!$dbman->field_exists($table, $field)) {
            $dbman->add_field($table, $field);
        }
        $field = new xmldb_field('showavailability', XMLDB_TYPE_INTEGER, '1', null, XMLDB_NOTNULL, null, '0', 'availableuntil');
        // Conditionally launch add field showavailability
        if (!$dbman->field_exists($table, $field)) {
            $dbman->add_field($table, $field);
        }
        $field = new xmldb_field('groupingid', XMLDB_TYPE_INTEGER, '10', null, XMLDB_NOTNULL, null, '0', 'showavailability');
        // Conditionally launch add field groupingid
        if (!$dbman->field_exists($table, $field)) {
            $dbman->add_field($table, $field);
        }

        // Add course_sections_availability to add completion & grade availability conditions
        $table = new xmldb_table('course_sections_availability');

        $table->add_field('id', XMLDB_TYPE_INTEGER, '10', null, XMLDB_NOTNULL, XMLDB_SEQUENCE, null);
        $table->add_field('coursesectionid', XMLDB_TYPE_INTEGER, '10', null, XMLDB_NOTNULL, null, null);
        $table->add_field('sourcecmid', XMLDB_TYPE_INTEGER, '10', null, null, null, null);
        $table->add_field('requiredcompletion', XMLDB_TYPE_INTEGER, '1', null, null, null, null);
        $table->add_field('gradeitemid', XMLDB_TYPE_INTEGER, '10', null, null, null, null);
        $table->add_field('grademin', XMLDB_TYPE_NUMBER, '10, 5', null, null, null, null);
        $table->add_field('grademax', XMLDB_TYPE_NUMBER, '10, 5', null, null, null, null);

        $table->add_key('primary', XMLDB_KEY_PRIMARY, array('id'));
        $table->add_key('coursesectionid', XMLDB_KEY_FOREIGN, array('coursesectionid'), 'course_sections', array('id'));
        $table->add_key('sourcecmid', XMLDB_KEY_FOREIGN, array('sourcecmid'), 'course_modules', array('id'));
        $table->add_key('gradeitemid', XMLDB_KEY_FOREIGN, array('gradeitemid'), 'grade_items', array('id'));

        if (!$dbman->table_exists($table)) {
            $dbman->create_table($table);
        }

        // Main savepoint reached
        upgrade_main_savepoint(true, 2012051100.03);
    }

    if ($oldversion < 2012052100.00) {

        // Define field referencefileid to be added to files.
        $table = new xmldb_table('files');

        // Define field referencefileid to be added to files.
        $field = new xmldb_field('referencefileid', XMLDB_TYPE_INTEGER, '10', null, null, null, null, 'sortorder');

        // Conditionally launch add field referencefileid.
        if (!$dbman->field_exists($table, $field)) {
            $dbman->add_field($table, $field);
        }

        // Define field referencelastsync to be added to files.
        $field = new xmldb_field('referencelastsync', XMLDB_TYPE_INTEGER, '10', null, null, null, null, 'referencefileid');

        // Conditionally launch add field referencelastsync.
        if (!$dbman->field_exists($table, $field)) {
            $dbman->add_field($table, $field);
        }

        // Define field referencelifetime to be added to files.
        $field = new xmldb_field('referencelifetime', XMLDB_TYPE_INTEGER, '10', null, null, null, null, 'referencelastsync');

        // Conditionally launch add field referencelifetime.
        if (!$dbman->field_exists($table, $field)) {
            $dbman->add_field($table, $field);
        }

        $key = new xmldb_key('referencefileid', XMLDB_KEY_FOREIGN, array('referencefileid'), 'files_reference', array('id'));
        // Launch add key referencefileid
        $dbman->add_key($table, $key);

        // Define table files_reference to be created.
        $table = new xmldb_table('files_reference');

        // Adding fields to table files_reference.
        $table->add_field('id', XMLDB_TYPE_INTEGER, '10', null, XMLDB_NOTNULL, XMLDB_SEQUENCE, null);
        $table->add_field('repositoryid', XMLDB_TYPE_INTEGER, '10', null, XMLDB_NOTNULL, null, null);
        $table->add_field('lastsync', XMLDB_TYPE_INTEGER, '10', null, null, null, null);
        $table->add_field('lifetime', XMLDB_TYPE_INTEGER, '10', null, null, null, null);
        $table->add_field('reference', XMLDB_TYPE_TEXT, null, null, null, null, null);

        // Adding keys to table files_reference.
        $table->add_key('primary', XMLDB_KEY_PRIMARY, array('id'));
        $table->add_key('repositoryid', XMLDB_KEY_FOREIGN, array('repositoryid'), 'repository_instances', array('id'));

        // Conditionally launch create table for files_reference
        if (!$dbman->table_exists($table)) {
            $dbman->create_table($table);
        }

        // Main savepoint reached
        upgrade_main_savepoint(true, 2012052100.00);
    }

    if ($oldversion < 2012052500.03) { // fix invalid course_completion_records MDL-27368
        //first get all instances of duplicate records
        $sql = 'SELECT userid, course FROM {course_completions} WHERE (deleted IS NULL OR deleted <> 1) GROUP BY userid, course HAVING (count(id) > 1)';
        $duplicates = $DB->get_recordset_sql($sql, array());

        foreach ($duplicates as $duplicate) {
            $pointer = 0;
            //now get all the records for this user/course
            $sql = 'userid = ? AND course = ? AND (deleted IS NULL OR deleted <> 1)';
            $completions = $DB->get_records_select('course_completions', $sql,
                array($duplicate->userid, $duplicate->course), 'timecompleted DESC, timestarted DESC');
            $needsupdate = false;
            $origcompletion = null;
            foreach ($completions as $completion) {
                $pointer++;
                if ($pointer === 1) { //keep 1st record but delete all others.
                    $origcompletion = $completion;
                } else {
                    //we need to keep the "oldest" of all these fields as the valid completion record.
                    $fieldstocheck = array('timecompleted', 'timestarted', 'timeenrolled');
                    foreach ($fieldstocheck as $f) {
                        if ($origcompletion->$f > $completion->$f) {
                            $origcompletion->$f = $completion->$f;
                            $needsupdate = true;
                        }
                    }
                    $DB->delete_records('course_completions', array('id'=>$completion->id));
                }
            }
            if ($needsupdate) {
                $DB->update_record('course_completions', $origcompletion);
            }
        }

        // Main savepoint reached
        upgrade_main_savepoint(true, 2012052500.03);
    }

    if ($oldversion < 2012052900.00) {
        // Clean up all duplicate records in the course_completions table in preparation
        // for adding a new index there.
        upgrade_course_completion_remove_duplicates(
            'course_completions',
            array('userid', 'course'),
            array('timecompleted', 'timestarted', 'timeenrolled')
        );

        // Main savepoint reached
        upgrade_main_savepoint(true, 2012052900.00);
    }

    if ($oldversion < 2012052900.01) {
        // Add indexes to prevent new duplicates in the course_completions table.
        // Define index useridcourse (unique) to be added to course_completions
        $table = new xmldb_table('course_completions');
        $index = new xmldb_index('useridcourse', XMLDB_INDEX_UNIQUE, array('userid', 'course'));

        // Conditionally launch add index useridcourse
        if (!$dbman->index_exists($table, $index)) {
            $dbman->add_index($table, $index);
        }

        // Main savepoint reached
        upgrade_main_savepoint(true, 2012052900.01);
    }

    if ($oldversion < 2012052900.02) {
        // Clean up all duplicate records in the course_completion_crit_compl table in preparation
        // for adding a new index there.
        upgrade_course_completion_remove_duplicates(
            'course_completion_crit_compl',
            array('userid', 'course', 'criteriaid'),
            array('timecompleted')
        );

        // Main savepoint reached
        upgrade_main_savepoint(true, 2012052900.02);
    }

    if ($oldversion < 2012052900.03) {
        // Add indexes to prevent new duplicates in the course_completion_crit_compl table.
        // Define index useridcoursecriteraid (unique) to be added to course_completion_crit_compl
        $table = new xmldb_table('course_completion_crit_compl');
        $index = new xmldb_index('useridcoursecriteraid', XMLDB_INDEX_UNIQUE, array('userid', 'course', 'criteriaid'));

        // Conditionally launch add index useridcoursecriteraid
        if (!$dbman->index_exists($table, $index)) {
            $dbman->add_index($table, $index);
        }

        // Main savepoint reached
        upgrade_main_savepoint(true, 2012052900.03);
    }

    if ($oldversion < 2012052900.04) {
        // Clean up all duplicate records in the course_completion_aggr_methd table in preparation
        // for adding a new index there.
        upgrade_course_completion_remove_duplicates(
            'course_completion_aggr_methd',
            array('course', 'criteriatype')
        );

        // Main savepoint reached
        upgrade_main_savepoint(true, 2012052900.04);
    }

    if ($oldversion < 2012052900.05) {
        // Add indexes to prevent new duplicates in the course_completion_aggr_methd table.
        // Define index coursecriteratype (unique) to be added to course_completion_aggr_methd
        $table = new xmldb_table('course_completion_aggr_methd');
        $index = new xmldb_index('coursecriteriatype', XMLDB_INDEX_UNIQUE, array('course', 'criteriatype'));

        // Conditionally launch add index coursecriteratype
        if (!$dbman->index_exists($table, $index)) {
            $dbman->add_index($table, $index);
        }

        // Main savepoint reached
        upgrade_main_savepoint(true, 2012052900.05);
    }

    if ($oldversion < 2012060600.01) {
        // Add field referencehash to files_reference
        $table = new xmldb_table('files_reference');
        $field = new xmldb_field('referencehash', XMLDB_TYPE_CHAR, '40', null, XMLDB_NOTNULL, null, null, 'reference');
        if (!$dbman->field_exists($table, $field)) {
            $dbman->add_field($table, $field);
        }
        upgrade_main_savepoint(true, 2012060600.01);
    }

    if ($oldversion < 2012060600.02) {
        // Populate referencehash field with SHA1 hash of the reference - this shoudl affect only 2.3dev sites
        // that were using the feature for testing. Production sites have the table empty.
        $rs = $DB->get_recordset('files_reference', null, '', 'id, reference');
        foreach ($rs as $record) {
            $hash = sha1($record->reference);
            $DB->set_field('files_reference', 'referencehash', $hash, array('id' => $record->id));
        }
        $rs->close();

        upgrade_main_savepoint(true, 2012060600.02);
    }

    if ($oldversion < 2012060600.03) {
        // Merge duplicate records in files_reference that were created during the development
        // phase at 2.3dev sites. This is needed so we can create the unique index over
        // (repositoryid, referencehash) fields.
        $sql = "SELECT repositoryid, referencehash, MIN(id) AS minid
                  FROM {files_reference}
              GROUP BY repositoryid, referencehash
                HAVING COUNT(*) > 1";
        $duprs = $DB->get_recordset_sql($sql);
        foreach ($duprs as $duprec) {
            // get the list of all ids in {files_reference} that need to be remapped
            $dupids = $DB->get_records_select('files_reference', "repositoryid = ? AND referencehash = ? AND id > ?",
                array($duprec->repositoryid, $duprec->referencehash, $duprec->minid), '', 'id');
            $dupids = array_keys($dupids);
            // relink records in {files} that are now referring to a duplicate record
            // in {files_reference} to refer to the first one
            list($subsql, $subparams) = $DB->get_in_or_equal($dupids);
            $DB->set_field_select('files', 'referencefileid', $duprec->minid, "referencefileid $subsql", $subparams);
            // and finally remove all orphaned records from {files_reference}
            $DB->delete_records_list('files_reference', 'id', $dupids);
        }
        $duprs->close();

        upgrade_main_savepoint(true, 2012060600.03);
    }

    if ($oldversion < 2012060600.04) {
        // Add a unique index over repositoryid and referencehash fields in files_reference table
        $table = new xmldb_table('files_reference');
        $index = new xmldb_index('uq_external_file', XMLDB_INDEX_UNIQUE, array('repositoryid', 'referencehash'));

        if (!$dbman->index_exists($table, $index)) {
            $dbman->add_index($table, $index);
        }

        upgrade_main_savepoint(true, 2012060600.04);
    }

    if ($oldversion < 2012061800.01) {

        // Define field screenreader to be dropped from user
        $table = new xmldb_table('user');
        $field = new xmldb_field('ajax');

        // Conditionally launch drop field screenreader
        if ($dbman->field_exists($table, $field)) {
            $dbman->drop_field($table, $field);
        }

        // Main savepoint reached
        upgrade_main_savepoint(true, 2012061800.01);
    }

    if ($oldversion < 2012062000.00) {
        // Add field newcontextid to backup_files_template
        $table = new xmldb_table('backup_files_template');
        $field = new xmldb_field('newcontextid', XMLDB_TYPE_INTEGER, '10', null, null, null, null, 'info');

        if (!$dbman->field_exists($table, $field)) {
            $dbman->add_field($table, $field);
        }

        upgrade_main_savepoint(true, 2012062000.00);
    }

    if ($oldversion < 2012062000.01) {
        // Add field newitemid to backup_files_template
        $table = new xmldb_table('backup_files_template');
        $field = new xmldb_field('newitemid', XMLDB_TYPE_INTEGER, '10', null, null, null, null, 'newcontextid');

        if (!$dbman->field_exists($table, $field)) {
            $dbman->add_field($table, $field);
        }

        upgrade_main_savepoint(true, 2012062000.01);
    }


    // Moodle v2.3.0 release upgrade line
    // Put any upgrade step following this


    if ($oldversion < 2012062500.02) {
        // Drop some old backup tables, not used anymore

        // Define table backup_files to be dropped
        $table = new xmldb_table('backup_files');

        // Conditionally launch drop table for backup_files
        if ($dbman->table_exists($table)) {
            $dbman->drop_table($table);
        }

        // Define table backup_ids to be dropped
        $table = new xmldb_table('backup_ids');

        // Conditionally launch drop table for backup_ids
        if ($dbman->table_exists($table)) {
            $dbman->drop_table($table);
        }

        // Main savepoint reached
        upgrade_main_savepoint(true, 2012062500.02);
    }

    if ($oldversion < 2012062501.01) {

        // Define index component-itemid-userid (not unique) to be added to role_assignments
        $table = new xmldb_table('role_assignments');
        $index = new xmldb_index('component-itemid-userid', XMLDB_INDEX_NOTUNIQUE, array('component', 'itemid', 'userid'));

        // Conditionally launch add index component-itemid-userid
        if (!$dbman->index_exists($table, $index)) {
            $dbman->add_index($table, $index);
        }

        // Main savepoint reached
        upgrade_main_savepoint(true, 2012062501.01);
    }

    if ($oldversion < 2012062501.04) {

        // Saves orphaned questions from the Dark Side
        upgrade_save_orphaned_questions();

        // Main savepoint reached
        upgrade_main_savepoint(true, 2012062501.04);
    }

    if ($oldversion < 2012062501.06) {

        // Handle events with empty eventtype MDL-32827

        $DB->set_field('event', 'eventtype', 'site', array('eventtype' => '', 'courseid' => $SITE->id));
        $DB->set_field_select('event', 'eventtype', 'due', "eventtype = '' AND courseid != 0 AND groupid = 0 AND (modulename = 'assignment' OR modulename = 'assign')");
        $DB->set_field_select('event', 'eventtype', 'course', "eventtype = '' AND courseid != 0 AND groupid = 0");
        $DB->set_field_select('event', 'eventtype', 'group', "eventtype = '' AND groupid != 0");
        $DB->set_field_select('event', 'eventtype', 'user', "eventtype = '' AND userid != 0");

        // Main savepoint reached
        upgrade_main_savepoint(true, 2012062501.06);
    }

    if ($oldversion < 2012062501.08) {
        // Drop obsolete question upgrade field that should have been added to the install.xml.
        $table = new xmldb_table('question');
        $field = new xmldb_field('oldquestiontextformat', XMLDB_TYPE_INTEGER, '2', null, XMLDB_NOTNULL, null, '0');

        if ($dbman->field_exists($table, $field)) {
            $dbman->drop_field($table, $field);
        }

        upgrade_main_savepoint(true, 2012062501.08);
    }

    if ($oldversion < 2012062501.14) {
        $subquery = 'SELECT b.id FROM {blog_external} b where b.id = ' . $DB->sql_cast_char2int('{post}.content', true);
        $sql = 'DELETE FROM {post}
                      WHERE {post}.module = \'blog_external\'
                            AND NOT EXISTS (' . $subquery . ')
                            AND ' . $DB->sql_isnotempty('post', 'uniquehash', false, false);
        $DB->execute($sql);
        upgrade_main_savepoint(true, 2012062501.14);
    }

    if ($oldversion < 2012062502.03) {
        // Some folders still have a sortorder set, which is used for main files but is not
        // supported by the folder resource. We reset the value here.
        $sql = 'UPDATE {files} SET sortorder = ? WHERE component = ? AND filearea = ? AND sortorder <> ?';
        $DB->execute($sql, array(0, 'mod_folder', 'content', 0));

        // Main savepoint reached.
        upgrade_main_savepoint(true, 2012062502.03);
    }

    if ($oldversion < 2012062502.07) {
        // Find all orphaned blog associations that might exist.
        $sql = "SELECT ba.id
                  FROM {blog_association} ba
             LEFT JOIN {post} p
                    ON p.id = ba.blogid
                 WHERE p.id IS NULL";
        $orphanedrecordids = $DB->get_records_sql($sql);
        // Now delete these associations.
        foreach ($orphanedrecordids as $orphanedrecord) {
            $DB->delete_records('blog_association', array('id' => $orphanedrecord->id));
        }

        upgrade_main_savepoint(true, 2012062502.07);
    }

    if ($oldversion < 2012062503.07) {
        // Remove "_utf8" suffix from all langs in course table.
        $langs = $DB->get_records_sql("SELECT DISTINCT lang FROM {course} WHERE lang LIKE ?", array('%_utf8'));

        foreach ($langs as $lang=>$unused) {
            $newlang = str_replace('_utf8', '', $lang);
            $sql = "UPDATE {course} SET lang = :newlang WHERE lang = :lang";
            $DB->execute($sql, array('newlang'=>$newlang, 'lang'=>$lang));
        }

        // Main savepoint reached.
        upgrade_main_savepoint(true, 2012062503.07);
    }

    if ($oldversion < 2012062504.07) {
        // Fixing possible wrong MIME types for SMART Notebook files.
        $extensions = array('%.gallery', '%.galleryitem', '%.gallerycollection', '%.nbk', '%.notebook', '%.xbk');
        $select = $DB->sql_like('filename', '?', false);
        foreach ($extensions as $extension) {
            $DB->set_field_select(
                'files',
                'mimetype',
                'application/x-smarttech-notebook',
                $select,
                array($extension)
            );
        }

        // Main savepoint reached.
        upgrade_main_savepoint(true, 2012062504.07);
    }

    if ($oldversion < 2012062504.08) {
        // This upgrade step is fixing broken sequence data in the course_sections table (MDL-37939).
        // It may take a long time to run on large sites.
        // Retrieve the list of course_sections as a recordset to save memory.
        $coursesections = $DB->get_recordset('course_sections', null, 'course, id', 'id, course, sequence');
        foreach ($coursesections as $coursesection) {
            // Retrieve all of the actual modules in this course and section combination to reduce DB calls
            $actualsectionmodules = $DB->get_records('course_modules',
                    array('course' => $coursesection->course, 'section' => $coursesection->id), '', 'id, section');

            // Break out the current sequence so that we can compare it
            $currentsequence = explode(',', $coursesection->sequence);
            $newsequence = array();

            // Check each of the modules in the current sequence
            foreach ($currentsequence as $module) {
                if (isset($actualsectionmodules[$module])) {
                    $newsequence[] = $module;
                    // We unset the actualsectionmodules so that we don't get duplicates and that we can add orphaned
                    // modules later
                    unset($actualsectionmodules[$module]);
                }
            }

            // Append any modules which have somehow been orphaned
            foreach ($actualsectionmodules as $module) {
                $newsequence[] = $module->id;
            }

            // Piece it all back together
            $sequence = implode(',', $newsequence);

            // Only update if there have been changes
            if ($sequence !== $coursesection->sequence) {
                $coursesection->sequence = $sequence;
                $DB->update_record('course_sections', $coursesection);

                // And clear the sectioncache and modinfo cache - they'll be regenerated on next use
                $course = new stdClass();
                $course->id = $coursesection->course;
                $course->sectioncache = null;
                $course->modinfo = null;
                $DB->update_record('course', $course);
            }
        }
        $coursesections->close();

        // Main savepoint reached.
        upgrade_main_savepoint(true, 2012062504.08);
    }

    // This is checking to see if the site has been running a specific version with a bug in it
    // because this upgrade step is slow and is only needed if the site has been running with the previous patch installed.
    // Note the conditions order in not the natual one for intervals, but that way the CI servers will be happy. Ugly swap.
    if ($oldversion < 2012062504.13 && $oldversion >= 2012062504.08) {
        // Retrieve the list of course_sections as a recordset to save memory.
        // This is to fix a regression caused by MDL-37939.
        // In this case the upgrade step is fixing records where:
        // The data in course_sections.sequence contains the correct module id
        // The section field for on the course modules table may have been updated to point to the incorrect id.

        // This query is looking for sections where the sequence is not in sync with the course_modules table.
        // The syntax for the like query is looking for a value in a comma separated list.
        // It adds a comma to either site of the list and then searches for LIKE '%,id,%'.
        $sequenceconcat = $DB->sql_concat("','", 's.sequence', "','");
        $moduleconcat = $DB->sql_concat("'%,'", 'cm.id', "',%'");
        $sql = 'SELECT s2.id, s2.course, s2.sequence
                FROM {course_sections} s2
                JOIN(
                    SELECT DISTINCT s.id
                    FROM
                    {course_modules} cm
                    JOIN {course_sections} s
                    ON
                        cm.course = s.course
                    WHERE cm.section != s.id AND ' . $sequenceconcat . ' LIKE ' . $moduleconcat . '
                ) d
                ON s2.id = d.id';
        $coursesections = $DB->get_recordset_sql($sql);

        foreach ($coursesections as $coursesection) {
            // Retrieve all of the actual modules in this course and section combination to reduce DB calls.
            $actualsectionmodules = $DB->get_records('course_modules',
                    array('course' => $coursesection->course, 'section' => $coursesection->id), '', 'id, section');

            // Break out the current sequence so that we can compare it.
            $currentsequence = explode(',', $coursesection->sequence);
            $orphanlist = array();

            // Check each of the modules in the current sequence.
            foreach ($currentsequence as $cmid) {
                if (!empty($cmid) && !isset($actualsectionmodules[$cmid])) {
                    $orphanlist[] = $cmid;
                }
            }

            if (!empty($orphanlist)) {
                list($sql, $params) = $DB->get_in_or_equal($orphanlist, SQL_PARAMS_NAMED);
                $sql = "id $sql";

                $DB->set_field_select('course_modules', 'section', $coursesection->id, $sql, $params);

                // And clear the sectioncache and modinfo cache - they'll be regenerated on next use.
                $course = new stdClass();
                $course->id = $coursesection->course;
                $course->sectioncache = null;
                $course->modinfo = null;
                $DB->update_record('course', $course);
            }
        }
        $coursesections->close();

        // Main savepoint reached.
        upgrade_main_savepoint(true, 2012062504.13);
    }

    if ($oldversion < 2012062506.02) {
        // Fixing possible wrong MIME type for MIME HTML (MHTML) files.
        $extensions = array('%.mht', '%.mhtml');
        $select = $DB->sql_like('filename', '?', false);
        foreach ($extensions as $extension) {
            $DB->set_field_select(
                'files',
                'mimetype',
                'message/rfc822',
                $select,
                array($extension)
            );
        }
        upgrade_main_savepoint(true, 2012062506.02);
    }

    if ($oldversion < 2012062506.06) {
<<<<<<< HEAD
        // MDL-29877 Some bad restores created grade items with no category information.
        $sql = "UPDATE {grade_items}
                   SET categoryid = courseid
                 WHERE itemtype <> 'course' and itemtype <> 'category'
                       AND categoryid IS NULL";
        $DB->execute($sql);
=======
        // Adding index to unreadmessageid field of message_working table (MDL-34933)
        $table = new xmldb_table('message_working');
        $index = new xmldb_index('unreadmessageid_idx', XMLDB_INDEX_NOTUNIQUE, array('unreadmessageid'));

        // Conditionally launch add index unreadmessageid
        if (!$dbman->index_exists($table, $index)) {
            $dbman->add_index($table, $index);
        }
        
        // Main savepoint reached.
>>>>>>> 54f03fab
        upgrade_main_savepoint(true, 2012062506.06);
    }

    return true;
}<|MERGE_RESOLUTION|>--- conflicted
+++ resolved
@@ -1143,14 +1143,16 @@
     }
 
     if ($oldversion < 2012062506.06) {
-<<<<<<< HEAD
         // MDL-29877 Some bad restores created grade items with no category information.
         $sql = "UPDATE {grade_items}
                    SET categoryid = courseid
                  WHERE itemtype <> 'course' and itemtype <> 'category'
                        AND categoryid IS NULL";
         $DB->execute($sql);
-=======
+        upgrade_main_savepoint(true, 2012062506.06);
+    }
+
+    if ($oldversion < 2012062506.08) {
         // Adding index to unreadmessageid field of message_working table (MDL-34933)
         $table = new xmldb_table('message_working');
         $index = new xmldb_index('unreadmessageid_idx', XMLDB_INDEX_NOTUNIQUE, array('unreadmessageid'));
@@ -1159,10 +1161,9 @@
         if (!$dbman->index_exists($table, $index)) {
             $dbman->add_index($table, $index);
         }
-        
+
         // Main savepoint reached.
->>>>>>> 54f03fab
-        upgrade_main_savepoint(true, 2012062506.06);
+        upgrade_main_savepoint(true, 2012062506.08);
     }
 
     return true;
