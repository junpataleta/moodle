--- conflicted
+++ resolved
@@ -3143,7 +3143,6 @@
     }
 
     if ($oldversion < 2023031400.01) {
-<<<<<<< HEAD
         // Define field id to be added to groups.
         $table = new xmldb_table('groups');
         $field = new xmldb_field('visibility', XMLDB_TYPE_INTEGER, '1', null, XMLDB_NOTNULL, null, '0', 'picture');
@@ -3160,7 +3159,10 @@
         if (!$dbman->field_exists($table, $field)) {
             $dbman->add_field($table, $field);
         }
-=======
+        upgrade_main_savepoint(true, 2023031400.01);
+    }
+
+    if ($oldversion < 2023031400.02) {
 
         // Define table xapi_states to be created.
         $table = new xmldb_table('xapi_states');
@@ -3194,8 +3196,7 @@
         }
 
         // Main savepoint reached.
->>>>>>> bd0a6e6d
-        upgrade_main_savepoint(true, 2023031400.01);
+        upgrade_main_savepoint(true, 2023031400.02);
     }
 
     return true;
