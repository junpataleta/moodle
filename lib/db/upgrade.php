--- conflicted
+++ resolved
@@ -3417,7 +3417,6 @@
     }
 
     if ($oldversion < 2019072200.00) {
-<<<<<<< HEAD
 
         // Define field relativedatesmode to be added to course.
         $table = new xmldb_table('course');
@@ -3448,12 +3447,11 @@
         upgrade_main_savepoint(true, 2019072500.01);
     }
 
-=======
+    if ($oldversion < 2019072500.03) {
         unset_config('httpswwwroot');
 
-        upgrade_main_savepoint(true, 2019072200.00);
-    }
-
->>>>>>> 93207870
+        upgrade_main_savepoint(true, 2019072500.03);
+    }
+
     return true;
 }