--- conflicted
+++ resolved
@@ -1990,7 +1990,6 @@
         upgrade_main_savepoint(true, 2013040300.01);
     }
 
-<<<<<<< HEAD
     if ($oldversion < 2013041200.00) {
         // MDL-29877 Some bad restores created grade items with no category information.
         $sql = "UPDATE {grade_items}
@@ -1999,7 +1998,8 @@
                        AND categoryid IS NULL";
         $DB->execute($sql);
         upgrade_main_savepoint(true, 2013041200.00);
-=======
+    }
+
     if ($oldversion < 2013041600.00) {
         // Copy constants from /course/lib.php instead of including the whole library:
         $c = array( 'FRONTPAGENEWS'                 => 0,
@@ -2061,7 +2061,6 @@
         unset_config('numcoursesincombo');
 
         upgrade_main_savepoint(true, 2013041600.00);
->>>>>>> 0fd26350
     }
 
     return true;
