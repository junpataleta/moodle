--- conflicted
+++ resolved
@@ -421,19 +421,12 @@
 
         echo $OUTPUT->heading($this->name(), 3);
 
-<<<<<<< HEAD
-
         $filepath = $CFG->dirroot.'/mod/data/field/'.$this->type.'/mod.html';
 
         if (!file_exists($filepath)) {
             throw new \moodle_exception(get_string('missingfieldtype', 'data', (object)['name' => $this->field->name]));
         } else {
             require_once($filepath);
-=======
-        $modpath = $CFG->dirroot . '/mod/data/field/' . $this->type . '/mod.html';
-        if (file_exists($modpath)) {
-            require_once($modpath);
->>>>>>> 8305c1c7
         }
 
         $actionbuttons = html_writer::start_div();
