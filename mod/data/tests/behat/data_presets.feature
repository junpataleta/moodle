@mod @mod_data
Feature: Users can view and manage data presets
  In order to use presets
  As a user
  I need to view, manage and use presets

  Background:
    Given the following "users" exist:
      | username | firstname | lastname | email |
      | teacher1 | Teacher | 1 | teacher1@example.com |
    And the following "courses" exist:
      | fullname | shortname | category |
      | Course 1 | C1 | 0 |
    And the following "course enrolments" exist:
      | user | course | role |
      | teacher1 | C1 | editingteacher |
    And the following "activities" exist:
      | activity | name                | intro | course | idnumber |
      | data     | Mountain landscapes | n     | C1     | data1    |
    And the following "mod_data > presets" exist:
      | database | name                      | description                          | user      |
      | data1    | Saved preset 1            | The preset1 has description          | admin     |
      | data1    | Saved preset 2            |                                      | admin     |
      | data1    | Saved preset by teacher1  | This preset has also a description   | teacher1  |

  @javascript
  Scenario: Admins can delete saved presets
    Given I am on the "Mountain landscapes" "data activity" page logged in as admin
    When I follow "Presets"
    Then I should see "Choose a preset to use as a starting point."
    And I should see "Image gallery"
    And I should see "Saved preset 1"
    And I should see "Saved preset 2"
    And I should see "Saved preset by teacher1"
    # Plugin presets can't be removed.
    And I should not see "Actions" in the "Image gallery" "table_row"
    # The admin should be able to delete saved presets.
    But I open the action menu in "Saved preset 1" "table_row"
    And I should see "Delete"
    And I press the escape key
    And I open the action menu in "Saved preset 2" "table_row"
    And I should see "Delete"
    And I press the escape key
    And I open the action menu in "Saved preset by teacher1" "table_row"
    And I should see "Delete"

  @javascript
  Scenario: Teachers can see and use presets
    Given I am on the "Mountain landscapes" "data activity" page logged in as teacher1
    When I follow "Presets"
    Then I should see "Choose a preset to use as a starting point."
    And I should see "Image gallery"
    And I should see "Use this preset to collect images." in the "Image gallery" "table_row"
    And I should see "Saved preset 1"
    And I should see "The preset1 has description" in the "Saved preset 1" "table_row"
    And I should see "Saved preset 2"
    And I should see "Saved preset by teacher1"
    And I should see "This preset has also a description" in the "Saved preset by teacher1" "table_row"
    # Plugin presets can't be removed.
    And I should not see "Actions" in the "Image gallery" "table_row"
    # Teachers should be able to delete their saved presets.
    And I open the action menu in "Saved preset by teacher1" "table_row"
    And I should see "Delete"
    # Teachers can't delete the presets they haven't created.
    And I should not see "Actions" in the "Saved preset 1" "table_row"
    # The "Use preset" button should be enabled only when a preset is selected.
    And the "Use preset" "button" should be disabled
    And I click on "fullname" "radio" in the "Image gallery" "table_row"
    And the "Use preset" "button" should be enabled

  @javascript
  Scenario: Only users with the viewalluserpresets capability can see presets created by other users
    Given the following "permission override" exists:
      | role         | editingteacher                       |
      | capability   | mod/data:viewalluserpresets          |
      | permission   | Prohibit                             |
      | contextlevel | System                               |
      | reference    |                                      |
    When I am on the "Mountain landscapes" "data activity" page logged in as teacher1
    And I follow "Presets"
    Then I should see "Image gallery"
    And I should not see "Saved preset 1"
    And I should not see "Saved preset 2"
    But I should see "Saved preset by teacher1"

  @javascript
  Scenario: Teachers can save presets
    Given the following "mod_data > fields" exist:
      | database | type | name              | description              |
      | data1    | text | Test field name   | Test field description   |
    And I am on the "Mountain landscapes" "data activity" page logged in as teacher1
    And I follow "Templates"
    When I click on "Save as preset" "button"
    Then I should see "Name" in the "Save all fields and templates as preset" "dialogue"
    And I should see "Description" in the "Save all fields and templates as preset" "dialogue"
    And "Replace existing preset with this name and overwrite its contents" "checkbox" should not be visible
    # Teacher should be able to save preset.
    And I set the field "Name" to "New saved preset"
    And I set the field "Description" to "My funny description goes here."
    And I click on "Save" "button" in the "Save all fields and templates as preset" "dialogue"
    And I should see "Preset saved."
    And I follow "Presets"
    And I should see "New saved preset"
    And I should see "My funny description goes here." in the "New saved preset" "table_row"
    # Teacher can't overwrite an existing preset that they haven't created.
    And I follow "Templates"
    And I click on "Save as preset" "button"
    And I set the field "Name" to "Saved preset 1"
    And I click on "Save" "button" in the "Save all fields and templates as preset" "dialogue"
    And I should see "A preset with this name already exists. Choose a different name."
    And "Replace existing preset with this name and overwrite its contents" "checkbox" should not be visible
    # Teacher can overwrite existing presets created by them, but they are not overwritten if the checkbox is not marked.
    And I set the field "Name" to "New saved preset"
    And I set the field "Description" to "This is a new description that shouldn't be saved."
    And I click on "Save" "button" in the "Save all fields and templates as preset" "dialogue"
    And I should see "A preset with this name already exists."
    And "Replace existing preset with this name and overwrite its contents" "checkbox" should be visible
    # Confirm the checkbox is still displayed and nothing happens if it's not checked and no change is done in the name.
    And I click on "Save" "button" in the "Save all fields and templates as preset" "dialogue"
    And I should see "A preset with this name already exists."
    And "Replace existing preset with this name and overwrite its contents" "checkbox" should be visible
    And I click on "Cancel" "button" in the "Save all fields and templates as preset" "dialogue"
    And I follow "Presets"
    And I should see "New saved preset"
    And I should see "My funny description goes here." in the "New saved preset" "table_row"
    And I should not see "This is a new description that shouldn't be saved."
    # But teacher can overwrite existing presets created by them.
    But I follow "Templates"
    And I click on "Save as preset" "button"
    And I set the field "Name" to "New saved preset"
    And I set the field "Description" to "This is a new description that will be overwritten."
    And I click on "Save" "button" in the "Save all fields and templates as preset" "dialogue"
    And I should see "A preset with this name already exists."
    And "Replace existing preset with this name and overwrite its contents" "checkbox" should be visible
    And I click on "Replace existing preset with this name and overwrite its contents" "checkbox" in the "Save all fields and templates as preset" "dialogue"
    And I click on "Save" "button" in the "Save all fields and templates as preset" "dialogue"
    And I should see "Preset saved."
    And I follow "Presets"
    And I should see "New saved preset"
    And I should see "This is a new description that will be overwritten." in the "New saved preset" "table_row"
    And I should not see "My funny description goes here." in the "New saved preset" "table_row"

  @javascript
  Scenario: Teachers can edit presets
    Given I am on the "Mountain landscapes" "data activity" page logged in as teacher1
    When I follow "Presets"
    # Plugin presets can't be edited.
    Then I should not see "Actions" in the "Image gallery" "table_row"
    # Teachers can't edit the presets they haven't created.
    And I should not see "Actions" in the "Saved preset 1" "table_row"
    # Teachers should be able to edit their saved presets.
    And I open the action menu in "Saved preset by teacher1" "table_row"
    And I choose "Edit" in the open action menu
    And I set the field "Name" to "RENAMED preset by teacher1"
    And I set the field "Description" to "My funny description goes here."
    And I click on "Save" "button" in the "Edit preset" "dialogue"
    And I should see "Preset saved."
    And I should see "RENAMED preset by teacher1"
    And I should see "My funny description goes here." in the "RENAMED preset by teacher1" "table_row"
    And I should not see "Saved preset by teacher1"
    And I should not see "This preset has also a description"

  @javascript
  Scenario: Nothing happens when teachers edit a preset and do not change anything
    Given I am on the "Mountain landscapes" "data activity" page logged in as teacher1
    When I follow "Presets"
    And I open the action menu in "Saved preset by teacher1" "table_row"
    And I choose "Edit" in the open action menu
    And I click on "Save" "button" in the "Edit preset" "dialogue"
    Then I should not see "Preset saved."
    And I should see "Saved preset by teacher1"

  @javascript
  Scenario: Teachers can edit presets and overwrite them if they are the authors
    Given the following "mod_data > preset" exists:
      | database    | data1                                 |
      | name        | Another preset created by teacher1    |
      | description | This description will be overwritten  |
      | user        | teacher1                              |
    And I am on the "Mountain landscapes" "data activity" page logged in as teacher1
    When I follow "Presets"
    And I open the action menu in "Saved preset by teacher1" "table_row"
    And I choose "Edit" in the open action menu
    And I set the field "Name" to "Another preset created by teacher1"
    And I click on "Save" "button" in the "Edit preset" "dialogue"
    Then I should see "A preset with this name already exists."
    And "Replace existing preset with this name and overwrite its contents" "checkbox" should be visible
    # If the checkbox is not selected, the preset shoudn't be saved.
    And I click on "Save" "button" in the "Edit preset" "dialogue"
    And I should see "A preset with this name already exists."
    # But when I select the overwrite checkbox, the preset should be overwritten.
    But I click on "Replace existing preset with this name and overwrite its contents" "checkbox" in the "Edit preset" "dialogue"
    And I click on "Save" "button" in the "Edit preset" "dialogue"
    And I should see "Preset saved."
    And I should see "Another preset created by teacher1"
    And I should see "This preset has also a description" in the "Another preset created by teacher1" "table_row"
    And I should not see "Saved preset by teacher1"
    And I should not see "This description will be overwritten"

  @javascript
  Scenario: Teachers cannot overwrite presets if they are not the authors
    Given I am on the "Mountain landscapes" "data activity" page logged in as teacher1
    When I follow "Presets"
    And I open the action menu in "Saved preset by teacher1" "table_row"
    And I choose "Edit" in the open action menu
    And I set the field "Name" to "Saved preset 1"
    And I click on "Save" "button" in the "Edit preset" "dialogue"
    Then I should see " A preset with this name already exists. Choose a different name."
    And "Replace existing preset with this name and overwrite its contents" "checkbox" should not be visible
    # If the teacher clicks again the Save button, the preset shoudn't be saved.
    And I click on "Save" "button" in the "Edit preset" "dialogue"
    And I should see " A preset with this name already exists. Choose a different name."
    # But if they set a different name (which doesn't exist), the preset should be saved.
    And I set the field "Name" to "New saved preset"
    And I click on "Save" "button" in the "Edit preset" "dialogue"
    And I should see "Preset saved."
    And I should see "New saved preset"
    And I should see "This preset has also a description" in the "New saved preset" "table_row"
    And I should not see "Saved preset by teacher1"

  @javascript
  Scenario: Admins can overwrite presets even if they are not the authors
    Given I am on the "Mountain landscapes" "data activity" page logged in as admin
    When I follow "Presets"
    And I open the action menu in "Saved preset by teacher1" "table_row"
    And I choose "Edit" in the open action menu
    And I set the field "Name" to "Saved preset 1"
    And I click on "Save" "button" in the "Edit preset" "dialogue"
    Then I should see " A preset with this name already exists."
    And "Replace existing preset with this name and overwrite its contents" "checkbox" should be visible
    # But when admin selects the overwrite checkbox, the preset should be overwritten.
    But I click on "Replace existing preset with this name and overwrite its contents" "checkbox" in the "Edit preset" "dialogue"
    And I click on "Save" "button" in the "Edit preset" "dialogue"
    And I should see "Preset saved."
    And I should see "Saved preset 1"
    And I should see "This preset has also a description" in the "Saved preset 1" "table_row"
    And I should not see "Saved preset by teacher1"
    And I should not see "The preset1 has description"

  @javascript
  Scenario: Teachers can delete their own presets
    Given the following "mod_data > fields" exist:
      | database | type | name              | description              |
      | data1    | text | Test field name   | Test field description   |
    And the following "mod_data > presets" exist:
      | database | name                      | description                          | user      |
      | data1    | Saved preset by teacher1  | My funny description goes here.      | teacher1  |
    And I am on the "Mountain landscapes" "data activity" page logged in as teacher1
    When I follow "Presets"
    And I should see "Image gallery"
    And I should see "Saved preset 1"
    And I should see "Saved preset by teacher1"
    # Plugin presets can't be removed.
    And I should not see "Actions" in the "Image gallery" "table_row"
    # The teacher should not be able to delete presets saved by others.
    And I should not see "Actions" in the "Saved preset 1" "table_row"
    # The teacher should be able to delete their own preset.
    And I open the action menu in "Saved preset by teacher" "table_row"
    And I follow "Delete"
    And I click on "Delete" "button" in the "Delete preset Saved preset by teacher1?" "dialogue"
    And I should see "Preset deleted"
    And I should not see "Saved preset by teacher1"

  @javascript
<<<<<<< HEAD
  Scenario: Teachers can preview a saved preset from the notification
    Given the following "mod_data > fields" exist:
      | database | type | name            | description            |
      | data1    | text | Test field name | Test field description |
    And the following "mod_data > templates" exist:
      | database | name            |
      | data1    | singletemplate  |
      | data1    | listtemplate    |
      | data1    | addtemplate     |
      | data1    | asearchtemplate |
      | data1    | rsstemplate     |
    And I am on the "Mountain landscapes" "data activity" page logged in as teacher1
    And I follow "Templates"
    And I click on "Save as preset" "button"
    And I set the field "Name" to "New saved preset"
    And I set the field "Description" to "My funny description goes here."
    And I click on "Save" "button" in the "Save all fields and templates as preset" "dialogue"
    And I should see "Preset saved"
    When I click on "Preview preset" "link"
    Then I should see "Preview"
    And I should see "New saved preset"
    And I should see "My funny description goes here"
    And I should see "Test field name"
    And I should see "This is a short text"
    Then "Use preset" "button" should exist
=======
  Scenario: Teachers can export any saved preset
    Given I am on the "Mountain landscapes" "data activity" page logged in as teacher1
    When I follow "Presets"
    # Plugin presets can't be exported.
    And I should not see "Actions" in the "Image gallery" "table_row"
    # The teacher should be able to export any saved preset.
    And I open the action menu in "Saved preset by teacher1" "table_row"
    Then I should see "Export"
    And following "Export" "link" in the "Saved preset by teacher1" "table_row" should download between "1" and "5000" bytes
    And I open the action menu in "Saved preset 1" "table_row"
    And I should see "Export"
    And following "Export" "link" in the "Saved preset 1" "table_row" should download between "1" and "5000" bytes
>>>>>>> a66cdcd9
<|MERGE_RESOLUTION|>--- conflicted
+++ resolved
@@ -262,7 +262,6 @@
     And I should not see "Saved preset by teacher1"
 
   @javascript
-<<<<<<< HEAD
   Scenario: Teachers can preview a saved preset from the notification
     Given the following "mod_data > fields" exist:
       | database | type | name            | description            |
@@ -288,7 +287,8 @@
     And I should see "Test field name"
     And I should see "This is a short text"
     Then "Use preset" "button" should exist
-=======
+
+  @javascript
   Scenario: Teachers can export any saved preset
     Given I am on the "Mountain landscapes" "data activity" page logged in as teacher1
     When I follow "Presets"
@@ -300,5 +300,4 @@
     And following "Export" "link" in the "Saved preset by teacher1" "table_row" should download between "1" and "5000" bytes
     And I open the action menu in "Saved preset 1" "table_row"
     And I should see "Export"
-    And following "Export" "link" in the "Saved preset 1" "table_row" should download between "1" and "5000" bytes
->>>>>>> a66cdcd9
+    And following "Export" "link" in the "Saved preset 1" "table_row" should download between "1" and "5000" bytes