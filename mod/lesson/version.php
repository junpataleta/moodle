<?php
// This file is part of Moodle - http://moodle.org/
//
// Moodle is free software: you can redistribute it and/or modify
// it under the terms of the GNU General Public License as published by
// the Free Software Foundation, either version 3 of the License, or
// (at your option) any later version.
//
// Moodle is distributed in the hope that it will be useful,
// but WITHOUT ANY WARRANTY; without even the implied warranty of
// MERCHANTABILITY or FITNESS FOR A PARTICULAR PURPOSE.  See the
// GNU General Public License for more details.
//
// You should have received a copy of the GNU General Public License
// along with Moodle.  If not, see <http://www.gnu.org/licenses/>.

/**
 * Version information
 *
 * @package mod_lesson
 * @copyright  1999 onwards Martin Dougiamas  {@link http://moodle.com}
 * @license    http://www.gnu.org/copyleft/gpl.html GNU GPL v3 or later
 */

defined('MOODLE_INTERNAL') || die();

<<<<<<< HEAD
$plugin->version   = 2014110400;       // The current module version (Date: YYYYMMDDXX)
$plugin->requires  = 2014050800;    // Requires this Moodle version
=======
$plugin->version   = 2014111000;       // The current module version (Date: YYYYMMDDXX)
$plugin->requires  = 2014110400;    // Requires this Moodle version
>>>>>>> de881693
$plugin->component = 'mod_lesson'; // Full name of the plugin (used for diagnostics)
$plugin->cron      = 0;<|MERGE_RESOLUTION|>--- conflicted
+++ resolved
@@ -24,12 +24,7 @@
 
 defined('MOODLE_INTERNAL') || die();
 
-<<<<<<< HEAD
-$plugin->version   = 2014110400;       // The current module version (Date: YYYYMMDDXX)
-$plugin->requires  = 2014050800;    // Requires this Moodle version
-=======
 $plugin->version   = 2014111000;       // The current module version (Date: YYYYMMDDXX)
 $plugin->requires  = 2014110400;    // Requires this Moodle version
->>>>>>> de881693
 $plugin->component = 'mod_lesson'; // Full name of the plugin (used for diagnostics)
 $plugin->cron      = 0;