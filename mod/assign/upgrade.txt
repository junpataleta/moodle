This files describes API changes in the assign code.

=== 3.1 ===
<<<<<<< HEAD
* The feedback plugins now need to implement the is_feedback_modified() method. The default is to return true
  for backwards compatibiltiy.
=======

* When downloading all submissions as a zip each students' files are in a separate folder, are no longer renamed
  and the folder structure is kept intact.
>>>>>>> 989a8457

=== 3.0 ===
* assign_submission_status renderable now requires $usergroups in its constructor

=== 2.9 ===
* External parameter now returns PARAM_RAW instead of PARAM_TEXT for webservices using feedback comments.
* External function mod_assign_external::get_assignments now returns additional optional fields:
   - intro: Assignment intro.
   - introformat: Intro format.
   - introattachments: Intro attachments files.

=== 2.8 ===
* Some DB changes were made to simplify the SQL required to query the latest attempt.
  - The assign_submission table now has a column "latest" which is set to 1 for the latest submission attempt.
  - There will always be a submission row if there is a grade (so the latest grade can be found by joining with the submission)
  - There is a new submission status "new" for a submission that has never been attempted by a student (but the record exists purely
    to mark the latest attempt number as 0). The function get_user_submission will create a record with the status set to "new"
    by default (the previous default was "draft").

=== 2.7 ===

* Added setting sendstudentnotifications to assign DB table with admin defaults. This sets the default value for the
  "Notify students" option on the grading forms. This setting can be retrieved via webservices.

* Web service function mod_assign_save_grade has an additional optional parameter $advancedgradingdata which allows
  advanced grading data to be used.
* A new web service function mod_assign_save_grades has been added which allows multiple grades to be processed.
* The event submission_updated() [mod/assign/classes/event/submission_updated.php] has been altered to now be an abstract class
  for submission events in the submission plug-ins.

=== 2.6.1 ===

* format_text() is no longer used for formating assignment content to be used in events (assign_submission_onlinetext::save()) or
  the word count (assign_submission_onlinetext::format_for_log()) in mod/assign/submission/onlinetext/locallib.php. format_text()
  should only be used when displaying information to the screen. It was being used incorrectly before in these areas. Plugins using
  the event assessable_uploaded() should use file_rewrite_pluginfile_urls() to translate the text back to the desired output.

=== 2.6 ===
* To see submission/grades of inactive users, user should have moodle/course:viewsuspendedusers capability.
* count_* functions will return only active participants.
* assign_submission_plugin->lock and unlock methods have an additional parameter for user flags. A user will not
  always have a submission record when the submission is locked/unlocked.
* Submission and feedback plugins can now participate in webservices. The plugin must implement get_external_parameters()
  to describe the parameters it is expecting from the mod_assign_save_grade or mod_assign_save_submission functions. The
  plugin will then handle the webservice via it's normal save() method with the extra data supplied in the $data argument.

=== 2.5 ===

* New feature - Attempt History

    This adds settings so that a student can have build up a history of separate submission attempts and grades for the same
    assignment.

    Extra settings on the assign table are:
    attemptreopenmethod - The way attempts can be reopened. One of:
                            ASSIGN_ATTEMPT_REOPEN_METHOD_NONE - Attempts cannot be reopened (default)
                            ASSIGN_ATTEMPT_REOPEN_METHOD_UNTIL_PASS - Attempts are reopened on grading until the gradebook
                                                                      indicates this student has passed.
                            ASSIGN_ATTEMPT_REOPEN_METHOD_MANUAL - Attempts are reopened on manually by the grader.
    maxattempts - The maximum allowed number of attempts per student for this assign instance.

    Extra settings on the submission and grade records:
    attemptnumber - Starting from 0 until the latest attempt.

    New table assign_user_flags holds user specific flags that were stored in the assign_grade table.  (contains assignment,
    userid, extensionduedate, mailed and locked)

    assign changes:
        "get_user_grade" function has an extra optional parameter to retrieve a specific attempt number.
        "get_user_submission" function has an extra optional parameter to retrieve a specific attempt number.
        "get_group_submission" function has an extra optional parameter to retrieve a specific attempt number.
        new "get_user_flags" function can retrieve the user flags for a specific user (extensionduedate, mailed and locked).
        new "update_user_flags" function can update the user flags for a specific user (extensionduedate, mailed and locked).

    assign_submission_plugin changes:
        "precheck_submission" function now takes a submission record so you can determine which submission is being checked.
        "submit_for_grading" function now takes a submission record so you can determine which submission is being submitted.
        new function "copy_submission" can be implemented to copy submission data from one submission to a new one.

    New renderable object "assign_attempt_history" for rendering the list of previous submissions.
    New renderable object "assign_gradingmessage" for rendering a generic grading message.

    assign_grading_table changes:
        get_group_and_submission is now protected and should not be called from outside this class.


=== Earlier changes ===

* Were not documented in this way. Sorry.<|MERGE_RESOLUTION|>--- conflicted
+++ resolved
@@ -1,14 +1,10 @@
 This files describes API changes in the assign code.
 
 === 3.1 ===
-<<<<<<< HEAD
 * The feedback plugins now need to implement the is_feedback_modified() method. The default is to return true
   for backwards compatibiltiy.
-=======
-
 * When downloading all submissions as a zip each students' files are in a separate folder, are no longer renamed
   and the folder structure is kept intact.
->>>>>>> 989a8457
 
 === 3.0 ===
 * assign_submission_status renderable now requires $usergroups in its constructor
