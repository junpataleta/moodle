<?php
// This file is part of Moodle - http://moodle.org/
//
// Moodle is free software: you can redistribute it and/or modify
// it under the terms of the GNU General Public License as published by
// the Free Software Foundation, either version 3 of the License, or
// (at your option) any later version.
//
// Moodle is distributed in the hope that it will be useful,
// but WITHOUT ANY WARRANTY; without even the implied warranty of
// MERCHANTABILITY or FITNESS FOR A PARTICULAR PURPOSE.  See the
// GNU General Public License for more details.
//
// You should have received a copy of the GNU General Public License
// along with Moodle.  If not, see <http://www.gnu.org/licenses/>.

/**
 * Quiz module external functions tests.
 *
 * @package    mod_quiz
 * @category   external
 * @copyright  2016 Juan Leyva <juan@moodle.com>
 * @license    http://www.gnu.org/copyleft/gpl.html GNU GPL v3 or later
 * @since      Moodle 3.1
 */

namespace mod_quiz\external;

use core_external\external_api;
use externallib_advanced_testcase;
use mod_quiz\question\display_options;
use mod_quiz\quiz_attempt;
use mod_quiz\quiz_settings;
use mod_quiz_external;
use moodle_exception;

defined('MOODLE_INTERNAL') || die();

global $CFG;

require_once($CFG->dirroot . '/webservice/tests/helpers.php');

/**
 * Silly class to access mod_quiz_external internal methods.
 *
 * @package mod_quiz
 * @copyright 2016 Juan Leyva <juan@moodle.com>
 * @license http://www.gnu.org/copyleft/gpl.html GNU GPL v3 or later
 * @since  Moodle 3.1
 */
class testable_mod_quiz_external extends mod_quiz_external {

    /**
     * Public accessor.
     *
     * @param  array $params Array of parameters including the attemptid and preflight data
     * @param  bool $checkaccessrules whether to check the quiz access rules or not
     * @param  bool $failifoverdue whether to return error if the attempt is overdue
     * @return  array containing the attempt object and access messages
     */
    public static function validate_attempt($params, $checkaccessrules = true, $failifoverdue = true) {
        return parent::validate_attempt($params, $checkaccessrules, $failifoverdue);
    }

    /**
     * Public accessor.
     *
     * @param  array $params Array of parameters including the attemptid
     * @return  array containing the attempt object and display options
     */
    public static function validate_attempt_review($params) {
        return parent::validate_attempt_review($params);
    }
}

/**
 * Quiz module external functions tests
 *
 * @package    mod_quiz
 * @category   external
 * @copyright  2016 Juan Leyva <juan@moodle.com>
 * @license    http://www.gnu.org/copyleft/gpl.html GNU GPL v3 or later
 * @since      Moodle 3.1
 */
class external_test extends externallib_advanced_testcase {

    /**
     * Set up for every test
     */
    public function setUp(): void {
        global $DB;
        $this->resetAfterTest();
        $this->setAdminUser();

        // Setup test data.
        $this->course = $this->getDataGenerator()->create_course();
        $this->quiz = $this->getDataGenerator()->create_module('quiz', ['course' => $this->course->id]);
        $this->context = \context_module::instance($this->quiz->cmid);
        $this->cm = get_coursemodule_from_instance('quiz', $this->quiz->id);

        // Create users.
        $this->student = self::getDataGenerator()->create_user();
        $this->teacher = self::getDataGenerator()->create_user();

        // Users enrolments.
        $this->studentrole = $DB->get_record('role', ['shortname' => 'student']);
        $this->teacherrole = $DB->get_record('role', ['shortname' => 'editingteacher']);
        // Allow student to receive messages.
        $coursecontext = \context_course::instance($this->course->id);
        assign_capability('mod/quiz:emailnotifysubmission', CAP_ALLOW, $this->teacherrole->id, $coursecontext, true);

        $this->getDataGenerator()->enrol_user($this->student->id, $this->course->id, $this->studentrole->id, 'manual');
        $this->getDataGenerator()->enrol_user($this->teacher->id, $this->course->id, $this->teacherrole->id, 'manual');
    }

    /**
     * Create a quiz with questions including a started or finished attempt optionally
     *
     * @param  boolean $startattempt whether to start a new attempt
     * @param  boolean $finishattempt whether to finish the new attempt
     * @param  string $behaviour the quiz preferredbehaviour, defaults to 'deferredfeedback'.
     * @param  boolean $includeqattachments whether to include a question that supports attachments, defaults to false.
     * @param  array $extraoptions extra options for Quiz.
     * @return array array containing the quiz, context and the attempt
     */
    private function create_quiz_with_questions($startattempt = false, $finishattempt = false, $behaviour = 'deferredfeedback',
            $includeqattachments = false, $extraoptions = []) {

        // Create a new quiz with attempts.
        $quizgenerator = $this->getDataGenerator()->get_plugin_generator('mod_quiz');
        $data = ['course' => $this->course->id,
                      'sumgrades' => 2,
                      'preferredbehaviour' => $behaviour];
        $data = array_merge($data, $extraoptions);
        $quiz = $quizgenerator->create_instance($data);
        $context = \context_module::instance($quiz->cmid);

        // Create a couple of questions.
        $questiongenerator = $this->getDataGenerator()->get_plugin_generator('core_question');

        $cat = $questiongenerator->create_question_category();
        $question = $questiongenerator->create_question('numerical', null, ['category' => $cat->id]);
        quiz_add_quiz_question($question->id, $quiz);
        $question = $questiongenerator->create_question('numerical', null, ['category' => $cat->id]);
        quiz_add_quiz_question($question->id, $quiz);

        if ($includeqattachments) {
            $question = $questiongenerator->create_question('essay', null, ['category' => $cat->id, 'attachments' => 1,
                'attachmentsrequired' => 1]);
            quiz_add_quiz_question($question->id, $quiz);
        }

        $quizobj = quiz_settings::create($quiz->id, $this->student->id);

        // Set grade to pass.
        $item = \grade_item::fetch(['courseid' => $this->course->id, 'itemtype' => 'mod',
                                        'itemmodule' => 'quiz', 'iteminstance' => $quiz->id, 'outcomeid' => null]);
        $item->gradepass = 80;
        $item->update();

        if ($startattempt or $finishattempt) {
            // Now, do one attempt.
            $quba = \question_engine::make_questions_usage_by_activity('mod_quiz', $quizobj->get_context());
            $quba->set_preferred_behaviour($quizobj->get_quiz()->preferredbehaviour);

            $timenow = time();
            $attempt = quiz_create_attempt($quizobj, 1, false, $timenow, false, $this->student->id);
            quiz_start_new_attempt($quizobj, $quba, $attempt, 1, $timenow);
            quiz_attempt_save_started($quizobj, $quba, $attempt);
            $attemptobj = quiz_attempt::create($attempt->id);

            if ($finishattempt) {
                // Process some responses from the student.
                $tosubmit = [1 => ['answer' => '3.14']];
                $attemptobj->process_submitted_actions(time(), false, $tosubmit);

                // Finish the attempt.
                $attemptobj->process_finish(time(), false);
            }
            return [$quiz, $context, $quizobj, $attempt, $attemptobj, $quba];
        } else {
            return [$quiz, $context, $quizobj];
        }

    }

    /*
     * Test get quizzes by courses
     */
    public function test_mod_quiz_get_quizzes_by_courses() {
        global $DB;

        // Create additional course.
        $course2 = self::getDataGenerator()->create_course();

        // Second quiz.
        $record = new \stdClass();
        $record->course = $course2->id;
        $record->intro = '<button>Test with HTML allowed.</button>';
        $quiz2 = self::getDataGenerator()->create_module('quiz', $record);

        // Execute real Moodle enrolment as we'll call unenrol() method on the instance later.
        $enrol = enrol_get_plugin('manual');
        $enrolinstances = enrol_get_instances($course2->id, true);
        foreach ($enrolinstances as $courseenrolinstance) {
            if ($courseenrolinstance->enrol == "manual") {
                $instance2 = $courseenrolinstance;
                break;
            }
        }
        $enrol->enrol_user($instance2, $this->student->id, $this->studentrole->id);

        self::setUser($this->student);

        $returndescription = mod_quiz_external::get_quizzes_by_courses_returns();

        // Create what we expect to be returned when querying the two courses.
        // First for the student user.
        $allusersfields = ['id', 'coursemodule', 'course', 'name', 'intro', 'introformat', 'introfiles', 'lang',
                                'timeopen', 'timeclose', 'grademethod', 'section', 'visible', 'groupmode', 'groupingid',
                                'attempts', 'timelimit', 'grademethod', 'decimalpoints', 'questiondecimalpoints', 'sumgrades',
                                'grade', 'preferredbehaviour', 'hasfeedback'];
        $userswithaccessfields = ['attemptonlast', 'reviewattempt', 'reviewcorrectness', 'reviewmarks',
                                        'reviewspecificfeedback', 'reviewgeneralfeedback', 'reviewrightanswer',
                                        'reviewoverallfeedback', 'questionsperpage', 'navmethod',
                                        'browsersecurity', 'delay1', 'delay2', 'showuserpicture', 'showblocks',
                                        'completionattemptsexhausted', 'completionpass', 'autosaveperiod', 'hasquestions',
                                        'overduehandling', 'graceperiod', 'canredoquestions', 'allowofflineattempts'];
        $managerfields = ['shuffleanswers', 'timecreated', 'timemodified', 'password', 'subnet'];

        // Add expected coursemodule and other data.
        $quiz1 = $this->quiz;
        $quiz1->coursemodule = $quiz1->cmid;
        $quiz1->introformat = 1;
        $quiz1->section = 0;
        $quiz1->visible = true;
        $quiz1->groupmode = 0;
        $quiz1->groupingid = 0;
        $quiz1->hasquestions = 0;
        $quiz1->hasfeedback = 0;
        $quiz1->completionpass = 0;
        $quiz1->autosaveperiod = get_config('quiz', 'autosaveperiod');
        $quiz1->introfiles = [];
        $quiz1->lang = '';

        $quiz2->coursemodule = $quiz2->cmid;
        $quiz2->introformat = 1;
        $quiz2->section = 0;
        $quiz2->visible = true;
        $quiz2->groupmode = 0;
        $quiz2->groupingid = 0;
        $quiz2->hasquestions = 0;
        $quiz2->hasfeedback = 0;
        $quiz2->completionpass = 0;
        $quiz2->autosaveperiod = get_config('quiz', 'autosaveperiod');
        $quiz2->introfiles = [];
        $quiz2->lang = '';

        foreach (array_merge($allusersfields, $userswithaccessfields) as $field) {
            $expected1[$field] = $quiz1->{$field};
            $expected2[$field] = $quiz2->{$field};
        }

        $expectedquizzes = [$expected2, $expected1];

        // Call the external function passing course ids.
<<<<<<< HEAD
        $result = mod_quiz_external::get_quizzes_by_courses(array($course2->id, $this->course->id));
        $result = external_api::clean_returnvalue($returndescription, $result);
=======
        $result = mod_quiz_external::get_quizzes_by_courses([$course2->id, $this->course->id]);
        $result = \external_api::clean_returnvalue($returndescription, $result);
>>>>>>> ec0a2dd8

        $this->assertEquals($expectedquizzes, $result['quizzes']);
        $this->assertCount(0, $result['warnings']);

        // Call the external function without passing course id.
        $result = mod_quiz_external::get_quizzes_by_courses();
        $result = external_api::clean_returnvalue($returndescription, $result);
        $this->assertEquals($expectedquizzes, $result['quizzes']);
        $this->assertCount(0, $result['warnings']);

        // Unenrol user from second course and alter expected quizzes.
        $enrol->unenrol_user($instance2, $this->student->id);
        array_shift($expectedquizzes);

        // Call the external function without passing course id.
        $result = mod_quiz_external::get_quizzes_by_courses();
        $result = external_api::clean_returnvalue($returndescription, $result);
        $this->assertEquals($expectedquizzes, $result['quizzes']);

        // Call for the second course we unenrolled the user from, expected warning.
        $result = mod_quiz_external::get_quizzes_by_courses([$course2->id]);
        $this->assertCount(1, $result['warnings']);
        $this->assertEquals('1', $result['warnings'][0]['warningcode']);
        $this->assertEquals($course2->id, $result['warnings'][0]['itemid']);

        // Now, try as a teacher for getting all the additional fields.
        self::setUser($this->teacher);

        foreach ($managerfields as $field) {
            $expectedquizzes[0][$field] = $quiz1->{$field};
        }

        $result = mod_quiz_external::get_quizzes_by_courses();
        $result = external_api::clean_returnvalue($returndescription, $result);
        $this->assertEquals($expectedquizzes, $result['quizzes']);

        // Admin also should get all the information.
        self::setAdminUser();

<<<<<<< HEAD
        $result = mod_quiz_external::get_quizzes_by_courses(array($this->course->id));
        $result = external_api::clean_returnvalue($returndescription, $result);
=======
        $result = mod_quiz_external::get_quizzes_by_courses([$this->course->id]);
        $result = \external_api::clean_returnvalue($returndescription, $result);
>>>>>>> ec0a2dd8
        $this->assertEquals($expectedquizzes, $result['quizzes']);

        // Now, prevent access.
        $enrol->enrol_user($instance2, $this->student->id);

        self::setUser($this->student);

        $quiz2->timeclose = time() - DAYSECS;
        $DB->update_record('quiz', $quiz2);

        $result = mod_quiz_external::get_quizzes_by_courses();
        $result = external_api::clean_returnvalue($returndescription, $result);
        $this->assertCount(2, $result['quizzes']);
        // We only see a limited set of fields.
        $this->assertCount(5, $result['quizzes'][0]);
        $this->assertEquals($quiz2->id, $result['quizzes'][0]['id']);
        $this->assertEquals($quiz2->cmid, $result['quizzes'][0]['coursemodule']);
        $this->assertEquals($quiz2->course, $result['quizzes'][0]['course']);
        $this->assertEquals($quiz2->name, $result['quizzes'][0]['name']);
        $this->assertEquals($quiz2->course, $result['quizzes'][0]['course']);

        $this->assertFalse(isset($result['quizzes'][0]['timelimit']));

    }

    /**
     * Test test_view_quiz
     */
    public function test_view_quiz() {
        global $DB;

        // Test invalid instance id.
        try {
            mod_quiz_external::view_quiz(0);
            $this->fail('Exception expected due to invalid mod_quiz instance id.');
        } catch (moodle_exception $e) {
            $this->assertEquals('invalidrecord', $e->errorcode);
        }

        // Test not-enrolled user.
        $usernotenrolled = self::getDataGenerator()->create_user();
        $this->setUser($usernotenrolled);
        try {
            mod_quiz_external::view_quiz($this->quiz->id);
            $this->fail('Exception expected due to not enrolled user.');
        } catch (moodle_exception $e) {
            $this->assertEquals('requireloginerror', $e->errorcode);
        }

        // Test user with full capabilities.
        $this->setUser($this->student);

        // Trigger and capture the event.
        $sink = $this->redirectEvents();

        $result = mod_quiz_external::view_quiz($this->quiz->id);
        $result = external_api::clean_returnvalue(mod_quiz_external::view_quiz_returns(), $result);
        $this->assertTrue($result['status']);

        $events = $sink->get_events();
        $this->assertCount(1, $events);
        $event = array_shift($events);

        // Checking that the event contains the expected values.
        $this->assertInstanceOf('\mod_quiz\event\course_module_viewed', $event);
        $this->assertEquals($this->context, $event->get_context());
        $moodlequiz = new \moodle_url('/mod/quiz/view.php', ['id' => $this->cm->id]);
        $this->assertEquals($moodlequiz, $event->get_url());
        $this->assertEventContextNotUsed($event);
        $this->assertNotEmpty($event->get_name());

        // Test user with no capabilities.
        // We need a explicit prohibit since this capability is only defined in authenticated user and guest roles.
        assign_capability('mod/quiz:view', CAP_PROHIBIT, $this->studentrole->id, $this->context->id);
        // Empty all the caches that may be affected  by this change.
        accesslib_clear_all_caches_for_unit_testing();
        \course_modinfo::clear_instance_cache();

        try {
            mod_quiz_external::view_quiz($this->quiz->id);
            $this->fail('Exception expected due to missing capability.');
        } catch (moodle_exception $e) {
            $this->assertEquals('requireloginerror', $e->errorcode);
        }

    }

    /**
     * Test get_user_attempts
     */
    public function test_get_user_attempts() {

        // Create a quiz with one attempt finished.
        list($quiz, $context, $quizobj, $attempt, $attemptobj) = $this->create_quiz_with_questions(true, true);

        $this->setUser($this->student);
        $result = mod_quiz_external::get_user_attempts($quiz->id);
        $result = external_api::clean_returnvalue(mod_quiz_external::get_user_attempts_returns(), $result);

        $this->assertCount(1, $result['attempts']);
        $this->assertEquals($attempt->id, $result['attempts'][0]['id']);
        $this->assertEquals($quiz->id, $result['attempts'][0]['quiz']);
        $this->assertEquals($this->student->id, $result['attempts'][0]['userid']);
        $this->assertEquals(1, $result['attempts'][0]['attempt']);
        $this->assertArrayHasKey('sumgrades', $result['attempts'][0]);
        $this->assertEquals(1.0, $result['attempts'][0]['sumgrades']);

        // Test filters. Only finished.
        $result = mod_quiz_external::get_user_attempts($quiz->id, 0, 'finished', false);
        $result = external_api::clean_returnvalue(mod_quiz_external::get_user_attempts_returns(), $result);

        $this->assertCount(1, $result['attempts']);
        $this->assertEquals($attempt->id, $result['attempts'][0]['id']);

        // Test filters. All attempts.
        $result = mod_quiz_external::get_user_attempts($quiz->id, 0, 'all', false);
        $result = external_api::clean_returnvalue(mod_quiz_external::get_user_attempts_returns(), $result);

        $this->assertCount(1, $result['attempts']);
        $this->assertEquals($attempt->id, $result['attempts'][0]['id']);

        // Test filters. Unfinished.
        $result = mod_quiz_external::get_user_attempts($quiz->id, 0, 'unfinished', false);
        $result = external_api::clean_returnvalue(mod_quiz_external::get_user_attempts_returns(), $result);

        $this->assertCount(0, $result['attempts']);

        // Start a new attempt, but not finish it.
        $timenow = time();
        $attempt = quiz_create_attempt($quizobj, 2, false, $timenow, false, $this->student->id);
        $quba = \question_engine::make_questions_usage_by_activity('mod_quiz', $quizobj->get_context());
        $quba->set_preferred_behaviour($quizobj->get_quiz()->preferredbehaviour);

        quiz_start_new_attempt($quizobj, $quba, $attempt, 1, $timenow);
        quiz_attempt_save_started($quizobj, $quba, $attempt);

        // Test filters. All attempts.
        $result = mod_quiz_external::get_user_attempts($quiz->id, 0, 'all', false);
        $result = external_api::clean_returnvalue(mod_quiz_external::get_user_attempts_returns(), $result);

        $this->assertCount(2, $result['attempts']);

        // Test filters. Unfinished.
        $result = mod_quiz_external::get_user_attempts($quiz->id, 0, 'unfinished', false);
        $result = external_api::clean_returnvalue(mod_quiz_external::get_user_attempts_returns(), $result);

        $this->assertCount(1, $result['attempts']);

        // Test manager can see user attempts.
        $this->setUser($this->teacher);
        $result = mod_quiz_external::get_user_attempts($quiz->id, $this->student->id);
        $result = external_api::clean_returnvalue(mod_quiz_external::get_user_attempts_returns(), $result);

        $this->assertCount(1, $result['attempts']);
        $this->assertEquals($this->student->id, $result['attempts'][0]['userid']);

        $result = mod_quiz_external::get_user_attempts($quiz->id, $this->student->id, 'all');
        $result = external_api::clean_returnvalue(mod_quiz_external::get_user_attempts_returns(), $result);

        $this->assertCount(2, $result['attempts']);
        $this->assertEquals($this->student->id, $result['attempts'][0]['userid']);

        // Invalid parameters.
        try {
            mod_quiz_external::get_user_attempts($quiz->id, $this->student->id, 'INVALID_PARAMETER');
            $this->fail('Exception expected due to missing capability.');
        } catch (\invalid_parameter_exception $e) {
            $this->assertEquals('invalidparameter', $e->errorcode);
        }
    }

    /**
     * Test get_user_attempts with marks hidden
     */
    public function test_get_user_attempts_with_marks_hidden() {
        // Create quiz with one attempt finished and hide the mark.
        list($quiz, $context, $quizobj, $attempt, $attemptobj) = $this->create_quiz_with_questions(
                true, true, 'deferredfeedback', false,
                ['marksduring' => 0, 'marksimmediately' => 0, 'marksopen' => 0, 'marksclosed' => 0]);

        // Student cannot see the grades.
        $this->setUser($this->student);
        $result = mod_quiz_external::get_user_attempts($quiz->id);
        $result = external_api::clean_returnvalue(mod_quiz_external::get_user_attempts_returns(), $result);

        $this->assertCount(1, $result['attempts']);
        $this->assertEquals($attempt->id, $result['attempts'][0]['id']);
        $this->assertEquals($quiz->id, $result['attempts'][0]['quiz']);
        $this->assertEquals($this->student->id, $result['attempts'][0]['userid']);
        $this->assertEquals(1, $result['attempts'][0]['attempt']);
        $this->assertArrayHasKey('sumgrades', $result['attempts'][0]);
        $this->assertEquals(null, $result['attempts'][0]['sumgrades']);

        // Test manager can see user grades.
        $this->setUser($this->teacher);
        $result = mod_quiz_external::get_user_attempts($quiz->id, $this->student->id);
        $result = external_api::clean_returnvalue(mod_quiz_external::get_user_attempts_returns(), $result);

        $this->assertCount(1, $result['attempts']);
        $this->assertEquals($attempt->id, $result['attempts'][0]['id']);
        $this->assertEquals($quiz->id, $result['attempts'][0]['quiz']);
        $this->assertEquals($this->student->id, $result['attempts'][0]['userid']);
        $this->assertEquals(1, $result['attempts'][0]['attempt']);
        $this->assertArrayHasKey('sumgrades', $result['attempts'][0]);
        $this->assertEquals(1.0, $result['attempts'][0]['sumgrades']);
    }

    /**
     * Test get_user_best_grade
     */
    public function test_get_user_best_grade() {
        $quizgenerator = $this->getDataGenerator()->get_plugin_generator('mod_quiz');
        $questiongenerator = $this->getDataGenerator()->get_plugin_generator('core_question');
        $questioncat = $questiongenerator->create_question_category();

        // Create a new quiz.
        $quizapi1 = $quizgenerator->create_instance([
                'name' => 'Test Quiz API 1',
                'course' => $this->course->id,
                'sumgrades' => 1
        ]);
        $quizapi2 = $quizgenerator->create_instance([
                'name' => 'Test Quiz API 2',
                'course' => $this->course->id,
                'sumgrades' => 1,
                'marksduring' => 0,
                'marksimmediately' => 0,
                'marksopen' => 0,
                'marksclosed' => 0
        ]);

        // Create a question.
        $question = $questiongenerator->create_question('numerical', null, ['category' => $questioncat->id]);

        // Add question to the quizzes.
        quiz_add_quiz_question($question->id, $quizapi1);
        quiz_add_quiz_question($question->id, $quizapi2);

        // Create quiz object.
        $quizapiobj1 = quiz_settings::create($quizapi1->id, $this->student->id);
        $quizapiobj2 = quiz_settings::create($quizapi2->id, $this->student->id);

        // Set grade to pass.
        $item = \grade_item::fetch([
                'courseid' => $this->course->id,
                'itemtype' => 'mod',
                'itemmodule' => 'quiz',
                'iteminstance' => $quizapi1->id,
                'outcomeid' => null
        ]);
        $item->gradepass = 80;
        $item->update();

        $item = \grade_item::fetch([
                'courseid' => $this->course->id,
                'itemtype' => 'mod',
                'itemmodule' => 'quiz',
                'iteminstance' => $quizapi2->id,
                'outcomeid' => null
        ]);
        $item->gradepass = 80;
        $item->update();

        // Start the passing attempt.
        $quba1 = \question_engine::make_questions_usage_by_activity('mod_quiz', $quizapiobj1->get_context());
        $quba1->set_preferred_behaviour($quizapiobj1->get_quiz()->preferredbehaviour);

        $quba2 = \question_engine::make_questions_usage_by_activity('mod_quiz', $quizapiobj2->get_context());
        $quba2->set_preferred_behaviour($quizapiobj2->get_quiz()->preferredbehaviour);

        // Start the testing for quizapi1 that allow the student to view the grade.

        $this->setUser($this->student);
        $result = mod_quiz_external::get_user_best_grade($quizapi1->id);
        $result = external_api::clean_returnvalue(mod_quiz_external::get_user_best_grade_returns(), $result);

        // No grades yet.
        $this->assertFalse($result['hasgrade']);
        $this->assertTrue(!isset($result['grade']));

        // Start the attempt.
        $timenow = time();
        $attempt = quiz_create_attempt($quizapiobj1, 1, false, $timenow, false, $this->student->id);
        quiz_start_new_attempt($quizapiobj1, $quba1, $attempt, 1, $timenow);
        quiz_attempt_save_started($quizapiobj1, $quba1, $attempt);

        // Process some responses from the student.
        $attemptobj = quiz_attempt::create($attempt->id);
        $attemptobj->process_submitted_actions($timenow, false, [1 => ['answer' => '3.14']]);

        // Finish the attempt.
        $attemptobj->process_finish($timenow, false);

        $result = mod_quiz_external::get_user_best_grade($quizapi1->id);
        $result = external_api::clean_returnvalue(mod_quiz_external::get_user_best_grade_returns(), $result);

        // Now I have grades.
        $this->assertTrue($result['hasgrade']);
        $this->assertEquals(100.0, $result['grade']);
        $this->assertEquals(80, $result['gradetopass']);

        // We should not see other users grades.
        $anotherstudent = self::getDataGenerator()->create_user();
        $this->getDataGenerator()->enrol_user($anotherstudent->id, $this->course->id, $this->studentrole->id, 'manual');

        try {
            mod_quiz_external::get_user_best_grade($quizapi1->id, $anotherstudent->id);
            $this->fail('Exception expected due to missing capability.');
        } catch (\required_capability_exception $e) {
            $this->assertEquals('nopermissions', $e->errorcode);
        }

        // Teacher must be able to see student grades.
        $this->setUser($this->teacher);

        $result = mod_quiz_external::get_user_best_grade($quizapi1->id, $this->student->id);
        $result = external_api::clean_returnvalue(mod_quiz_external::get_user_best_grade_returns(), $result);

        $this->assertTrue($result['hasgrade']);
        $this->assertEquals(100.0, $result['grade']);
        $this->assertEquals(80, $result['gradetopass']);

        // Invalid user.
        try {
            mod_quiz_external::get_user_best_grade($this->quiz->id, -1);
            $this->fail('Exception expected due to missing capability.');
        } catch (\dml_missing_record_exception $e) {
            $this->assertEquals('invaliduser', $e->errorcode);
        }

        // End the testing for quizapi1 that allow the student to view the grade.

        // Start the testing for quizapi2 that do not allow the student to view the grade.

        $this->setUser($this->student);
        $result = mod_quiz_external::get_user_best_grade($quizapi2->id);
        $result = external_api::clean_returnvalue(mod_quiz_external::get_user_best_grade_returns(), $result);

        // No grades yet.
        $this->assertFalse($result['hasgrade']);
        $this->assertTrue(!isset($result['grade']));

        // Start the attempt.
        $timenow = time();
        $attempt = quiz_create_attempt($quizapiobj2, 1, false, $timenow, false, $this->student->id);
        quiz_start_new_attempt($quizapiobj2, $quba2, $attempt, 1, $timenow);
        quiz_attempt_save_started($quizapiobj2, $quba2, $attempt);

        // Process some responses from the student.
        $attemptobj = quiz_attempt::create($attempt->id);
        $attemptobj->process_submitted_actions($timenow, false, [1 => ['answer' => '3.14']]);

        // Finish the attempt.
        $attemptobj->process_finish($timenow, false);

        $result = mod_quiz_external::get_user_best_grade($quizapi2->id);
        $result = external_api::clean_returnvalue(mod_quiz_external::get_user_best_grade_returns(), $result);

        // Now I have grades but I will not be allowed to see it.
        $this->assertFalse($result['hasgrade']);
        $this->assertTrue(!isset($result['grade']));

        // Teacher must be able to see student grades.
        $this->setUser($this->teacher);

        $result = mod_quiz_external::get_user_best_grade($quizapi2->id, $this->student->id);
        $result = external_api::clean_returnvalue(mod_quiz_external::get_user_best_grade_returns(), $result);

        $this->assertTrue($result['hasgrade']);
        $this->assertEquals(100.0, $result['grade']);

        // End the testing for quizapi2 that do not allow the student to view the grade.

    }
    /**
     * Test get_combined_review_options.
     * This is a basic test, this is already tested in display_options_testcase.
     */
    public function test_get_combined_review_options() {
        global $DB;

        // Create a new quiz with attempts.
        $quizgenerator = $this->getDataGenerator()->get_plugin_generator('mod_quiz');
        $data = ['course' => $this->course->id,
                      'sumgrades' => 1];
        $quiz = $quizgenerator->create_instance($data);

        // Create a couple of questions.
        $questiongenerator = $this->getDataGenerator()->get_plugin_generator('core_question');

        $cat = $questiongenerator->create_question_category();
        $question = $questiongenerator->create_question('numerical', null, ['category' => $cat->id]);
        quiz_add_quiz_question($question->id, $quiz);

        $quizobj = quiz_settings::create($quiz->id, $this->student->id);

        // Set grade to pass.
        $item = \grade_item::fetch(['courseid' => $this->course->id, 'itemtype' => 'mod',
                                        'itemmodule' => 'quiz', 'iteminstance' => $quiz->id, 'outcomeid' => null]);
        $item->gradepass = 80;
        $item->update();

        // Start the passing attempt.
        $quba = \question_engine::make_questions_usage_by_activity('mod_quiz', $quizobj->get_context());
        $quba->set_preferred_behaviour($quizobj->get_quiz()->preferredbehaviour);

        $timenow = time();
        $attempt = quiz_create_attempt($quizobj, 1, false, $timenow, false, $this->student->id);
        quiz_start_new_attempt($quizobj, $quba, $attempt, 1, $timenow);
        quiz_attempt_save_started($quizobj, $quba, $attempt);

        $this->setUser($this->student);

        $result = mod_quiz_external::get_combined_review_options($quiz->id);
        $result = external_api::clean_returnvalue(mod_quiz_external::get_combined_review_options_returns(), $result);

        // Expected values.
        $expected = [
            "someoptions" => [
                ["name" => "feedback", "value" => 1],
                ["name" => "generalfeedback", "value" => 1],
                ["name" => "rightanswer", "value" => 1],
                ["name" => "overallfeedback", "value" => 0],
                ["name" => "marks", "value" => 2],
            ],
            "alloptions" => [
                ["name" => "feedback", "value" => 1],
                ["name" => "generalfeedback", "value" => 1],
                ["name" => "rightanswer", "value" => 1],
                ["name" => "overallfeedback", "value" => 0],
                ["name" => "marks", "value" => 2],
            ],
            "warnings" => [],
        ];

        $this->assertEquals($expected, $result);

        // Now, finish the attempt.
        $attemptobj = quiz_attempt::create($attempt->id);
        $attemptobj->process_finish($timenow, false);

        $expected = [
            "someoptions" => [
                ["name" => "feedback", "value" => 1],
                ["name" => "generalfeedback", "value" => 1],
                ["name" => "rightanswer", "value" => 1],
                ["name" => "overallfeedback", "value" => 1],
                ["name" => "marks", "value" => 2],
            ],
            "alloptions" => [
                ["name" => "feedback", "value" => 1],
                ["name" => "generalfeedback", "value" => 1],
                ["name" => "rightanswer", "value" => 1],
                ["name" => "overallfeedback", "value" => 1],
                ["name" => "marks", "value" => 2],
            ],
            "warnings" => [],
        ];

        // We should see now the overall feedback.
        $result = mod_quiz_external::get_combined_review_options($quiz->id);
        $result = external_api::clean_returnvalue(mod_quiz_external::get_combined_review_options_returns(), $result);
        $this->assertEquals($expected, $result);

        // Start a new attempt, but not finish it.
        $timenow = time();
        $attempt = quiz_create_attempt($quizobj, 2, false, $timenow, false, $this->student->id);
        $quba = \question_engine::make_questions_usage_by_activity('mod_quiz', $quizobj->get_context());
        $quba->set_preferred_behaviour($quizobj->get_quiz()->preferredbehaviour);
        quiz_start_new_attempt($quizobj, $quba, $attempt, 1, $timenow);
        quiz_attempt_save_started($quizobj, $quba, $attempt);

        $expected = [
            "someoptions" => [
                ["name" => "feedback", "value" => 1],
                ["name" => "generalfeedback", "value" => 1],
                ["name" => "rightanswer", "value" => 1],
                ["name" => "overallfeedback", "value" => 1],
                ["name" => "marks", "value" => 2],
            ],
            "alloptions" => [
                ["name" => "feedback", "value" => 1],
                ["name" => "generalfeedback", "value" => 1],
                ["name" => "rightanswer", "value" => 1],
                ["name" => "overallfeedback", "value" => 0],
                ["name" => "marks", "value" => 2],
            ],
            "warnings" => [],
        ];

        $result = mod_quiz_external::get_combined_review_options($quiz->id);
        $result = external_api::clean_returnvalue(mod_quiz_external::get_combined_review_options_returns(), $result);
        $this->assertEquals($expected, $result);

        // Teacher, for see student options.
        $this->setUser($this->teacher);

        $result = mod_quiz_external::get_combined_review_options($quiz->id, $this->student->id);
        $result = external_api::clean_returnvalue(mod_quiz_external::get_combined_review_options_returns(), $result);

        $this->assertEquals($expected, $result);

        // Invalid user.
        try {
            mod_quiz_external::get_combined_review_options($quiz->id, -1);
            $this->fail('Exception expected due to missing capability.');
        } catch (\dml_missing_record_exception $e) {
            $this->assertEquals('invaliduser', $e->errorcode);
        }
    }

    /**
     * Test start_attempt
     */
    public function test_start_attempt() {
        global $DB;

        // Create a new quiz with questions.
        list($quiz, $context, $quizobj) = $this->create_quiz_with_questions();

        $this->setUser($this->student);

        // Try to open attempt in closed quiz.
        $quiz->timeopen = time() - WEEKSECS;
        $quiz->timeclose = time() - DAYSECS;
        $DB->update_record('quiz', $quiz);
        $result = mod_quiz_external::start_attempt($quiz->id);
        $result = external_api::clean_returnvalue(mod_quiz_external::start_attempt_returns(), $result);

        $this->assertEquals([], $result['attempt']);
        $this->assertCount(1, $result['warnings']);

        // Now with a password.
        $quiz->timeopen = 0;
        $quiz->timeclose = 0;
        $quiz->password = 'abc';
        $DB->update_record('quiz', $quiz);

        try {
            mod_quiz_external::start_attempt($quiz->id, [["name" => "quizpassword", "value" => 'bad']]);
            $this->fail('Exception expected due to invalid passwod.');
        } catch (moodle_exception $e) {
            $this->assertEquals(get_string('passworderror', 'quizaccess_password'), $e->errorcode);
        }

        // Now, try everything correct.
<<<<<<< HEAD
        $result = mod_quiz_external::start_attempt($quiz->id, array(array("name" => "quizpassword", "value" => 'abc')));
        $result = external_api::clean_returnvalue(mod_quiz_external::start_attempt_returns(), $result);
=======
        $result = mod_quiz_external::start_attempt($quiz->id, [["name" => "quizpassword", "value" => 'abc']]);
        $result = \external_api::clean_returnvalue(mod_quiz_external::start_attempt_returns(), $result);
>>>>>>> ec0a2dd8

        $this->assertEquals(1, $result['attempt']['attempt']);
        $this->assertEquals($this->student->id, $result['attempt']['userid']);
        $this->assertEquals($quiz->id, $result['attempt']['quiz']);
        $this->assertCount(0, $result['warnings']);
        $attemptid = $result['attempt']['id'];

        // We are good, try to start a new attempt now.

        try {
            mod_quiz_external::start_attempt($quiz->id, [["name" => "quizpassword", "value" => 'abc']]);
            $this->fail('Exception expected due to attempt not finished.');
        } catch (moodle_exception $e) {
            $this->assertEquals('attemptstillinprogress', $e->errorcode);
        }

        // Finish the started attempt.

        // Process some responses from the student.
        $timenow = time();
        $attemptobj = quiz_attempt::create($attemptid);
        $tosubmit = [1 => ['answer' => '3.14']];
        $attemptobj->process_submitted_actions($timenow, false, $tosubmit);

        // Finish the attempt.
        $attemptobj = quiz_attempt::create($attemptid);
        $this->assertTrue($attemptobj->has_response_to_at_least_one_graded_question());
        $attemptobj->process_finish($timenow, false);

        // We should be able to start a new attempt.
<<<<<<< HEAD
        $result = mod_quiz_external::start_attempt($quiz->id, array(array("name" => "quizpassword", "value" => 'abc')));
        $result = external_api::clean_returnvalue(mod_quiz_external::start_attempt_returns(), $result);
=======
        $result = mod_quiz_external::start_attempt($quiz->id, [["name" => "quizpassword", "value" => 'abc']]);
        $result = \external_api::clean_returnvalue(mod_quiz_external::start_attempt_returns(), $result);
>>>>>>> ec0a2dd8

        $this->assertEquals(2, $result['attempt']['attempt']);
        $this->assertEquals($this->student->id, $result['attempt']['userid']);
        $this->assertEquals($quiz->id, $result['attempt']['quiz']);
        $this->assertCount(0, $result['warnings']);

        // Test user with no capabilities.
        // We need a explicit prohibit since this capability is only defined in authenticated user and guest roles.
        assign_capability('mod/quiz:attempt', CAP_PROHIBIT, $this->studentrole->id, $context->id);
        // Empty all the caches that may be affected  by this change.
        accesslib_clear_all_caches_for_unit_testing();
        \course_modinfo::clear_instance_cache();

        try {
            mod_quiz_external::start_attempt($quiz->id);
            $this->fail('Exception expected due to missing capability.');
        } catch (\required_capability_exception $e) {
            $this->assertEquals('nopermissions', $e->errorcode);
        }

    }

    /**
     * Test validate_attempt
     */
    public function test_validate_attempt() {
        global $DB;

        // Create a new quiz with one attempt started.
        list($quiz, $context, $quizobj, $attempt, $attemptobj) = $this->create_quiz_with_questions(true);

        $this->setUser($this->student);

        // Invalid attempt.
        try {
            $params = ['attemptid' => -1, 'page' => 0];
            testable_mod_quiz_external::validate_attempt($params);
            $this->fail('Exception expected due to invalid attempt id.');
        } catch (\dml_missing_record_exception $e) {
            $this->assertEquals('invalidrecord', $e->errorcode);
        }

        // Test OK case.
        $params = ['attemptid' => $attempt->id, 'page' => 0];
        $result = testable_mod_quiz_external::validate_attempt($params);
        $this->assertEquals($attempt->id, $result[0]->get_attempt()->id);
        $this->assertEquals([], $result[1]);

        // Test with preflight data.
        $quiz->password = 'abc';
        $DB->update_record('quiz', $quiz);

        try {
            $params = ['attemptid' => $attempt->id, 'page' => 0,
                            'preflightdata' => [["name" => "quizpassword", "value" => 'bad']]];
            testable_mod_quiz_external::validate_attempt($params);
            $this->fail('Exception expected due to invalid passwod.');
        } catch (moodle_exception $e) {
            $this->assertEquals(get_string('passworderror', 'quizaccess_password'), $e->errorcode);
        }

        // Now, try everything correct.
        $params['preflightdata'][0]['value'] = 'abc';
        $result = testable_mod_quiz_external::validate_attempt($params);
        $this->assertEquals($attempt->id, $result[0]->get_attempt()->id);
        $this->assertEquals([], $result[1]);

        // Page out of range.
        $DB->update_record('quiz', $quiz);
        $params['page'] = 4;
        try {
            testable_mod_quiz_external::validate_attempt($params);
            $this->fail('Exception expected due to page out of range.');
        } catch (moodle_exception $e) {
            $this->assertEquals('Invalid page number', $e->errorcode);
        }

        $params['page'] = 0;
        // Try to open attempt in closed quiz.
        $quiz->timeopen = time() - WEEKSECS;
        $quiz->timeclose = time() - DAYSECS;
        $DB->update_record('quiz', $quiz);

        // This should work, ommit access rules.
        testable_mod_quiz_external::validate_attempt($params, false);

        // Get a generic error because prior to checking the dates the attempt is closed.
        try {
            testable_mod_quiz_external::validate_attempt($params);
            $this->fail('Exception expected due to passed dates.');
        } catch (moodle_exception $e) {
            $this->assertEquals('attempterror', $e->errorcode);
        }

        // Finish the attempt.
        $attemptobj = quiz_attempt::create($attempt->id);
        $attemptobj->process_finish(time(), false);

        try {
            testable_mod_quiz_external::validate_attempt($params, false);
            $this->fail('Exception expected due to attempt finished.');
        } catch (moodle_exception $e) {
            $this->assertEquals('attemptalreadyclosed', $e->errorcode);
        }

        // Test user with no capabilities.
        // We need a explicit prohibit since this capability is only defined in authenticated user and guest roles.
        assign_capability('mod/quiz:attempt', CAP_PROHIBIT, $this->studentrole->id, $context->id);
        // Empty all the caches that may be affected  by this change.
        accesslib_clear_all_caches_for_unit_testing();
        \course_modinfo::clear_instance_cache();

        try {
            testable_mod_quiz_external::validate_attempt($params);
            $this->fail('Exception expected due to missing permissions.');
        } catch (\required_capability_exception $e) {
            $this->assertEquals('nopermissions', $e->errorcode);
        }

        // Now try with a different user.
        $this->setUser($this->teacher);

        $params['page'] = 0;
        try {
            testable_mod_quiz_external::validate_attempt($params);
            $this->fail('Exception expected due to not your attempt.');
        } catch (moodle_exception $e) {
            $this->assertEquals('notyourattempt', $e->errorcode);
        }
    }

    /**
     * Test get_attempt_data
     */
    public function test_get_attempt_data() {
        global $DB;

        $timenow = time();
        // Create a new quiz with one attempt started.
        list($quiz, $context, $quizobj, $attempt, $attemptobj) = $this->create_quiz_with_questions(true);

        // Set correctness mask so questions state can be fetched only after finishing the attempt.
        $DB->set_field('quiz', 'reviewcorrectness', display_options::IMMEDIATELY_AFTER, ['id' => $quiz->id]);

        $quizobj = $attemptobj->get_quizobj();
        $quizobj->preload_questions();
        $quizobj->load_questions();
        $questions = $quizobj->get_questions();

        $this->setUser($this->student);

        // We receive one question per page.
        $result = mod_quiz_external::get_attempt_data($attempt->id, 0);
        $result = external_api::clean_returnvalue(mod_quiz_external::get_attempt_data_returns(), $result);

        $this->assertEquals($attempt, (object) $result['attempt']);
        $this->assertEquals(1, $result['nextpage']);
        $this->assertCount(0, $result['messages']);
        $this->assertCount(1, $result['questions']);
        $this->assertEquals(1, $result['questions'][0]['slot']);
        $this->assertEquals(1, $result['questions'][0]['number']);
        $this->assertEquals('numerical', $result['questions'][0]['type']);
        $this->assertArrayNotHasKey('state', $result['questions'][0]);  // We don't receive the state yet.
        $this->assertEquals(get_string('notyetanswered', 'question'), $result['questions'][0]['status']);
        $this->assertFalse($result['questions'][0]['flagged']);
        $this->assertEquals(0, $result['questions'][0]['page']);
        $this->assertEmpty($result['questions'][0]['mark']);
        $this->assertEquals(1, $result['questions'][0]['maxmark']);
        $this->assertEquals(1, $result['questions'][0]['sequencecheck']);
        $this->assertGreaterThanOrEqual($timenow, $result['questions'][0]['lastactiontime']);
        $this->assertEquals(false, $result['questions'][0]['hasautosavedstep']);

        // Now try the last page.
        $result = mod_quiz_external::get_attempt_data($attempt->id, 1);
        $result = external_api::clean_returnvalue(mod_quiz_external::get_attempt_data_returns(), $result);

        $this->assertEquals($attempt, (object) $result['attempt']);
        $this->assertEquals(-1, $result['nextpage']);
        $this->assertCount(0, $result['messages']);
        $this->assertCount(1, $result['questions']);
        $this->assertEquals(2, $result['questions'][0]['slot']);
        $this->assertEquals(2, $result['questions'][0]['number']);
        $this->assertEquals('numerical', $result['questions'][0]['type']);
        $this->assertArrayNotHasKey('state', $result['questions'][0]);  // We don't receive the state yet.
        $this->assertEquals(get_string('notyetanswered', 'question'), $result['questions'][0]['status']);
        $this->assertFalse($result['questions'][0]['flagged']);
        $this->assertEquals(1, $result['questions'][0]['page']);
        $this->assertEquals(1, $result['questions'][0]['sequencecheck']);
        $this->assertGreaterThanOrEqual($timenow, $result['questions'][0]['lastactiontime']);
        $this->assertEquals(false, $result['questions'][0]['hasautosavedstep']);

        // Finish previous attempt.
        $attemptobj->process_finish(time(), false);

        // Now we should receive the question state.
        $result = mod_quiz_external::get_attempt_review($attempt->id, 1);
        $result = external_api::clean_returnvalue(mod_quiz_external::get_attempt_review_returns(), $result);
        $this->assertEquals('gaveup', $result['questions'][0]['state']);

        // Change setting and expect two pages.
        $quiz->questionsperpage = 4;
        $DB->update_record('quiz', $quiz);
        quiz_repaginate_questions($quiz->id, $quiz->questionsperpage);

        // Start with new attempt with the new layout.
        $quba = \question_engine::make_questions_usage_by_activity('mod_quiz', $quizobj->get_context());
        $quba->set_preferred_behaviour($quizobj->get_quiz()->preferredbehaviour);

        $timenow = time();
        $attempt = quiz_create_attempt($quizobj, 2, false, $timenow, false, $this->student->id);
        quiz_start_new_attempt($quizobj, $quba, $attempt, 1, $timenow);
        quiz_attempt_save_started($quizobj, $quba, $attempt);

        // We receive two questions per page.
        $result = mod_quiz_external::get_attempt_data($attempt->id, 0);
        $result = external_api::clean_returnvalue(mod_quiz_external::get_attempt_data_returns(), $result);
        $this->assertCount(2, $result['questions']);
        $this->assertEquals(-1, $result['nextpage']);

        // Check questions looks good.
        $found = 0;
        foreach ($questions as $question) {
            foreach ($result['questions'] as $rquestion) {
                if ($rquestion['slot'] == $question->slot) {
                    $this->assertTrue(strpos($rquestion['html'], "qid=$question->id") !== false);
                    $found++;
                }
            }
        }
        $this->assertEquals(2, $found);

    }

    /**
     * Test get_attempt_data with blocked questions.
     * @since 3.2
     */
    public function test_get_attempt_data_with_blocked_questions() {
        global $DB;

        // Create a new quiz with one attempt started and using immediatefeedback.
        list($quiz, $context, $quizobj, $attempt, $attemptobj) = $this->create_quiz_with_questions(
                true, false, 'immediatefeedback');

        $quizobj = $attemptobj->get_quizobj();

        // Make second question blocked by the first one.
        $structure = $quizobj->get_structure();
        $slots = $structure->get_slots();
        $structure->update_question_dependency(end($slots)->id, true);

        $quizobj->preload_questions();
        $quizobj->load_questions();
        $questions = $quizobj->get_questions();

        $this->setUser($this->student);

        // We receive one question per page.
        $result = mod_quiz_external::get_attempt_data($attempt->id, 0);
        $result = external_api::clean_returnvalue(mod_quiz_external::get_attempt_data_returns(), $result);

        $this->assertEquals($attempt, (object) $result['attempt']);
        $this->assertCount(1, $result['questions']);
        $this->assertEquals(1, $result['questions'][0]['slot']);
        $this->assertEquals(1, $result['questions'][0]['number']);
        $this->assertEquals(false, $result['questions'][0]['blockedbyprevious']);

        // Now try the last page.
        $result = mod_quiz_external::get_attempt_data($attempt->id, 1);
        $result = external_api::clean_returnvalue(mod_quiz_external::get_attempt_data_returns(), $result);

        $this->assertEquals($attempt, (object) $result['attempt']);
        $this->assertCount(1, $result['questions']);
        $this->assertEquals(2, $result['questions'][0]['slot']);
        $this->assertEquals(2, $result['questions'][0]['number']);
        $this->assertEquals(true, $result['questions'][0]['blockedbyprevious']);
    }

    /**
     * Test get_attempt_summary
     */
    public function test_get_attempt_summary() {

        $timenow = time();
        // Create a new quiz with one attempt started.
        list($quiz, $context, $quizobj, $attempt, $attemptobj) = $this->create_quiz_with_questions(true);

        $this->setUser($this->student);
        $result = mod_quiz_external::get_attempt_summary($attempt->id);
        $result = external_api::clean_returnvalue(mod_quiz_external::get_attempt_summary_returns(), $result);

        // Check the state, flagged and mark data is correct.
        $this->assertEquals('todo', $result['questions'][0]['state']);
        $this->assertEquals('todo', $result['questions'][1]['state']);
        $this->assertEquals(1, $result['questions'][0]['number']);
        $this->assertEquals(2, $result['questions'][1]['number']);
        $this->assertFalse($result['questions'][0]['flagged']);
        $this->assertFalse($result['questions'][1]['flagged']);
        $this->assertEmpty($result['questions'][0]['mark']);
        $this->assertEmpty($result['questions'][1]['mark']);
        $this->assertEquals(1, $result['questions'][0]['sequencecheck']);
        $this->assertEquals(1, $result['questions'][1]['sequencecheck']);
        $this->assertGreaterThanOrEqual($timenow, $result['questions'][0]['lastactiontime']);
        $this->assertGreaterThanOrEqual($timenow, $result['questions'][1]['lastactiontime']);
        $this->assertEquals(false, $result['questions'][0]['hasautosavedstep']);
        $this->assertEquals(false, $result['questions'][1]['hasautosavedstep']);

        // Check question options.
        $this->assertNotEmpty(5, $result['questions'][0]['settings']);
        // Check at least some settings returned.
        $this->assertCount(4, (array) json_decode($result['questions'][0]['settings']));

        // Submit a response for the first question.
        $tosubmit = [1 => ['answer' => '3.14']];
        $attemptobj->process_submitted_actions(time(), false, $tosubmit);
        $result = mod_quiz_external::get_attempt_summary($attempt->id);
        $result = external_api::clean_returnvalue(mod_quiz_external::get_attempt_summary_returns(), $result);

        // Check it's marked as completed only the first one.
        $this->assertEquals('complete', $result['questions'][0]['state']);
        $this->assertEquals('todo', $result['questions'][1]['state']);
        $this->assertEquals(1, $result['questions'][0]['number']);
        $this->assertEquals(2, $result['questions'][1]['number']);
        $this->assertFalse($result['questions'][0]['flagged']);
        $this->assertFalse($result['questions'][1]['flagged']);
        $this->assertEmpty($result['questions'][0]['mark']);
        $this->assertEmpty($result['questions'][1]['mark']);
        $this->assertEquals(2, $result['questions'][0]['sequencecheck']);
        $this->assertEquals(1, $result['questions'][1]['sequencecheck']);
        $this->assertGreaterThanOrEqual($timenow, $result['questions'][0]['lastactiontime']);
        $this->assertGreaterThanOrEqual($timenow, $result['questions'][1]['lastactiontime']);
        $this->assertEquals(false, $result['questions'][0]['hasautosavedstep']);
        $this->assertEquals(false, $result['questions'][1]['hasautosavedstep']);

    }

    /**
     * Test save_attempt
     */
    public function test_save_attempt() {

        $timenow = time();
        // Create a new quiz with one attempt started.
        list($quiz, $context, $quizobj, $attempt, $attemptobj, $quba) = $this->create_quiz_with_questions(true);

        // Response for slot 1.
        $prefix = $quba->get_field_prefix(1);
        $data = [
            ['name' => 'slots', 'value' => 1],
            ['name' => $prefix . ':sequencecheck',
                    'value' => $attemptobj->get_question_attempt(1)->get_sequence_check_count()],
            ['name' => $prefix . 'answer', 'value' => 1],
        ];

        $this->setUser($this->student);

        $result = mod_quiz_external::save_attempt($attempt->id, $data);
        $result = external_api::clean_returnvalue(mod_quiz_external::save_attempt_returns(), $result);
        $this->assertTrue($result['status']);

        // Now, get the summary.
        $result = mod_quiz_external::get_attempt_summary($attempt->id);
        $result = external_api::clean_returnvalue(mod_quiz_external::get_attempt_summary_returns(), $result);

        // Check it's marked as completed only the first one.
        $this->assertEquals('complete', $result['questions'][0]['state']);
        $this->assertEquals('todo', $result['questions'][1]['state']);
        $this->assertEquals(1, $result['questions'][0]['number']);
        $this->assertEquals(2, $result['questions'][1]['number']);
        $this->assertFalse($result['questions'][0]['flagged']);
        $this->assertFalse($result['questions'][1]['flagged']);
        $this->assertEmpty($result['questions'][0]['mark']);
        $this->assertEmpty($result['questions'][1]['mark']);
        $this->assertEquals(1, $result['questions'][0]['sequencecheck']);
        $this->assertEquals(1, $result['questions'][1]['sequencecheck']);
        $this->assertGreaterThanOrEqual($timenow, $result['questions'][0]['lastactiontime']);
        $this->assertGreaterThanOrEqual($timenow, $result['questions'][1]['lastactiontime']);
        $this->assertEquals(true, $result['questions'][0]['hasautosavedstep']);
        $this->assertEquals(false, $result['questions'][1]['hasautosavedstep']);

        // Now, second slot.
        $prefix = $quba->get_field_prefix(2);
        $data = [
            ['name' => 'slots', 'value' => 2],
            ['name' => $prefix . ':sequencecheck',
                    'value' => $attemptobj->get_question_attempt(1)->get_sequence_check_count()],
            ['name' => $prefix . 'answer', 'value' => 1],
        ];

        $result = mod_quiz_external::save_attempt($attempt->id, $data);
        $result = external_api::clean_returnvalue(mod_quiz_external::save_attempt_returns(), $result);
        $this->assertTrue($result['status']);

        // Now, get the summary.
        $result = mod_quiz_external::get_attempt_summary($attempt->id);
        $result = external_api::clean_returnvalue(mod_quiz_external::get_attempt_summary_returns(), $result);

        // Check it's marked as completed only the first one.
        $this->assertEquals('complete', $result['questions'][0]['state']);
        $this->assertEquals(1, $result['questions'][0]['sequencecheck']);
        $this->assertEquals('complete', $result['questions'][1]['state']);
        $this->assertEquals(1, $result['questions'][1]['sequencecheck']);

    }

    /**
     * Test process_attempt
     */
    public function test_process_attempt() {
        global $DB;

        $timenow = time();
        // Create a new quiz with three questions and one attempt started.
        list($quiz, $context, $quizobj, $attempt, $attemptobj, $quba) = $this->create_quiz_with_questions(true, false,
            'deferredfeedback', true);

        // Response for slot 1.
        $prefix = $quba->get_field_prefix(1);
        $data = [
            ['name' => 'slots', 'value' => 1],
            ['name' => $prefix . ':sequencecheck',
                    'value' => $attemptobj->get_question_attempt(1)->get_sequence_check_count()],
            ['name' => $prefix . 'answer', 'value' => 1],
        ];

        $this->setUser($this->student);

        $result = mod_quiz_external::process_attempt($attempt->id, $data);
        $result = external_api::clean_returnvalue(mod_quiz_external::process_attempt_returns(), $result);
        $this->assertEquals(quiz_attempt::IN_PROGRESS, $result['state']);

        $result = mod_quiz_external::get_attempt_data($attempt->id, 2);

        // Now, get the summary.
        $result = mod_quiz_external::get_attempt_summary($attempt->id);
        $result = external_api::clean_returnvalue(mod_quiz_external::get_attempt_summary_returns(), $result);

        // Check it's marked as completed only the first one.
        $this->assertEquals('complete', $result['questions'][0]['state']);
        $this->assertEquals('todo', $result['questions'][1]['state']);
        $this->assertEquals(1, $result['questions'][0]['number']);
        $this->assertEquals(2, $result['questions'][1]['number']);
        $this->assertFalse($result['questions'][0]['flagged']);
        $this->assertFalse($result['questions'][1]['flagged']);
        $this->assertEmpty($result['questions'][0]['mark']);
        $this->assertEmpty($result['questions'][1]['mark']);
        $this->assertEquals(2, $result['questions'][0]['sequencecheck']);
        $this->assertEquals(2, $result['questions'][0]['sequencecheck']);
        $this->assertGreaterThanOrEqual($timenow, $result['questions'][0]['lastactiontime']);
        $this->assertGreaterThanOrEqual($timenow, $result['questions'][0]['lastactiontime']);
        $this->assertEquals(false, $result['questions'][0]['hasautosavedstep']);
        $this->assertEquals(false, $result['questions'][0]['hasautosavedstep']);

        // Now, second slot.
        $prefix = $quba->get_field_prefix(2);
        $data = [
            ['name' => 'slots', 'value' => 2],
            ['name' => $prefix . ':sequencecheck',
                    'value' => $attemptobj->get_question_attempt(1)->get_sequence_check_count()],
            ['name' => $prefix . 'answer', 'value' => 1],
            ['name' => $prefix . ':flagged', 'value' => 1],
        ];

        $result = mod_quiz_external::process_attempt($attempt->id, $data);
        $result = external_api::clean_returnvalue(mod_quiz_external::process_attempt_returns(), $result);
        $this->assertEquals(quiz_attempt::IN_PROGRESS, $result['state']);

        // Now, get the summary.
        $result = mod_quiz_external::get_attempt_summary($attempt->id);
        $result = external_api::clean_returnvalue(mod_quiz_external::get_attempt_summary_returns(), $result);

        // Check it's marked as completed the two first questions.
        $this->assertEquals('complete', $result['questions'][0]['state']);
        $this->assertEquals('complete', $result['questions'][1]['state']);
        $this->assertFalse($result['questions'][0]['flagged']);
        $this->assertTrue($result['questions'][1]['flagged']);

        // Add files in the attachment response.
        $draftitemid = file_get_unused_draft_itemid();
        $filerecordinline = [
            'contextid' => \context_user::instance($this->student->id)->id,
            'component' => 'user',
            'filearea'  => 'draft',
            'itemid'    => $draftitemid,
            'filepath'  => '/',
            'filename'  => 'faketxt.txt',
        ];
        $fs = get_file_storage();
        $fs->create_file_from_string($filerecordinline, 'fake txt contents 1.');

        // Last slot.
        $prefix = $quba->get_field_prefix(3);
        $data = [
            ['name' => 'slots', 'value' => 3],
            ['name' => $prefix . ':sequencecheck',
                    'value' => $attemptobj->get_question_attempt(1)->get_sequence_check_count()],
            ['name' => $prefix . 'answer', 'value' => 'Some test'],
            ['name' => $prefix . 'answerformat', 'value' => FORMAT_HTML],
            ['name' => $prefix . 'attachments', 'value' => $draftitemid],
        ];

        $result = mod_quiz_external::process_attempt($attempt->id, $data);
        $result = external_api::clean_returnvalue(mod_quiz_external::process_attempt_returns(), $result);
        $this->assertEquals(quiz_attempt::IN_PROGRESS, $result['state']);

        // Now, get the summary.
        $result = mod_quiz_external::get_attempt_summary($attempt->id);
        $result = external_api::clean_returnvalue(mod_quiz_external::get_attempt_summary_returns(), $result);

        $this->assertEquals('complete', $result['questions'][0]['state']);
        $this->assertEquals('complete', $result['questions'][1]['state']);
        $this->assertEquals('complete', $result['questions'][2]['state']);
        $this->assertFalse($result['questions'][0]['flagged']);
        $this->assertTrue($result['questions'][1]['flagged']);
        $this->assertFalse($result['questions'][2]['flagged']);

        // Check submitted files are there.
        $this->assertCount(1, $result['questions'][2]['responsefileareas']);
        $this->assertEquals('attachments', $result['questions'][2]['responsefileareas'][0]['area']);
        $this->assertCount(1, $result['questions'][2]['responsefileareas'][0]['files']);
        $this->assertEquals($filerecordinline['filename'], $result['questions'][2]['responsefileareas'][0]['files'][0]['filename']);

        // Finish the attempt.
        $sink = $this->redirectMessages();
<<<<<<< HEAD
        $result = mod_quiz_external::process_attempt($attempt->id, array(), true);
        $result = external_api::clean_returnvalue(mod_quiz_external::process_attempt_returns(), $result);
=======
        $result = mod_quiz_external::process_attempt($attempt->id, [], true);
        $result = \external_api::clean_returnvalue(mod_quiz_external::process_attempt_returns(), $result);
>>>>>>> ec0a2dd8
        $this->assertEquals(quiz_attempt::FINISHED, $result['state']);
        $messages = $sink->get_messages();
        $message = reset($messages);
        $sink->close();
        // Test customdata.
        if (!empty($message->customdata)) {
            $customdata = json_decode($message->customdata);
            $this->assertEquals($quizobj->get_quizid(), $customdata->instance);
            $this->assertEquals($quizobj->get_cmid(), $customdata->cmid);
            $this->assertEquals($attempt->id, $customdata->attemptid);
            $this->assertObjectHasAttribute('notificationiconurl', $customdata);
        }

        // Start new attempt.
        $quba = \question_engine::make_questions_usage_by_activity('mod_quiz', $quizobj->get_context());
        $quba->set_preferred_behaviour($quizobj->get_quiz()->preferredbehaviour);

        $timenow = time();
        $attempt = quiz_create_attempt($quizobj, 2, false, $timenow, false, $this->student->id);
        quiz_start_new_attempt($quizobj, $quba, $attempt, 2, $timenow);
        quiz_attempt_save_started($quizobj, $quba, $attempt);

        // Force grace period, attempt going to overdue.
        $quiz->timeclose = $timenow - 10;
        $quiz->graceperiod = 60;
        $quiz->overduehandling = 'graceperiod';
        $DB->update_record('quiz', $quiz);

<<<<<<< HEAD
        $result = mod_quiz_external::process_attempt($attempt->id, array());
        $result = external_api::clean_returnvalue(mod_quiz_external::process_attempt_returns(), $result);
=======
        $result = mod_quiz_external::process_attempt($attempt->id, []);
        $result = \external_api::clean_returnvalue(mod_quiz_external::process_attempt_returns(), $result);
>>>>>>> ec0a2dd8
        $this->assertEquals(quiz_attempt::OVERDUE, $result['state']);

        // Force grace period for time limit.
        $quiz->timeclose = 0;
        $quiz->timelimit = 1;
        $quiz->graceperiod = 60;
        $quiz->overduehandling = 'graceperiod';
        $DB->update_record('quiz', $quiz);

        $timenow = time();
        $quba = \question_engine::make_questions_usage_by_activity('mod_quiz', $quizobj->get_context());
        $quba->set_preferred_behaviour($quizobj->get_quiz()->preferredbehaviour);
        $attempt = quiz_create_attempt($quizobj, 3, 2, $timenow - 10, false, $this->student->id);
        quiz_start_new_attempt($quizobj, $quba, $attempt, 2, $timenow - 10);
        quiz_attempt_save_started($quizobj, $quba, $attempt);

<<<<<<< HEAD
        $result = mod_quiz_external::process_attempt($attempt->id, array());
        $result = external_api::clean_returnvalue(mod_quiz_external::process_attempt_returns(), $result);
=======
        $result = mod_quiz_external::process_attempt($attempt->id, []);
        $result = \external_api::clean_returnvalue(mod_quiz_external::process_attempt_returns(), $result);
>>>>>>> ec0a2dd8
        $this->assertEquals(quiz_attempt::OVERDUE, $result['state']);

        // New attempt.
        $timenow = time();
        $quba = \question_engine::make_questions_usage_by_activity('mod_quiz', $quizobj->get_context());
        $quba->set_preferred_behaviour($quizobj->get_quiz()->preferredbehaviour);
        $attempt = quiz_create_attempt($quizobj, 4, 3, $timenow, false, $this->student->id);
        quiz_start_new_attempt($quizobj, $quba, $attempt, 3, $timenow);
        quiz_attempt_save_started($quizobj, $quba, $attempt);

        // Force abandon.
        $quiz->timeclose = $timenow - HOURSECS;
        $DB->update_record('quiz', $quiz);

<<<<<<< HEAD
        $result = mod_quiz_external::process_attempt($attempt->id, array());
        $result = external_api::clean_returnvalue(mod_quiz_external::process_attempt_returns(), $result);
=======
        $result = mod_quiz_external::process_attempt($attempt->id, []);
        $result = \external_api::clean_returnvalue(mod_quiz_external::process_attempt_returns(), $result);
>>>>>>> ec0a2dd8
        $this->assertEquals(quiz_attempt::ABANDONED, $result['state']);

    }

    /**
     * Test validate_attempt_review
     */
    public function test_validate_attempt_review() {
        global $DB;

        // Create a new quiz with one attempt started.
        list($quiz, $context, $quizobj, $attempt, $attemptobj) = $this->create_quiz_with_questions(true);

        $this->setUser($this->student);

        // Invalid attempt, invalid id.
        try {
            $params = ['attemptid' => -1];
            testable_mod_quiz_external::validate_attempt_review($params);
            $this->fail('Exception expected due invalid id.');
        } catch (\dml_missing_record_exception $e) {
            $this->assertEquals('invalidrecord', $e->errorcode);
        }

        // Invalid attempt, not closed.
        try {
            $params = ['attemptid' => $attempt->id];
            testable_mod_quiz_external::validate_attempt_review($params);
            $this->fail('Exception expected due not closed attempt.');
        } catch (moodle_exception $e) {
            $this->assertEquals('attemptclosed', $e->errorcode);
        }

        // Test ok case (finished attempt).
        list($quiz, $context, $quizobj, $attempt, $attemptobj) = $this->create_quiz_with_questions(true, true);

        $params = ['attemptid' => $attempt->id];
        testable_mod_quiz_external::validate_attempt_review($params);

        // Teacher should be able to view the review of one student's attempt.
        $this->setUser($this->teacher);
        testable_mod_quiz_external::validate_attempt_review($params);

        // We should not see other students attempts.
        $anotherstudent = self::getDataGenerator()->create_user();
        $this->getDataGenerator()->enrol_user($anotherstudent->id, $this->course->id, $this->studentrole->id, 'manual');

        $this->setUser($anotherstudent);
        try {
            $params = ['attemptid' => $attempt->id];
            testable_mod_quiz_external::validate_attempt_review($params);
            $this->fail('Exception expected due missing permissions.');
        } catch (moodle_exception $e) {
            $this->assertEquals('noreviewattempt', $e->errorcode);
        }
    }


    /**
     * Test get_attempt_review
     */
    public function test_get_attempt_review() {
        global $DB;

        // Create a new quiz with two questions and one attempt finished.
        list($quiz, $context, $quizobj, $attempt, $attemptobj, $quba) = $this->create_quiz_with_questions(true, true);

        // Add feedback to the quiz.
        $feedback = new \stdClass();
        $feedback->quizid = $quiz->id;
        $feedback->feedbacktext = 'Feedback text 1';
        $feedback->feedbacktextformat = 1;
        $feedback->mingrade = 49;
        $feedback->maxgrade = 100;
        $feedback->id = $DB->insert_record('quiz_feedback', $feedback);

        $feedback->feedbacktext = 'Feedback text 2';
        $feedback->feedbacktextformat = 1;
        $feedback->mingrade = 30;
        $feedback->maxgrade = 48;
        $feedback->id = $DB->insert_record('quiz_feedback', $feedback);

        $result = mod_quiz_external::get_attempt_review($attempt->id);
        $result = external_api::clean_returnvalue(mod_quiz_external::get_attempt_review_returns(), $result);

        // Two questions, one completed and correct, the other gave up.
        $this->assertEquals(50, $result['grade']);
        $this->assertEquals(1, $result['attempt']['attempt']);
        $this->assertEquals('finished', $result['attempt']['state']);
        $this->assertEquals(1, $result['attempt']['sumgrades']);
        $this->assertCount(2, $result['questions']);
        $this->assertEquals('gradedright', $result['questions'][0]['state']);
        $this->assertEquals(1, $result['questions'][0]['slot']);
        $this->assertEquals('gaveup', $result['questions'][1]['state']);
        $this->assertEquals(2, $result['questions'][1]['slot']);

        $this->assertCount(1, $result['additionaldata']);
        $this->assertEquals('feedback', $result['additionaldata'][0]['id']);
        $this->assertEquals('Feedback', $result['additionaldata'][0]['title']);
        $this->assertEquals('Feedback text 1', $result['additionaldata'][0]['content']);

        // Only first page.
        $result = mod_quiz_external::get_attempt_review($attempt->id, 0);
        $result = external_api::clean_returnvalue(mod_quiz_external::get_attempt_review_returns(), $result);

        $this->assertEquals(50, $result['grade']);
        $this->assertEquals(1, $result['attempt']['attempt']);
        $this->assertEquals('finished', $result['attempt']['state']);
        $this->assertEquals(1, $result['attempt']['sumgrades']);
        $this->assertCount(1, $result['questions']);
        $this->assertEquals('gradedright', $result['questions'][0]['state']);
        $this->assertEquals(1, $result['questions'][0]['slot']);

         $this->assertCount(1, $result['additionaldata']);
        $this->assertEquals('feedback', $result['additionaldata'][0]['id']);
        $this->assertEquals('Feedback', $result['additionaldata'][0]['title']);
        $this->assertEquals('Feedback text 1', $result['additionaldata'][0]['content']);

    }

    /**
     * Test test_view_attempt
     */
    public function test_view_attempt() {
        global $DB;

        // Create a new quiz with two questions and one attempt started.
        list($quiz, $context, $quizobj, $attempt, $attemptobj, $quba) = $this->create_quiz_with_questions(true, false);

        // Test user with full capabilities.
        $this->setUser($this->student);

        // Trigger and capture the event.
        $sink = $this->redirectEvents();

        $result = mod_quiz_external::view_attempt($attempt->id, 0);
        $result = external_api::clean_returnvalue(mod_quiz_external::view_attempt_returns(), $result);
        $this->assertTrue($result['status']);

        $events = $sink->get_events();
        $this->assertCount(1, $events);
        $event = array_shift($events);

        // Checking that the event contains the expected values.
        $this->assertInstanceOf('\mod_quiz\event\attempt_viewed', $event);
        $this->assertEquals($context, $event->get_context());
        $this->assertEventContextNotUsed($event);
        $this->assertNotEmpty($event->get_name());

        // Now, force the quiz with QUIZ_NAVMETHOD_SEQ (sequential) navigation method.
        $DB->set_field('quiz', 'navmethod', QUIZ_NAVMETHOD_SEQ, ['id' => $quiz->id]);
        // Quiz requiring preflightdata.
        $DB->set_field('quiz', 'password', 'abcdef', ['id' => $quiz->id]);
        $preflightdata = [["name" => "quizpassword", "value" => 'abcdef']];

        // See next page.
        $result = mod_quiz_external::view_attempt($attempt->id, 1, $preflightdata);
        $result = external_api::clean_returnvalue(mod_quiz_external::view_attempt_returns(), $result);
        $this->assertTrue($result['status']);

        $events = $sink->get_events();
        $this->assertCount(2, $events);

        // Try to go to previous page.
        try {
            mod_quiz_external::view_attempt($attempt->id, 0);
            $this->fail('Exception expected due to try to see a previous page.');
        } catch (moodle_exception $e) {
            $this->assertEquals('Out of sequence access', $e->errorcode);
        }

    }

    /**
     * Test test_view_attempt_summary
     */
    public function test_view_attempt_summary() {
        global $DB;

        // Create a new quiz with two questions and one attempt started.
        list($quiz, $context, $quizobj, $attempt, $attemptobj, $quba) = $this->create_quiz_with_questions(true, false);

        // Test user with full capabilities.
        $this->setUser($this->student);

        // Trigger and capture the event.
        $sink = $this->redirectEvents();

        $result = mod_quiz_external::view_attempt_summary($attempt->id);
        $result = external_api::clean_returnvalue(mod_quiz_external::view_attempt_summary_returns(), $result);
        $this->assertTrue($result['status']);

        $events = $sink->get_events();
        $this->assertCount(1, $events);
        $event = array_shift($events);

        // Checking that the event contains the expected values.
        $this->assertInstanceOf('\mod_quiz\event\attempt_summary_viewed', $event);
        $this->assertEquals($context, $event->get_context());
        $moodlequiz = new \moodle_url('/mod/quiz/summary.php', ['attempt' => $attempt->id]);
        $this->assertEquals($moodlequiz, $event->get_url());
        $this->assertEventContextNotUsed($event);
        $this->assertNotEmpty($event->get_name());

        // Quiz requiring preflightdata.
        $DB->set_field('quiz', 'password', 'abcdef', ['id' => $quiz->id]);
        $preflightdata = [["name" => "quizpassword", "value" => 'abcdef']];

        $result = mod_quiz_external::view_attempt_summary($attempt->id, $preflightdata);
        $result = external_api::clean_returnvalue(mod_quiz_external::view_attempt_summary_returns(), $result);
        $this->assertTrue($result['status']);

    }

    /**
     * Test test_view_attempt_summary
     */
    public function test_view_attempt_review() {
        global $DB;

        // Create a new quiz with two questions and one attempt finished.
        list($quiz, $context, $quizobj, $attempt, $attemptobj, $quba) = $this->create_quiz_with_questions(true, true);

        // Test user with full capabilities.
        $this->setUser($this->student);

        // Trigger and capture the event.
        $sink = $this->redirectEvents();

        $result = mod_quiz_external::view_attempt_review($attempt->id, 0);
        $result = external_api::clean_returnvalue(mod_quiz_external::view_attempt_review_returns(), $result);
        $this->assertTrue($result['status']);

        $events = $sink->get_events();
        $this->assertCount(1, $events);
        $event = array_shift($events);

        // Checking that the event contains the expected values.
        $this->assertInstanceOf('\mod_quiz\event\attempt_reviewed', $event);
        $this->assertEquals($context, $event->get_context());
        $moodlequiz = new \moodle_url('/mod/quiz/review.php', ['attempt' => $attempt->id]);
        $this->assertEquals($moodlequiz, $event->get_url());
        $this->assertEventContextNotUsed($event);
        $this->assertNotEmpty($event->get_name());

    }

    /**
     * Test get_quiz_feedback_for_grade
     */
    public function test_get_quiz_feedback_for_grade() {
        global $DB;

        // Add feedback to the quiz.
        $feedback = new \stdClass();
        $feedback->quizid = $this->quiz->id;
        $feedback->feedbacktext = 'Feedback text 1';
        $feedback->feedbacktextformat = 1;
        $feedback->mingrade = 49;
        $feedback->maxgrade = 100;
        $feedback->id = $DB->insert_record('quiz_feedback', $feedback);
        // Add a fake inline image to the feedback text.
        $filename = 'shouldbeanimage.jpg';
        $filerecordinline = [
            'contextid' => $this->context->id,
            'component' => 'mod_quiz',
            'filearea'  => 'feedback',
            'itemid'    => $feedback->id,
            'filepath'  => '/',
            'filename'  => $filename,
        ];
        $fs = get_file_storage();
        $fs->create_file_from_string($filerecordinline, 'image contents (not really)');

        $feedback->feedbacktext = 'Feedback text 2';
        $feedback->feedbacktextformat = 1;
        $feedback->mingrade = 30;
        $feedback->maxgrade = 49;
        $feedback->id = $DB->insert_record('quiz_feedback', $feedback);

        $result = mod_quiz_external::get_quiz_feedback_for_grade($this->quiz->id, 50);
        $result = external_api::clean_returnvalue(mod_quiz_external::get_quiz_feedback_for_grade_returns(), $result);
        $this->assertEquals('Feedback text 1', $result['feedbacktext']);
        $this->assertEquals($filename, $result['feedbackinlinefiles'][0]['filename']);
        $this->assertEquals(FORMAT_HTML, $result['feedbacktextformat']);

        $result = mod_quiz_external::get_quiz_feedback_for_grade($this->quiz->id, 30);
        $result = external_api::clean_returnvalue(mod_quiz_external::get_quiz_feedback_for_grade_returns(), $result);
        $this->assertEquals('Feedback text 2', $result['feedbacktext']);
        $this->assertEquals(FORMAT_HTML, $result['feedbacktextformat']);

        $result = mod_quiz_external::get_quiz_feedback_for_grade($this->quiz->id, 10);
        $result = external_api::clean_returnvalue(mod_quiz_external::get_quiz_feedback_for_grade_returns(), $result);
        $this->assertEquals('', $result['feedbacktext']);
        $this->assertEquals(FORMAT_MOODLE, $result['feedbacktextformat']);
    }

    /**
     * Test get_quiz_access_information
     */
    public function test_get_quiz_access_information() {
        global $DB;

        // Create a new quiz.
        $quizgenerator = $this->getDataGenerator()->get_plugin_generator('mod_quiz');
        $data = ['course' => $this->course->id];
        $quiz = $quizgenerator->create_instance($data);

        $this->setUser($this->student);

        // Default restrictions (none).
        $result = mod_quiz_external::get_quiz_access_information($quiz->id);
        $result = external_api::clean_returnvalue(mod_quiz_external::get_quiz_access_information_returns(), $result);

        $expected = [
            'canattempt' => true,
            'canmanage' => false,
            'canpreview' => false,
            'canreviewmyattempts' => true,
            'canviewreports' => false,
            'accessrules' => [],
            // This rule is always used, even if the quiz has no open or close date.
            'activerulenames' => ['quizaccess_openclosedate'],
            'preventaccessreasons' => [],
            'warnings' => []
        ];

        $this->assertEquals($expected, $result);

        // Now teacher, different privileges.
        $this->setUser($this->teacher);
        $result = mod_quiz_external::get_quiz_access_information($quiz->id);
        $result = external_api::clean_returnvalue(mod_quiz_external::get_quiz_access_information_returns(), $result);

        $expected['canmanage'] = true;
        $expected['canpreview'] = true;
        $expected['canviewreports'] = true;
        $expected['canattempt'] = false;
        $expected['canreviewmyattempts'] = false;

        $this->assertEquals($expected, $result);

        $this->setUser($this->student);
        // Now add some restrictions.
        $quiz->timeopen = time() + DAYSECS;
        $quiz->timeclose = time() + WEEKSECS;
        $quiz->password = '123456';
        $DB->update_record('quiz', $quiz);

        $result = mod_quiz_external::get_quiz_access_information($quiz->id);
        $result = external_api::clean_returnvalue(mod_quiz_external::get_quiz_access_information_returns(), $result);

        // Access is limited by time and password, but only the password limit has a description.
        $this->assertCount(1, $result['accessrules']);
        // Two rule names, password and open/close date.
        $this->assertCount(2, $result['activerulenames']);
        $this->assertCount(1, $result['preventaccessreasons']);

    }

    /**
     * Test get_attempt_access_information
     */
    public function test_get_attempt_access_information() {
        global $DB;

        $this->setAdminUser();

        // Create a new quiz with attempts.
        $quizgenerator = $this->getDataGenerator()->get_plugin_generator('mod_quiz');
        $data = ['course' => $this->course->id,
                      'sumgrades' => 2];
        $quiz = $quizgenerator->create_instance($data);

        // Create some questions.
        $questiongenerator = $this->getDataGenerator()->get_plugin_generator('core_question');

        $cat = $questiongenerator->create_question_category();
        $question = $questiongenerator->create_question('numerical', null, ['category' => $cat->id]);
        quiz_add_quiz_question($question->id, $quiz);

        $question = $questiongenerator->create_question('shortanswer', null, ['category' => $cat->id]);
        quiz_add_quiz_question($question->id, $quiz);

        // Add new question types in the category (for the random one).
        $question = $questiongenerator->create_question('truefalse', null, ['category' => $cat->id]);
        $question = $questiongenerator->create_question('essay', null, ['category' => $cat->id]);

        quiz_add_random_questions($quiz, 0, $cat->id, 1, false);

        $quizobj = quiz_settings::create($quiz->id, $this->student->id);

        // Set grade to pass.
        $item = \grade_item::fetch(['courseid' => $this->course->id, 'itemtype' => 'mod',
                                        'itemmodule' => 'quiz', 'iteminstance' => $quiz->id, 'outcomeid' => null]);
        $item->gradepass = 80;
        $item->update();

        $this->setUser($this->student);

        // Default restrictions (none).
        $result = mod_quiz_external::get_attempt_access_information($quiz->id);
        $result = external_api::clean_returnvalue(mod_quiz_external::get_attempt_access_information_returns(), $result);

        $expected = [
            'isfinished' => false,
            'preventnewattemptreasons' => [],
            'warnings' => []
        ];

        $this->assertEquals($expected, $result);

        // Limited attempts.
        $quiz->attempts = 1;
        $DB->update_record('quiz', $quiz);

        // Now, do one attempt.
        $quba = \question_engine::make_questions_usage_by_activity('mod_quiz', $quizobj->get_context());
        $quba->set_preferred_behaviour($quizobj->get_quiz()->preferredbehaviour);

        $timenow = time();
        $attempt = quiz_create_attempt($quizobj, 1, false, $timenow, false, $this->student->id);
        quiz_start_new_attempt($quizobj, $quba, $attempt, 1, $timenow);
        quiz_attempt_save_started($quizobj, $quba, $attempt);

        // Process some responses from the student.
        $attemptobj = quiz_attempt::create($attempt->id);
        $tosubmit = [1 => ['answer' => '3.14']];
        $attemptobj->process_submitted_actions($timenow, false, $tosubmit);

        // Finish the attempt.
        $attemptobj = quiz_attempt::create($attempt->id);
        $this->assertTrue($attemptobj->has_response_to_at_least_one_graded_question());
        $attemptobj->process_finish($timenow, false);

        // Can we start a new attempt? We shall not!
        $result = mod_quiz_external::get_attempt_access_information($quiz->id, $attempt->id);
        $result = external_api::clean_returnvalue(mod_quiz_external::get_attempt_access_information_returns(), $result);

        // Now new attemps allowed.
        $this->assertCount(1, $result['preventnewattemptreasons']);
        $this->assertFalse($result['ispreflightcheckrequired']);
        $this->assertEquals(get_string('nomoreattempts', 'quiz'), $result['preventnewattemptreasons'][0]);

    }

    /**
     * Test get_quiz_required_qtypes
     */
    public function test_get_quiz_required_qtypes() {
        $this->setAdminUser();

        // Create a new quiz.
        $quizgenerator = $this->getDataGenerator()->get_plugin_generator('mod_quiz');
        $data = ['course' => $this->course->id];
        $quiz = $quizgenerator->create_instance($data);

        // Create some questions.
        $questiongenerator = $this->getDataGenerator()->get_plugin_generator('core_question');

        $cat = $questiongenerator->create_question_category();
        $question = $questiongenerator->create_question('numerical', null, ['category' => $cat->id]);
        quiz_add_quiz_question($question->id, $quiz);

        $question = $questiongenerator->create_question('shortanswer', null, ['category' => $cat->id]);
        quiz_add_quiz_question($question->id, $quiz);

        $question = $questiongenerator->create_question('truefalse', null, ['category' => $cat->id]);
        quiz_add_quiz_question($question->id, $quiz);

        $question = $questiongenerator->create_question('essay', null, ['category' => $cat->id]);
        quiz_add_quiz_question($question->id, $quiz);

        $this->setUser($this->student);

        $result = mod_quiz_external::get_quiz_required_qtypes($quiz->id);
        $result = external_api::clean_returnvalue(mod_quiz_external::get_quiz_required_qtypes_returns(), $result);

        $expected = [
            'questiontypes' => ['essay', 'numerical', 'shortanswer', 'truefalse'],
            'warnings' => []
        ];

        $this->assertEquals($expected, $result);

    }

    /**
     * Test get_quiz_required_qtypes for quiz with random questions
     */
    public function test_get_quiz_required_qtypes_random() {
        $this->setAdminUser();

        // Create a new quiz.
        $quizgenerator = $this->getDataGenerator()->get_plugin_generator('mod_quiz');
        $quiz = $quizgenerator->create_instance(['course' => $this->course->id]);

        // Create some questions.
        $questiongenerator = $this->getDataGenerator()->get_plugin_generator('core_question');

        $cat = $questiongenerator->create_question_category();
        $anothercat = $questiongenerator->create_question_category();

        $question = $questiongenerator->create_question('numerical', null, ['category' => $cat->id]);
        $question = $questiongenerator->create_question('shortanswer', null, ['category' => $cat->id]);
        $question = $questiongenerator->create_question('truefalse', null, ['category' => $cat->id]);
        // Question in a different category.
        $question = $questiongenerator->create_question('essay', null, ['category' => $anothercat->id]);

        // Add a couple of random questions from the same category.
        quiz_add_random_questions($quiz, 0, $cat->id, 1, false);
        quiz_add_random_questions($quiz, 0, $cat->id, 1, false);

        $this->setUser($this->student);

        $result = mod_quiz_external::get_quiz_required_qtypes($quiz->id);
        $result = external_api::clean_returnvalue(mod_quiz_external::get_quiz_required_qtypes_returns(), $result);

        $expected = ['numerical', 'shortanswer', 'truefalse'];
        ksort($result['questiontypes']);

        $this->assertEquals($expected, $result['questiontypes']);

        // Add more questions to the quiz, this time from the other category.
        $this->setAdminUser();
        quiz_add_random_questions($quiz, 0, $anothercat->id, 1, false);

        $this->setUser($this->student);
        $result = mod_quiz_external::get_quiz_required_qtypes($quiz->id);
        $result = external_api::clean_returnvalue(mod_quiz_external::get_quiz_required_qtypes_returns(), $result);

        // The new question from the new category is returned as a potential random question for the quiz.
        $expected = ['essay', 'numerical', 'shortanswer', 'truefalse'];
        ksort($result['questiontypes']);

        $this->assertEquals($expected, $result['questiontypes']);
    }

    /**
     * Test that a sequential navigation quiz is not allowing to see questions in advance except if reviewing
     */
    public function test_sequential_navigation_view_attempt() {
        // Test user with full capabilities.
        $quiz = $this->prepare_sequential_quiz();
        $attemptobj = $this->create_quiz_attempt_object($quiz);
        $this->setUser($this->student);
        // Check out of sequence access for view.
        $this->assertNotEmpty(mod_quiz_external::view_attempt($attemptobj->get_attemptid(), 0, []));
        try {
            mod_quiz_external::view_attempt($attemptobj->get_attemptid(), 3, []);
            $this->fail('Exception expected due to out of sequence access.');
        } catch (moodle_exception $e) {
            $this->assertStringContainsString('quiz/Out of sequence access', $e->getMessage());
        }
    }

    /**
     * Test that a sequential navigation quiz is not allowing to see questions in advance for a student
     */
    public function test_sequential_navigation_attempt_summary() {
        // Test user with full capabilities.
        $quiz = $this->prepare_sequential_quiz();
        $attemptobj = $this->create_quiz_attempt_object($quiz);
        $this->setUser($this->student);
        // Check that we do not return other questions than the one currently viewed.
        $result = mod_quiz_external::get_attempt_summary($attemptobj->get_attemptid());
        $this->assertCount(1, $result['questions']);
        $this->assertStringContainsString('Question (1)', $result['questions'][0]['html']);
    }

    /**
     * Test that a sequential navigation quiz is not allowing to see questions in advance for student
     */
    public function test_sequential_navigation_get_attempt_data() {
        // Test user with full capabilities.
        $quiz = $this->prepare_sequential_quiz();
        $attemptobj = $this->create_quiz_attempt_object($quiz);
        $this->setUser($this->student);
        // Test invalid instance id.
        try {
            mod_quiz_external::get_attempt_data($attemptobj->get_attemptid(), 2);
            $this->fail('Exception expected due to out of sequence access.');
        } catch (moodle_exception $e) {
            $this->assertStringContainsString('quiz/Out of sequence access', $e->getMessage());
        }
        // Now we moved to page 1, we should see page 2 and 1 but not 0 or 3.
        $attemptobj->set_currentpage(1);
        // Test invalid instance id.
        try {
            mod_quiz_external::get_attempt_data($attemptobj->get_attemptid(), 0);
            $this->fail('Exception expected due to out of sequence access.');
        } catch (moodle_exception $e) {
            $this->assertStringContainsString('quiz/Out of sequence access', $e->getMessage());
        }

        try {
            mod_quiz_external::get_attempt_data($attemptobj->get_attemptid(), 3);
            $this->fail('Exception expected due to out of sequence access.');
        } catch (moodle_exception $e) {
            $this->assertStringContainsString('quiz/Out of sequence access', $e->getMessage());
        }

        // Now we can see page 1.
        $result = mod_quiz_external::get_attempt_data($attemptobj->get_attemptid(), 1);
        $this->assertCount(1, $result['questions']);
        $this->assertStringContainsString('Question (2)', $result['questions'][0]['html']);
    }

    /**
     * Prepare quiz for sequential navigation tests
     *
     * @return quiz_settings
     */
    private function prepare_sequential_quiz(): quiz_settings {
        // Create a new quiz with 5 questions and one attempt started.
        // Create a new quiz with attempts.
        $quizgenerator = $this->getDataGenerator()->get_plugin_generator('mod_quiz');
        $data = [
            'course' => $this->course->id,
            'sumgrades' => 2,
            'preferredbehaviour' => 'deferredfeedback',
            'navmethod' => QUIZ_NAVMETHOD_SEQ
        ];
        $quiz = $quizgenerator->create_instance($data);

        // Now generate the questions.
        $questiongenerator = $this->getDataGenerator()->get_plugin_generator('core_question');
        $cat = $questiongenerator->create_question_category();
        for ($pageindex = 1; $pageindex <= 5; $pageindex++) {
            $question = $questiongenerator->create_question('truefalse', null, [
                'category' => $cat->id,
                'questiontext' => ['text' => "Question ($pageindex)"]
            ]);
            quiz_add_quiz_question($question->id, $quiz, $pageindex);
        }

        $quizobj = quiz_settings::create($quiz->id, $this->student->id);
        // Set grade to pass.
        $item = \grade_item::fetch(['courseid' => $this->course->id, 'itemtype' => 'mod',
            'itemmodule' => 'quiz', 'iteminstance' => $quiz->id, 'outcomeid' => null]);
        $item->gradepass = 80;
        $item->update();
        return $quizobj;
    }

    /**
     * Create question attempt
     *
     * @param quiz_settings $quizobj
     * @param int|null $userid
     * @param bool|null $ispreview
     * @return quiz_attempt
     * @throws moodle_exception
     */
    private function create_quiz_attempt_object(
        quiz_settings $quizobj,
        ?int $userid = null,
        ?bool $ispreview = false
    ): quiz_attempt {
        global $USER;

        $timenow = time();
        // Now, do one attempt.
        $quba = \question_engine::make_questions_usage_by_activity('mod_quiz', $quizobj->get_context());
        $quba->set_preferred_behaviour($quizobj->get_quiz()->preferredbehaviour);
        $attemptnumber = 1;
        if (!empty($USER->id)) {
            $attemptnumber = count(quiz_get_user_attempts($quizobj->get_quizid(), $USER->id)) + 1;
        }
        $attempt = quiz_create_attempt($quizobj, $attemptnumber, false, $timenow, $ispreview, $userid ?? $this->student->id);
        quiz_start_new_attempt($quizobj, $quba, $attempt, $attemptnumber, $timenow);
        quiz_attempt_save_started($quizobj, $quba, $attempt);
        $attemptobj = quiz_attempt::create($attempt->id);
        return $attemptobj;
    }
}<|MERGE_RESOLUTION|>--- conflicted
+++ resolved
@@ -264,13 +264,8 @@
         $expectedquizzes = [$expected2, $expected1];
 
         // Call the external function passing course ids.
-<<<<<<< HEAD
-        $result = mod_quiz_external::get_quizzes_by_courses(array($course2->id, $this->course->id));
+        $result = mod_quiz_external::get_quizzes_by_courses([$course2->id, $this->course->id]);
         $result = external_api::clean_returnvalue($returndescription, $result);
-=======
-        $result = mod_quiz_external::get_quizzes_by_courses([$course2->id, $this->course->id]);
-        $result = \external_api::clean_returnvalue($returndescription, $result);
->>>>>>> ec0a2dd8
 
         $this->assertEquals($expectedquizzes, $result['quizzes']);
         $this->assertCount(0, $result['warnings']);
@@ -310,13 +305,8 @@
         // Admin also should get all the information.
         self::setAdminUser();
 
-<<<<<<< HEAD
-        $result = mod_quiz_external::get_quizzes_by_courses(array($this->course->id));
+        $result = mod_quiz_external::get_quizzes_by_courses([$this->course->id]);
         $result = external_api::clean_returnvalue($returndescription, $result);
-=======
-        $result = mod_quiz_external::get_quizzes_by_courses([$this->course->id]);
-        $result = \external_api::clean_returnvalue($returndescription, $result);
->>>>>>> ec0a2dd8
         $this->assertEquals($expectedquizzes, $result['quizzes']);
 
         // Now, prevent access.
@@ -863,13 +853,8 @@
         }
 
         // Now, try everything correct.
-<<<<<<< HEAD
-        $result = mod_quiz_external::start_attempt($quiz->id, array(array("name" => "quizpassword", "value" => 'abc')));
+        $result = mod_quiz_external::start_attempt($quiz->id, [["name" => "quizpassword", "value" => 'abc']]);
         $result = external_api::clean_returnvalue(mod_quiz_external::start_attempt_returns(), $result);
-=======
-        $result = mod_quiz_external::start_attempt($quiz->id, [["name" => "quizpassword", "value" => 'abc']]);
-        $result = \external_api::clean_returnvalue(mod_quiz_external::start_attempt_returns(), $result);
->>>>>>> ec0a2dd8
 
         $this->assertEquals(1, $result['attempt']['attempt']);
         $this->assertEquals($this->student->id, $result['attempt']['userid']);
@@ -900,13 +885,8 @@
         $attemptobj->process_finish($timenow, false);
 
         // We should be able to start a new attempt.
-<<<<<<< HEAD
-        $result = mod_quiz_external::start_attempt($quiz->id, array(array("name" => "quizpassword", "value" => 'abc')));
+        $result = mod_quiz_external::start_attempt($quiz->id, [["name" => "quizpassword", "value" => 'abc']]);
         $result = external_api::clean_returnvalue(mod_quiz_external::start_attempt_returns(), $result);
-=======
-        $result = mod_quiz_external::start_attempt($quiz->id, [["name" => "quizpassword", "value" => 'abc']]);
-        $result = \external_api::clean_returnvalue(mod_quiz_external::start_attempt_returns(), $result);
->>>>>>> ec0a2dd8
 
         $this->assertEquals(2, $result['attempt']['attempt']);
         $this->assertEquals($this->student->id, $result['attempt']['userid']);
@@ -1431,13 +1411,8 @@
 
         // Finish the attempt.
         $sink = $this->redirectMessages();
-<<<<<<< HEAD
-        $result = mod_quiz_external::process_attempt($attempt->id, array(), true);
+        $result = mod_quiz_external::process_attempt($attempt->id, [], true);
         $result = external_api::clean_returnvalue(mod_quiz_external::process_attempt_returns(), $result);
-=======
-        $result = mod_quiz_external::process_attempt($attempt->id, [], true);
-        $result = \external_api::clean_returnvalue(mod_quiz_external::process_attempt_returns(), $result);
->>>>>>> ec0a2dd8
         $this->assertEquals(quiz_attempt::FINISHED, $result['state']);
         $messages = $sink->get_messages();
         $message = reset($messages);
@@ -1466,13 +1441,8 @@
         $quiz->overduehandling = 'graceperiod';
         $DB->update_record('quiz', $quiz);
 
-<<<<<<< HEAD
-        $result = mod_quiz_external::process_attempt($attempt->id, array());
+        $result = mod_quiz_external::process_attempt($attempt->id, []);
         $result = external_api::clean_returnvalue(mod_quiz_external::process_attempt_returns(), $result);
-=======
-        $result = mod_quiz_external::process_attempt($attempt->id, []);
-        $result = \external_api::clean_returnvalue(mod_quiz_external::process_attempt_returns(), $result);
->>>>>>> ec0a2dd8
         $this->assertEquals(quiz_attempt::OVERDUE, $result['state']);
 
         // Force grace period for time limit.
@@ -1489,13 +1459,8 @@
         quiz_start_new_attempt($quizobj, $quba, $attempt, 2, $timenow - 10);
         quiz_attempt_save_started($quizobj, $quba, $attempt);
 
-<<<<<<< HEAD
-        $result = mod_quiz_external::process_attempt($attempt->id, array());
+        $result = mod_quiz_external::process_attempt($attempt->id, []);
         $result = external_api::clean_returnvalue(mod_quiz_external::process_attempt_returns(), $result);
-=======
-        $result = mod_quiz_external::process_attempt($attempt->id, []);
-        $result = \external_api::clean_returnvalue(mod_quiz_external::process_attempt_returns(), $result);
->>>>>>> ec0a2dd8
         $this->assertEquals(quiz_attempt::OVERDUE, $result['state']);
 
         // New attempt.
@@ -1510,13 +1475,8 @@
         $quiz->timeclose = $timenow - HOURSECS;
         $DB->update_record('quiz', $quiz);
 
-<<<<<<< HEAD
-        $result = mod_quiz_external::process_attempt($attempt->id, array());
+        $result = mod_quiz_external::process_attempt($attempt->id, []);
         $result = external_api::clean_returnvalue(mod_quiz_external::process_attempt_returns(), $result);
-=======
-        $result = mod_quiz_external::process_attempt($attempt->id, []);
-        $result = \external_api::clean_returnvalue(mod_quiz_external::process_attempt_returns(), $result);
->>>>>>> ec0a2dd8
         $this->assertEquals(quiz_attempt::ABANDONED, $result['state']);
 
     }
