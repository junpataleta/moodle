<?php
// This file is part of Moodle - http://moodle.org/
//
// Moodle is free software: you can redistribute it and/or modify
// it under the terms of the GNU General Public License as published by
// the Free Software Foundation, either version 3 of the License, or
// (at your option) any later version.
//
// Moodle is distributed in the hope that it will be useful,
// but WITHOUT ANY WARRANTY; without even the implied warranty of
// MERCHANTABILITY or FITNESS FOR A PARTICULAR PURPOSE.  See the
// GNU General Public License for more details.
//
// You should have received a copy of the GNU General Public License
// along with Moodle.  If not, see <http://www.gnu.org/licenses/>.

/**
 * Library of functions for the quiz module.
 *
 * This contains functions that are called also from outside the quiz module
 * Functions that are only called by the quiz module itself are in {@link locallib.php}
 *
 * @package    mod
 * @subpackage quiz
 * @copyright  1999 onwards Martin Dougiamas {@link http://moodle.com}
 * @license    http://www.gnu.org/copyleft/gpl.html GNU GPL v3 or later
 */


defined('MOODLE_INTERNAL') || die();

require_once($CFG->libdir . '/eventslib.php');
require_once($CFG->dirroot . '/calendar/lib.php');


/**#@+
 * Option controlling what options are offered on the quiz settings form.
 */
define('QUIZ_MAX_ATTEMPT_OPTION', 10);
define('QUIZ_MAX_QPP_OPTION', 50);
define('QUIZ_MAX_DECIMAL_OPTION', 5);
define('QUIZ_MAX_Q_DECIMAL_OPTION', 7);
/**#@-*/

/**
 * If start and end date for the quiz are more than this many seconds apart
 * they will be represented by two separate events in the calendar
 */
define('QUIZ_MAX_EVENT_LENGTH', 5*24*60*60); // 5 days

/**
 * Given an object containing all the necessary data,
 * (defined by the form in mod_form.php) this function
 * will create a new instance and return the id number
 * of the new instance.
 *
 * @param object $quiz the data that came from the form.
 * @return mixed the id of the new instance on success,
 *          false or a string error message on failure.
 */
function quiz_add_instance($quiz) {
    global $DB;
    $cmid = $quiz->coursemodule;

    // Process the options from the form.
    $quiz->created = time();
    $quiz->questions = '';
    $result = quiz_process_options($quiz);
    if ($result && is_string($result)) {
        return $result;
    }

    // Try to store it in the database.
    $quiz->id = $DB->insert_record('quiz', $quiz);

    // Do the processing required after an add or an update.
    quiz_after_add_or_update($quiz);

    return $quiz->id;
}

/**
 * Given an object containing all the necessary data,
 * (defined by the form in mod_form.php) this function
 * will update an existing instance with new data.
 *
 * @param object $quiz the data that came from the form.
 * @return mixed true on success, false or a string error message on failure.
 */
function quiz_update_instance($quiz, $mform) {
    global $CFG, $DB;

    // Process the options from the form.
    $result = quiz_process_options($quiz);
    if ($result && is_string($result)) {
        return $result;
    }

    $oldquiz = $DB->get_record('quiz', array('id' => $quiz->instance));

    // Repaginate, if asked to.
    if (!$quiz->shufflequestions && !empty($quiz->repaginatenow)) {
        require_once($CFG->dirroot . '/mod/quiz/locallib.php');
        $quiz->questions = quiz_repaginate($oldquiz->questions, $quiz->questionsperpage);
    }
    unset($quiz->repaginatenow);

    // Update the database.
    $quiz->id = $quiz->instance;
    $DB->update_record('quiz', $quiz);

    // Do the processing required after an add or an update.
    quiz_after_add_or_update($quiz);

    if ($oldquiz->grademethod != $quiz->grademethod) {
        require_once($CFG->dirroot . '/mod/quiz/locallib.php');
        $quiz->sumgrades = $oldquiz->sumgrades;
        $quiz->grade = $oldquiz->grade;
        quiz_update_all_final_grades($quiz);
        quiz_update_grades($quiz);
    }

    // Delete any previous preview attempts
    quiz_delete_previews($quiz);

    return true;
}

/**
 * Given an ID of an instance of this module,
 * this function will permanently delete the instance
 * and any data that depends on it.
 *
 * @param int $id the id of the quiz to delete.
 * @return bool success or failure.
 */
function quiz_delete_instance($id) {
    global $DB;

    $quiz = $DB->get_record('quiz', array('id' => $id), '*', MUST_EXIST);

    quiz_delete_all_attempts($quiz);
    quiz_delete_all_overrides($quiz);

    $DB->delete_records('quiz_question_instances', array('quiz' => $quiz->id));
    $DB->delete_records('quiz_feedback', array('quizid' => $quiz->id));

    $events = $DB->get_records('event', array('modulename' => 'quiz', 'instance' => $quiz->id));
    foreach ($events as $event) {
        $event = calendar_event::load($event);
        $event->delete();
    }

    quiz_grade_item_delete($quiz);
    $DB->delete_records('quiz', array('id' => $quiz->id));

    return true;
}

/**
 * Deletes a quiz override from the database and clears any corresponding calendar events
 *
 * @param object $quiz The quiz object.
 * @param int $overrideid The id of the override being deleted
 * @return bool true on success
 */
function quiz_delete_override($quiz, $overrideid) {
    global $DB;

    $override = $DB->get_record('quiz_overrides', array('id' => $overrideid), '*', MUST_EXIST);

    // Delete the events
    $events = $DB->get_records('event', array('modulename' => 'quiz',
            'instance' => $quiz->id, 'groupid' => (int)$override->groupid,
            'userid' => (int)$override->userid));
    foreach ($events as $event) {
        $eventold = calendar_event::load($event);
        $eventold->delete();
    }

    $DB->delete_records('quiz_overrides', array('id' => $overrideid));
    return true;
}

/**
 * Deletes all quiz overrides from the database and clears any corresponding calendar events
 *
 * @param object $quiz The quiz object.
 */
function quiz_delete_all_overrides($quiz) {
    global $DB;

    $overrides = $DB->get_records('quiz_overrides', array('quiz' => $quiz->id), 'id');
    foreach ($overrides as $override) {
        quiz_delete_override($quiz, $override->id);
    }
}

/**
 * Updates a quiz object with override information for a user.
 *
 * Algorithm:  For each quiz setting, if there is a matching user-specific override,
 *   then use that otherwise, if there are group-specific overrides, return the most
 *   lenient combination of them.  If neither applies, leave the quiz setting unchanged.
 *
 *   Special case: if there is more than one password that applies to the user, then
 *   quiz->extrapasswords will contain an array of strings giving the remaining
 *   passwords.
 *
 * @param object $quiz The quiz object.
 * @param int $userid The userid.
 * @return object $quiz The updated quiz object.
 */
function quiz_update_effective_access($quiz, $userid) {
    global $DB;

    // check for user override
    $override = $DB->get_record('quiz_overrides', array('quiz' => $quiz->id, 'userid' => $userid));

    if (!$override) {
        $override = new stdClass();
        $override->timeopen = null;
        $override->timeclose = null;
        $override->timelimit = null;
        $override->attempts = null;
        $override->password = null;
    }

    // check for group overrides
    $groupings = groups_get_user_groups($quiz->course, $userid);

    if (!empty($groupings[0])) {
        // Select all overrides that apply to the User's groups
        list($extra, $params) = $DB->get_in_or_equal(array_values($groupings[0]));
        $sql = "SELECT * FROM {quiz_overrides}
                WHERE groupid $extra AND quiz = ?";
        $params[] = $quiz->id;
        $records = $DB->get_records_sql($sql, $params);

        // Combine the overrides
        $opens = array();
        $closes = array();
        $limits = array();
        $attempts = array();
        $passwords = array();

        foreach ($records as $gpoverride) {
            if (isset($gpoverride->timeopen)) {
                $opens[] = $gpoverride->timeopen;
            }
            if (isset($gpoverride->timeclose)) {
                $closes[] = $gpoverride->timeclose;
            }
            if (isset($gpoverride->timelimit)) {
                $limits[] = $gpoverride->timelimit;
            }
            if (isset($gpoverride->attempts)) {
                $attempts[] = $gpoverride->attempts;
            }
            if (isset($gpoverride->password)) {
                $passwords[] = $gpoverride->password;
            }
        }
        // If there is a user override for a setting, ignore the group override
        if (is_null($override->timeopen) && count($opens)) {
            $override->timeopen = min($opens);
        }
        if (is_null($override->timeclose) && count($closes)) {
            $override->timeclose = max($closes);
        }
        if (is_null($override->timelimit) && count($limits)) {
            $override->timelimit = max($limits);
        }
        if (is_null($override->attempts) && count($attempts)) {
            $override->attempts = max($attempts);
        }
        if (is_null($override->password) && count($passwords)) {
            $override->password = array_shift($passwords);
            if (count($passwords)) {
                $override->extrapasswords = $passwords;
            }
        }

    }

    // merge with quiz defaults
    $keys = array('timeopen', 'timeclose', 'timelimit', 'attempts', 'password', 'extrapasswords');
    foreach ($keys as $key) {
        if (isset($override->{$key})) {
            $quiz->{$key} = $override->{$key};
        }
    }

    return $quiz;
}

/**
 * Delete all the attempts belonging to a quiz.
 *
 * @param object $quiz The quiz object.
 */
function quiz_delete_all_attempts($quiz) {
    global $CFG, $DB;
    require_once($CFG->dirroot . '/mod/quiz/locallib.php');
    question_engine::delete_questions_usage_by_activities(new qubaids_for_quiz($quiz->id));
    $DB->delete_records('quiz_attempts', array('quiz' => $quiz->id));
    $DB->delete_records('quiz_grades', array('quiz' => $quiz->id));
}

/**
 * Get the best current grade for a particular user in a quiz.
 *
 * @param object $quiz the quiz settings.
 * @param int $userid the id of the user.
 * @return float the user's current grade for this quiz, or null if this user does
 * not have a grade on this quiz.
 */
function quiz_get_best_grade($quiz, $userid) {
    global $DB;
    $grade = $DB->get_field('quiz_grades', 'grade',
            array('quiz' => $quiz->id, 'userid' => $userid));

    // Need to detect errors/no result, without catching 0 grades.
    if ($grade === false) {
        return null;
    }

    return $grade + 0; // Convert to number.
}

/**
 * Is this a graded quiz? If this method returns true, you can assume that
 * $quiz->grade and $quiz->sumgrades are non-zero (for example, if you want to
 * divide by them).
 *
 * @param object $quiz a row from the quiz table.
 * @return bool whether this is a graded quiz.
 */
function quiz_has_grades($quiz) {
    return $quiz->grade >= 0.000005 && $quiz->sumgrades >= 0.000005;
}

/**
 * Return a small object with summary information about what a
 * user has done with a given particular instance of this module
 * Used for user activity reports.
 * $return->time = the time they did it
 * $return->info = a short text description
 *
 * @param object $course
 * @param object $user
 * @param object $mod
 * @param object $quiz
 * @return object|null
 */
function quiz_user_outline($course, $user, $mod, $quiz) {
    global $DB, $CFG;
    require_once("$CFG->libdir/gradelib.php");
    $grades = grade_get_grades($course->id, 'mod', 'quiz', $quiz->id, $user->id);

    if (empty($grades->items[0]->grades)) {
        return null;
    } else {
        $grade = reset($grades->items[0]->grades);
    }

    $result = new stdClass();
    $result->info = get_string('grade') . ': ' . $grade->str_long_grade;

    //datesubmitted == time created. dategraded == time modified or time overridden
    //if grade was last modified by the user themselves use date graded. Otherwise use date submitted
    //TODO: move this copied & pasted code somewhere in the grades API. See MDL-26704
    if ($grade->usermodified == $user->id || empty($grade->datesubmitted)) {
        $result->time = $grade->dategraded;
    } else {
        $result->time = $grade->datesubmitted;
    }

    return $result;
}

/**
 * Print a detailed representation of what a  user has done with
 * a given particular instance of this module, for user activity reports.
 *
 * @global object
 * @param object $course
 * @param object $user
 * @param object $mod
 * @param object $quiz
 * @return bool
 */
function quiz_user_complete($course, $user, $mod, $quiz) {
    global $DB, $CFG, $OUTPUT;
    require_once("$CFG->libdir/gradelib.php");

    $grades = grade_get_grades($course->id, 'mod', 'quiz', $quiz->id, $user->id);
    if (!empty($grades->items[0]->grades)) {
        $grade = reset($grades->items[0]->grades);
        echo $OUTPUT->container(get_string('grade').': '.$grade->str_long_grade);
        if ($grade->str_feedback) {
            echo $OUTPUT->container(get_string('feedback').': '.$grade->str_feedback);
        }
    }

    if ($attempts = $DB->get_records('quiz_attempts',
            array('userid' => $user->id, 'quiz' => $quiz->id), 'attempt')) {
        foreach ($attempts as $attempt) {
            echo get_string('attempt', 'quiz').' '.$attempt->attempt.': ';
            if ($attempt->timefinish == 0) {
                print_string('unfinished');
            } else {
                echo quiz_format_grade($quiz, $attempt->sumgrades) . '/' .
                        quiz_format_grade($quiz, $quiz->sumgrades);
            }
            echo ' - '.userdate($attempt->timemodified).'<br />';
        }
    } else {
        print_string('noattempts', 'quiz');
    }

    return true;
}

/**
 * Function to be run periodically according to the moodle cron
 * This function searches for things that need to be done, such
 * as sending out mail, toggling flags etc ...
 *
 * @return bool true
 */
function quiz_cron() {
    return true;
}

/**
 * @param int $quizid the quiz id.
 * @param int $userid the userid.
 * @param string $status 'all', 'finished' or 'unfinished' to control
 * @param bool $includepreviews
 * @return an array of all the user's attempts at this quiz. Returns an empty
 *      array if there are none.
 */
function quiz_get_user_attempts($quizid, $userid, $status = 'finished', $includepreviews = false) {
    global $DB;
    $status_condition = array(
        'all' => '',
        'finished' => ' AND timefinish > 0',
        'unfinished' => ' AND timefinish = 0'
    );
    $previewclause = '';
    if (!$includepreviews) {
        $previewclause = ' AND preview = 0';
    }
    return $DB->get_records_select('quiz_attempts',
            'quiz = ? AND userid = ?' . $previewclause . $status_condition[$status],
            array($quizid, $userid), 'attempt ASC');
}

/**
 * Return grade for given user or all users.
 *
 * @param int $quizid id of quiz
 * @param int $userid optional user id, 0 means all users
 * @return array array of grades, false if none. These are raw grades. They should
 * be processed with quiz_format_grade for display.
 */
function quiz_get_user_grades($quiz, $userid = 0) {
    global $CFG, $DB;

    $params = array($quiz->id);
    $usertest = '';
    if ($userid) {
        $params[] = $userid;
        $usertest = 'AND u.id = ?';
    }
    return $DB->get_records_sql("
            SELECT
                u.id,
                u.id AS userid,
                qg.grade AS rawgrade,
                qg.timemodified AS dategraded,
                MAX(qa.timefinish) AS datesubmitted

            FROM {user} u
            JOIN {quiz_grades} qg ON u.id = qg.userid
            JOIN {quiz_attempts} qa ON qa.quiz = qg.quiz AND qa.userid = u.id

            WHERE qg.quiz = ?
            $usertest
            GROUP BY u.id, qg.grade, qg.timemodified", $params);
}

/**
 * Round a grade to to the correct number of decimal places, and format it for display.
 *
 * @param object $quiz The quiz table row, only $quiz->decimalpoints is used.
 * @param float $grade The grade to round.
 * @return float
 */
function quiz_format_grade($quiz, $grade) {
    if (is_null($grade)) {
        return get_string('notyetgraded', 'quiz');
    }
    return format_float($grade, $quiz->decimalpoints);
}

/**
 * Round a grade to to the correct number of decimal places, and format it for display.
 *
 * @param object $quiz The quiz table row, only $quiz->decimalpoints is used.
 * @param float $grade The grade to round.
 * @return float
 */
function quiz_format_question_grade($quiz, $grade) {
    if (empty($quiz->questiondecimalpoints)) {
        $quiz->questiondecimalpoints = -1;
    }
    if ($quiz->questiondecimalpoints == -1) {
        return format_float($grade, $quiz->decimalpoints);
    } else {
        return format_float($grade, $quiz->questiondecimalpoints);
    }
}

/**
 * Update grades in central gradebook
 *
 * @param object $quiz the quiz settings.
 * @param int $userid specific user only, 0 means all users.
 */
function quiz_update_grades($quiz, $userid = 0, $nullifnone = true) {
    global $CFG, $DB;
    require_once($CFG->libdir.'/gradelib.php');

    if ($quiz->grade == 0) {
        quiz_grade_item_update($quiz);

    } else if ($grades = quiz_get_user_grades($quiz, $userid)) {
        quiz_grade_item_update($quiz, $grades);

    } else if ($userid && $nullifnone) {
        $grade = new stdClass();
        $grade->userid = $userid;
        $grade->rawgrade = null;
        quiz_grade_item_update($quiz, $grade);

    } else {
        quiz_grade_item_update($quiz);
    }
}

/**
 * Update all grades in gradebook.
 */
function quiz_upgrade_grades() {
    global $DB;

    $sql = "SELECT COUNT('x')
              FROM {quiz} a, {course_modules} cm, {modules} m
             WHERE m.name='quiz' AND m.id=cm.module AND cm.instance=a.id";
    $count = $DB->count_records_sql($sql);

    $sql = "SELECT a.*, cm.idnumber AS cmidnumber, a.course AS courseid
              FROM {quiz} a, {course_modules} cm, {modules} m
             WHERE m.name='quiz' AND m.id=cm.module AND cm.instance=a.id";
    $rs = $DB->get_recordset_sql($sql);
    if ($rs->valid()) {
        $pbar = new progress_bar('quizupgradegrades', 500, true);
        $i=0;
        foreach ($rs as $quiz) {
            $i++;
            upgrade_set_timeout(60*5); // set up timeout, may also abort execution
            quiz_update_grades($quiz, 0, false);
            $pbar->update($i, $count, "Updating Quiz grades ($i/$count).");
        }
    }
    $rs->close();
}

/**
 * Create grade item for given quiz
 *
 * @param object $quiz object with extra cmidnumber
 * @param mixed $grades optional array/object of grade(s); 'reset' means reset grades in gradebook
 * @return int 0 if ok, error code otherwise
 */
function quiz_grade_item_update($quiz, $grades = null) {
    global $CFG, $OUTPUT;
    require_once($CFG->libdir.'/gradelib.php');

    if (array_key_exists('cmidnumber', $quiz)) { // may not be always present
        $params = array('itemname' => $quiz->name, 'idnumber' => $quiz->cmidnumber);
    } else {
        $params = array('itemname' => $quiz->name);
    }

    if ($quiz->grade > 0) {
        $params['gradetype'] = GRADE_TYPE_VALUE;
        $params['grademax']  = $quiz->grade;
        $params['grademin']  = 0;

    } else {
        $params['gradetype'] = GRADE_TYPE_NONE;
    }

    // description by TJ:
    // 1. If the quiz is set to not show grades while the quiz is still open,
    //    and is set to show grades after the quiz is closed, then create the
    //    grade_item with a show-after date that is the quiz close date.
    // 2. If the quiz is set to not show grades at either of those times,
    //    create the grade_item as hidden.
    // 3. If the quiz is set to show grades, create the grade_item visible.
    $openreviewoptions = mod_quiz_display_options::make_from_quiz($quiz,
            mod_quiz_display_options::LATER_WHILE_OPEN);
    $closedreviewoptions = mod_quiz_display_options::make_from_quiz($quiz,
            mod_quiz_display_options::AFTER_CLOSE);
    if ($openreviewoptions->marks < question_display_options::MARK_AND_MAX &&
            $closedreviewoptions->marks < question_display_options::MARK_AND_MAX) {
        $params['hidden'] = 1;

    } else if ($openreviewoptions->marks < question_display_options::MARK_AND_MAX &&
            $closedreviewoptions->marks >= question_display_options::MARK_AND_MAX) {
        if ($quiz->timeclose) {
            $params['hidden'] = $quiz->timeclose;
        } else {
            $params['hidden'] = 1;
        }

    } else {
        // a) both open and closed enabled
        // b) open enabled, closed disabled - we can not "hide after",
        //    grades are kept visible even after closing
        $params['hidden'] = 0;
    }

    if ($grades  === 'reset') {
        $params['reset'] = true;
        $grades = null;
    }

    $gradebook_grades = grade_get_grades($quiz->course, 'mod', 'quiz', $quiz->id);
    if (!empty($gradebook_grades->items)) {
        $grade_item = $gradebook_grades->items[0];
        if ($grade_item->locked) {
            $confirm_regrade = optional_param('confirm_regrade', 0, PARAM_INT);
            if (!$confirm_regrade) {
                $message = get_string('gradeitemislocked', 'grades');
                $back_link = $CFG->wwwroot . '/mod/quiz/report.php?q=' . $quiz->id .
                        '&amp;mode=overview';
                $regrade_link = qualified_me() . '&amp;confirm_regrade=1';
                echo $OUTPUT->box_start('generalbox', 'notice');
                echo '<p>'. $message .'</p>';
                echo $OUTPUT->container_start('buttons');
                echo $OUTPUT->single_button($regrade_link, get_string('regradeanyway', 'grades'));
                echo $OUTPUT->single_button($back_link,  get_string('cancel'));
                echo $OUTPUT->container_end();
                echo $OUTPUT->box_end();

                return GRADE_UPDATE_ITEM_LOCKED;
            }
        }
    }

    return grade_update('mod/quiz', $quiz->course, 'mod', 'quiz', $quiz->id, 0, $grades, $params);
}

/**
 * Delete grade item for given quiz
 *
 * @param object $quiz object
 * @return object quiz
 */
function quiz_grade_item_delete($quiz) {
    global $CFG;
    require_once($CFG->libdir . '/gradelib.php');

    return grade_update('mod/quiz', $quiz->course, 'mod', 'quiz', $quiz->id, 0,
            null, array('deleted' => 1));
}

/**
 * Returns an array of users who have data in a given quiz
 *
 * @todo: deprecated - to be deleted in 2.2
 *
<<<<<<< HEAD
 * @param int $quizid the quiz id.
 * @return array of userids.
=======
 * @param int $quizid
 * @return array
>>>>>>> a56c68e3
 */
function quiz_get_participants($quizid) {
    global $CFG, $DB;

    return $DB->get_records_sql('
            SELECT DISTINCT userid, userid
            JOIN {quiz_attempts} qa
            WHERE a.quiz = ?', array($quizid));
}

/**
 * This standard function will check all instances of this module
 * and make sure there are up-to-date events created for each of them.
 * If courseid = 0, then every quiz event in the site is checked, else
 * only quiz events belonging to the course specified are checked.
 * This function is used, in its new format, by restore_refresh_events()
 *
 * @param int $courseid
 * @return bool
 */
function quiz_refresh_events($courseid = 0) {
    global $DB;

    if ($courseid == 0) {
        if (!$quizzes = $DB->get_records('quiz')) {
            return true;
        }
    } else {
        if (!$quizzes = $DB->get_records('quiz', array('course' => $courseid))) {
            return true;
        }
    }

    foreach ($quizzes as $quiz) {
        quiz_update_events($quiz);
    }

    return true;
}

/**
 * Returns all quiz graded users since a given time for specified quiz
 */
function quiz_get_recent_mod_activity(&$activities, &$index, $timestart,
        $courseid, $cmid, $userid = 0, $groupid = 0) {
    global $CFG, $COURSE, $USER, $DB;
    require_once('locallib.php');

    if ($COURSE->id == $courseid) {
        $course = $COURSE;
    } else {
        $course = $DB->get_record('course', array('id' => $courseid));
    }

    $modinfo =& get_fast_modinfo($course);

    $cm = $modinfo->cms[$cmid];
    $quiz = $DB->get_record('quiz', array('id' => $cm->instance));

    if ($userid) {
        $userselect = "AND u.id = :userid";
        $params['userid'] = $userid;
    } else {
        $userselect = '';
    }

    if ($groupid) {
        $groupselect = 'AND gm.groupid = :groupid';
        $groupjoin   = 'JOIN {groups_members} gm ON  gm.userid=u.id';
        $params['groupid'] = $groupid;
    } else {
        $groupselect = '';
        $groupjoin   = '';
    }

    $params['timestart'] = $timestart;
    $params['quizid'] = $quiz->id;

    if (!$attempts = $DB->get_records_sql("
              SELECT qa.*,
                     u.firstname, u.lastname, u.email, u.picture, u.imagealt
                FROM {quiz_attempts} qa
                     JOIN {user} u ON u.id = qa.userid
                     $groupjoin
               WHERE qa.timefinish > :timestart
                 AND qa.quiz = :quizid
                 AND qa.preview = 0
                     $userselect
                     $groupselect
            ORDER BY qa.timefinish ASC", $params)) {
        return;
    }

    $context         = get_context_instance(CONTEXT_MODULE, $cm->id);
    $accessallgroups = has_capability('moodle/site:accessallgroups', $context);
    $viewfullnames   = has_capability('moodle/site:viewfullnames', $context);
    $grader          = has_capability('mod/quiz:viewreports', $context);
    $groupmode       = groups_get_activity_groupmode($cm, $course);

    if (is_null($modinfo->groups)) {
        // load all my groups and cache it in modinfo
        $modinfo->groups = groups_get_user_groups($course->id);
    }

    $usersgroups = null;
    $aname = format_string($cm->name, true);
    foreach ($attempts as $attempt) {
        if ($attempt->userid != $USER->id) {
            if (!$grader) {
                // Grade permission required
                continue;
            }

            if ($groupmode == SEPARATEGROUPS and !$accessallgroups) {
                if (is_null($usersgroups)) {
                    $usersgroups = groups_get_all_groups($course->id,
                            $attempt->userid, $cm->groupingid);
                    if (is_array($usersgroups)) {
                        $usersgroups = array_keys($usersgroups);
                    } else {
                        $usersgroups = array();
                    }
                }
                if (!array_intersect($usersgroups, $modinfo->groups[$cm->id])) {
                    continue;
                }
            }
        }

        $options = quiz_get_review_options($quiz, $attempt, $context);

        $tmpactivity = new stdClass();

        $tmpactivity->type       = 'quiz';
        $tmpactivity->cmid       = $cm->id;
        $tmpactivity->name       = $aname;
        $tmpactivity->sectionnum = $cm->sectionnum;
        $tmpactivity->timestamp  = $attempt->timefinish;

        $tmpactivity->content->attemptid = $attempt->id;
        $tmpactivity->content->attempt   = $attempt->attempt;
        if (quiz_has_grades($quiz) && $options->marks >= question_display_options::MARK_AND_MAX) {
            $tmpactivity->content->sumgrades = quiz_format_grade($quiz, $attempt->sumgrades);
            $tmpactivity->content->maxgrade  = quiz_format_grade($quiz, $quiz->sumgrades);
        } else {
            $tmpactivity->content->sumgrades = null;
            $tmpactivity->content->maxgrade  = null;
        }

        $tmpactivity->user->id        = $attempt->userid;
        $tmpactivity->user->firstname = $attempt->firstname;
        $tmpactivity->user->lastname  = $attempt->lastname;
        $tmpactivity->user->fullname  = fullname($attempt, $viewfullnames);
        $tmpactivity->user->picture   = $attempt->picture;
        $tmpactivity->user->imagealt  = $attempt->imagealt;
        $tmpactivity->user->email     = $attempt->email;

        $activities[$index++] = $tmpactivity;
    }
}

function quiz_print_recent_mod_activity($activity, $courseid, $detail, $modnames) {
    global $CFG, $OUTPUT;

    echo '<table border="0" cellpadding="3" cellspacing="0" class="forum-recent">';

    echo '<tr><td class="userpicture" valign="top">';
    echo $OUTPUT->user_picture($activity->user, array('courseid' => $courseid));
    echo '</td><td>';

    if ($detail) {
        $modname = $modnames[$activity->type];
        echo '<div class="title">';
        echo '<img src="' . $OUTPUT->pix_url('icon', $activity->type) . '" ' .
                'class="icon" alt="' . $modname . '" />';
        echo '<a href="' . $CFG->wwwroot . '/mod/quiz/view.php?id=' .
                $activity->cmid . '">' . $activity->name . '</a>';
        echo '</div>';
    }

    echo '<div class="grade">';
    echo  get_string('attempt', 'quiz', $activity->content->attempt);
    if (isset($activity->content->maxgrade)) {
        $grades = $activity->content->sumgrades . ' / ' . $activity->content->maxgrade;
        echo ': (<a href="' . $CFG->wwwroot . '/mod/quiz/review.php?attempt=' .
                $activity->content->attemptid . '">' . $grades . '</a>)';
    }
    echo '</div>';

    echo '<div class="user">';
    echo '<a href="' . $CFG->wwwroot . '/user/view.php?id=' . $activity->user->id .
            '&amp;course=' . $courseid . '">' . $activity->user->fullname .
            '</a> - ' . userdate($activity->timestamp);
    echo '</div>';

    echo '</td></tr></table>';

    return;
}

/**
 * Pre-process the quiz options form data, making any necessary adjustments.
 * Called by add/update instance in this file.
 *
 * @param object $quiz The variables set on the form.
 */
function quiz_process_options($quiz) {
    global $CFG;
    require_once($CFG->dirroot . '/mod/quiz/locallib.php');
    require_once($CFG->libdir . '/questionlib.php');

    $quiz->timemodified = time();

    // Quiz name.
    if (!empty($quiz->name)) {
        $quiz->name = trim($quiz->name);
    }

    // Password field - different in form to stop browsers that remember passwords
    // getting confused.
    $quiz->password = $quiz->quizpassword;
    unset($quiz->quizpassword);

    // Quiz feedback
    if (isset($quiz->feedbacktext)) {
        // Clean up the boundary text.
        for ($i = 0; $i < count($quiz->feedbacktext); $i += 1) {
            if (empty($quiz->feedbacktext[$i]['text'])) {
                $quiz->feedbacktext[$i]['text'] = '';
            } else {
                $quiz->feedbacktext[$i]['text'] = trim($quiz->feedbacktext[$i]['text']);
            }
        }

        // Check the boundary value is a number or a percentage, and in range.
        $i = 0;
        while (!empty($quiz->feedbackboundaries[$i])) {
            $boundary = trim($quiz->feedbackboundaries[$i]);
            if (!is_numeric($boundary)) {
                if (strlen($boundary) > 0 && $boundary[strlen($boundary) - 1] == '%') {
                    $boundary = trim(substr($boundary, 0, -1));
                    if (is_numeric($boundary)) {
                        $boundary = $boundary * $quiz->grade / 100.0;
                    } else {
                        return get_string('feedbackerrorboundaryformat', 'quiz', $i + 1);
                    }
                }
            }
            if ($boundary <= 0 || $boundary >= $quiz->grade) {
                return get_string('feedbackerrorboundaryoutofrange', 'quiz', $i + 1);
            }
            if ($i > 0 && $boundary >= $quiz->feedbackboundaries[$i - 1]) {
                return get_string('feedbackerrororder', 'quiz', $i + 1);
            }
            $quiz->feedbackboundaries[$i] = $boundary;
            $i += 1;
        }
        $numboundaries = $i;

        // Check there is nothing in the remaining unused fields.
        if (!empty($quiz->feedbackboundaries)) {
            for ($i = $numboundaries; $i < count($quiz->feedbackboundaries); $i += 1) {
                if (!empty($quiz->feedbackboundaries[$i]) &&
                        trim($quiz->feedbackboundaries[$i]) != '') {
                    return get_string('feedbackerrorjunkinboundary', 'quiz', $i + 1);
                }
            }
        }
        for ($i = $numboundaries + 1; $i < count($quiz->feedbacktext); $i += 1) {
            if (!empty($quiz->feedbacktext[$i]['text']) &&
                    trim($quiz->feedbacktext[$i]['text']) != '') {
                return get_string('feedbackerrorjunkinfeedback', 'quiz', $i + 1);
            }
        }
        // Needs to be bigger than $quiz->grade because of '<' test in quiz_feedback_for_grade().
        $quiz->feedbackboundaries[-1] = $quiz->grade + 1;
        $quiz->feedbackboundaries[$numboundaries] = 0;
        $quiz->feedbackboundarycount = $numboundaries;
    }

    // Combing the individual settings into the review columns.
    $quiz->reviewattempt = quiz_review_option_form_to_db($quiz, 'attempt');
    $quiz->reviewcorrectness = quiz_review_option_form_to_db($quiz, 'correctness');
    $quiz->reviewmarks = quiz_review_option_form_to_db($quiz, 'marks');
    $quiz->reviewspecificfeedback = quiz_review_option_form_to_db($quiz, 'specificfeedback');
    $quiz->reviewgeneralfeedback = quiz_review_option_form_to_db($quiz, 'generalfeedback');
    $quiz->reviewrightanswer = quiz_review_option_form_to_db($quiz, 'rightanswer');
    $quiz->reviewoverallfeedback = quiz_review_option_form_to_db($quiz, 'overallfeedback');
    $quiz->reviewattempt |= mod_quiz_display_options::DURING;
    $quiz->reviewoverallfeedback &= ~mod_quiz_display_options::DURING;
}

/**
 * Helper function for {@link quiz_process_options()}.
 * @param object $fromform the sumbitted form date.
 * @param string $field one of the review option field names.
 */
function quiz_review_option_form_to_db($fromform, $field) {
    static $times = array(
        'during' => mod_quiz_display_options::DURING,
        'immediately' => mod_quiz_display_options::IMMEDIATELY_AFTER,
        'open' => mod_quiz_display_options::LATER_WHILE_OPEN,
        'closed' => mod_quiz_display_options::AFTER_CLOSE,
    );

    $review = 0;
    foreach ($times as $whenname => $when) {
        $fieldname = $field . $whenname;
        if (isset($fromform->$fieldname)) {
            $review |= $when;
            unset($fromform->$fieldname);
        }
    }

    return $review;
}

/**
 * This function is called at the end of quiz_add_instance
 * and quiz_update_instance, to do the common processing.
 *
 * @param object $quiz the quiz object.
 */
function quiz_after_add_or_update($quiz) {
    global $DB;
    $cmid = $quiz->coursemodule;

    // we need to use context now, so we need to make sure all needed info is already in db
    $DB->set_field('course_modules', 'instance', $quiz->id, array('id'=>$cmid));
    $context = get_context_instance(CONTEXT_MODULE, $cmid);

    // Save the feedback
    $DB->delete_records('quiz_feedback', array('quizid' => $quiz->id));

    for ($i = 0; $i <= $quiz->feedbackboundarycount; $i++) {
        $feedback = new stdClass();
        $feedback->quizid = $quiz->id;
        $feedback->feedbacktext = $quiz->feedbacktext[$i]['text'];
        $feedback->feedbacktextformat = $quiz->feedbacktext[$i]['format'];
        $feedback->mingrade = $quiz->feedbackboundaries[$i];
        $feedback->maxgrade = $quiz->feedbackboundaries[$i - 1];
        $feedback->id = $DB->insert_record('quiz_feedback', $feedback);
        $feedbacktext = file_save_draft_area_files((int)$quiz->feedbacktext[$i]['itemid'],
                $context->id, 'mod_quiz', 'feedback', $feedback->id,
                array('subdirs' => false, 'maxfiles' => -1, 'maxbytes' => 0),
                $quiz->feedbacktext[$i]['text']);
        $DB->set_field('quiz_feedback', 'feedbacktext', $feedbacktext,
                array('id' => $feedback->id));
    }

    // Update the events relating to this quiz.
    quiz_update_events($quiz);

    //update related grade item
    quiz_grade_item_update($quiz);
}

/**
 * This function updates the events associated to the quiz.
 * If $override is non-zero, then it updates only the events
 * associated with the specified override.
 *
 * @uses QUIZ_MAX_EVENT_LENGTH
 * @param object $quiz the quiz object.
 * @param object optional $override limit to a specific override
 */
function quiz_update_events($quiz, $override = null) {
    global $DB;

    // Load the old events relating to this quiz.
    $conds = array('modulename'=>'quiz',
                   'instance'=>$quiz->id);
    if (!empty($override)) {
        // only load events for this override
        $conds['groupid'] = isset($override->groupid)?  $override->groupid : 0;
        $conds['userid'] = isset($override->userid)?  $override->userid : 0;
    }
    $oldevents = $DB->get_records('event', $conds);

    // Now make a todo list of all that needs to be updated
    if (empty($override)) {
        // We are updating the primary settings for the quiz, so we
        // need to add all the overrides
        $overrides = $DB->get_records('quiz_overrides', array('quiz' => $quiz->id));
        // as well as the original quiz (empty override)
        $overrides[] = new stdClass();
    } else {
        // Just do the one override
        $overrides = array($override);
    }

    foreach ($overrides as $current) {
        $groupid   = isset($current->groupid)?  $current->groupid : 0;
        $userid    = isset($current->userid)? $current->userid : 0;
        $timeopen  = isset($current->timeopen)?  $current->timeopen : $quiz->timeopen;
        $timeclose = isset($current->timeclose)? $current->timeclose : $quiz->timeclose;

        // only add open/close events for an override if they differ from the quiz default
        $addopen  = empty($current->id) || !empty($current->timeopen);
        $addclose = empty($current->id) || !empty($current->timeclose);

        $event = new stdClass();
        $event->description = $quiz->intro;
        // Events module won't show user events when the courseid is nonzero
        $event->courseid    = ($userid) ? 0 : $quiz->course;
        $event->groupid     = $groupid;
        $event->userid      = $userid;
        $event->modulename  = 'quiz';
        $event->instance    = $quiz->id;
        $event->timestart   = $timeopen;
        $event->timeduration = max($timeclose - $timeopen, 0);
        $event->visible     = instance_is_visible('quiz', $quiz);
        $event->eventtype   = 'open';

        // Determine the event name
        if ($groupid) {
            $params = new stdClass();
            $params->quiz = $quiz->name;
            $params->group = groups_get_group_name($groupid);
            if ($params->group === false) {
                // group doesn't exist, just skip it
                continue;
            }
            $eventname = get_string('overridegroupeventname', 'quiz', $params);
        } else if ($userid) {
            $params = new stdClass();
            $params->quiz = $quiz->name;
            $eventname = get_string('overrideusereventname', 'quiz', $params);
        } else {
            $eventname = $quiz->name;
        }
        if ($addopen or $addclose) {
            if ($timeclose and $timeopen and $event->timeduration <= QUIZ_MAX_EVENT_LENGTH) {
                // Single event for the whole quiz.
                if ($oldevent = array_shift($oldevents)) {
                    $event->id = $oldevent->id;
                } else {
                    unset($event->id);
                }
                $event->name = $eventname;
                // calendar_event::create will reuse a db record if the id field is set
                calendar_event::create($event);
            } else {
                // Separate start and end events.
                $event->timeduration  = 0;
                if ($timeopen && $addopen) {
                    if ($oldevent = array_shift($oldevents)) {
                        $event->id = $oldevent->id;
                    } else {
                        unset($event->id);
                    }
                    $event->name = $eventname.' ('.get_string('quizopens', 'quiz').')';
                    // calendar_event::create will reuse a db record if the id field is set
                    calendar_event::create($event);
                }
                if ($timeclose && $addclose) {
                    if ($oldevent = array_shift($oldevents)) {
                        $event->id = $oldevent->id;
                    } else {
                        unset($event->id);
                    }
                    $event->name      = $eventname.' ('.get_string('quizcloses', 'quiz').')';
                    $event->timestart = $timeclose;
                    $event->eventtype = 'close';
                    calendar_event::create($event);
                }
            }
        }
    }

    // Delete any leftover events
    foreach ($oldevents as $badevent) {
        $badevent = calendar_event::load($badevent);
        $badevent->delete();
    }
}

/**
 * @return array
 */
function quiz_get_view_actions() {
    return array('view', 'view all', 'report', 'review');
}

/**
 * @return array
 */
function quiz_get_post_actions() {
    return array('attempt', 'close attempt', 'preview', 'editquestions',
            'delete attempt', 'manualgrade');
}

/**
 * @param array $questionids of question ids.
 * @return bool whether any of these questions are used by any instance of this module.
 */
function quiz_questions_in_use($questionids) {
    global $DB, $CFG;
    require_once($CFG->libdir . '/questionlib.php');
    list($test, $params) = $DB->get_in_or_equal($questionids);
    return $DB->record_exists_select('quiz_question_instances',
            'question ' . $test, $params) || question_engine::questions_in_use(
            $questionids, new qubaid_join('{quiz_attempts} quiza',
            'quiza.uniqueid', 'quiza.preview = 0'));
}

/**
 * Implementation of the function for printing the form elements that control
 * whether the course reset functionality affects the quiz.
 *
 * @param $mform the course reset form that is being built.
 */
function quiz_reset_course_form_definition($mform) {
    $mform->addElement('header', 'quizheader', get_string('modulenameplural', 'quiz'));
    $mform->addElement('advcheckbox', 'reset_quiz_attempts',
            get_string('removeallquizattempts', 'quiz'));
}

/**
 * Course reset form defaults.
 * @return array the defaults.
 */
function quiz_reset_course_form_defaults($course) {
    return array('reset_quiz_attempts' => 1);
}

/**
 * Removes all grades from gradebook
 *
 * @param int $courseid
 * @param string optional type
 */
function quiz_reset_gradebook($courseid, $type='') {
    global $CFG, $DB;

    $quizzes = $DB->get_records_sql("
            SELECT q.*, cm.idnumber as cmidnumber, q.course as courseid
            FROM {modules} m
            JOIN {course_modules} cm ON m.id = cm.module
            JOIN {quiz} q ON cm.instance = q.id
            WHERE m.name = 'quiz' AND cm.course = ?", array($courseid));

    foreach ($quizzes as $quiz) {
        quiz_grade_item_update($quiz, 'reset');
    }
}

/**
 * Actual implementation of the reset course functionality, delete all the
 * quiz attempts for course $data->courseid, if $data->reset_quiz_attempts is
 * set and true.
 *
 * Also, move the quiz open and close dates, if the course start date is changing.
 *
 * @param object $data the data submitted from the reset course.
 * @return array status array
 */
function quiz_reset_userdata($data) {
    global $CFG, $DB;
    require_once($CFG->libdir.'/questionlib.php');

    $componentstr = get_string('modulenameplural', 'quiz');
    $status = array();

    // Delete attempts.
    if (!empty($data->reset_quiz_attempts)) {
        require_once($CFG->libdir . '/questionlib.php');

        question_engine::delete_questions_usage_by_activities(new qubaid_join(
                '{quiz_attempts} quiza JOIN {quiz} quiz ON quiza.quiz = quiz.id',
                'quiza.uniqueid', 'quiz.course = :quizcourseid',
                array('quizcourseid' => $data->courseid)));

        $DB->delete_records_select('quiz_attempts',
                'quiz IN (SELECT id FROM {quiz} WHERE course = ?)', array($data->courseid));
        $status[] = array(
            'component' => $componentstr,
            'item' => get_string('attemptsdeleted', 'quiz'),
            'error' => false);

        // Remove all grades from gradebook
        if (empty($data->reset_gradebook_grades)) {
            quiz_reset_gradebook($data->courseid);
        }
        $status[] = array(
            'component' => $componentstr,
            'item' => get_string('attemptsdeleted', 'quiz'),
            'error' => false);
    }

    // Updating dates - shift may be negative too
    if ($data->timeshift) {
        shift_course_mod_dates('quiz', array('timeopen', 'timeclose'),
                $data->timeshift, $data->courseid);
        $status[] = array(
            'component' => $componentstr,
            'item' => get_string('openclosedatesupdated', 'quiz'),
            'error' => false);
    }

    return $status;
}

/**
 * Checks whether the current user is allowed to view a file uploaded in a quiz.
 * Teachers can view any from their courses, students can only view their own.
 *
 * @param int $attemptuniqueid int attempt id
 * @param int $questionid int question id
 * @return bool to indicate access granted or denied
 */
function quiz_check_file_access($attemptuniqueid, $questionid, $context = null) {
    global $USER, $DB, $CFG;
    require_once(dirname(__FILE__).'/attemptlib.php');
    require_once(dirname(__FILE__).'/locallib.php');

    $attempt = $DB->get_record('quiz_attempts', array('uniqueid' => $attemptuniqueid));
    $attemptobj = quiz_attempt::create($attempt->id);

    // does question exist?
    if (!$question = $DB->get_record('question', array('id' => $questionid))) {
        return false;
    }

    if ($context === null) {
        $quiz = $DB->get_record('quiz', array('id' => $attempt->quiz));
        $cm = get_coursemodule_from_id('quiz', $quiz->id);
        $context = get_context_instance(CONTEXT_MODULE, $cm->id);
    }

    // Load those questions and the associated states.
    $attemptobj->load_questions(array($questionid));
    $attemptobj->load_question_states(array($questionid));

    // obtain state
    $state = $attemptobj->get_question_state($questionid);
    // obtain questoin
    $question = $attemptobj->get_question($questionid);

    // access granted if the current user submitted this file
    if ($attempt->userid != $USER->id) {
        return false;
    }
    // access granted if the current user has permission to grade quizzes in this course
    if (!(has_capability('mod/quiz:viewreports', $context) ||
            has_capability('mod/quiz:grade', $context))) {
        return false;
    }

    return array($question, $state, array());
}

/**
 * Prints quiz summaries on MyMoodle Page
 * @param arry $courses
 * @param array $htmlarray
 */
function quiz_print_overview($courses, &$htmlarray) {
    global $USER, $CFG;
    // These next 6 Lines are constant in all modules (just change module name)
    if (empty($courses) || !is_array($courses) || count($courses) == 0) {
        return array();
    }

    if (!$quizzes = get_all_instances_in_courses('quiz', $courses)) {
        return;
    }

    // Fetch some language strings outside the main loop.
    $strquiz = get_string('modulename', 'quiz');
    $strnoattempts = get_string('noattempts', 'quiz');

    // We want to list quizzes that are currently available, and which have a close date.
    // This is the same as what the lesson does, and the dabate is in MDL-10568.
    $now = time();
    foreach ($quizzes as $quiz) {
        if ($quiz->timeclose >= $now && $quiz->timeopen < $now) {
            // Give a link to the quiz, and the deadline.
            $str = '<div class="quiz overview">' .
                    '<div class="name">' . $strquiz . ': <a ' .
                    ($quiz->visible ? '' : ' class="dimmed"') .
                    ' href="' . $CFG->wwwroot . '/mod/quiz/view.php?id=' .
                    $quiz->coursemodule . '">' .
                    $quiz->name . '</a></div>';
            $str .= '<div class="info">' . get_string('quizcloseson', 'quiz',
                    userdate($quiz->timeclose)) . '</div>';

            // Now provide more information depending on the uers's role.
            $context = get_context_instance(CONTEXT_MODULE, $quiz->coursemodule);
            if (has_capability('mod/quiz:viewreports', $context)) {
                // For teacher-like people, show a summary of the number of student attempts.
                // The $quiz objects returned by get_all_instances_in_course have the necessary $cm
                // fields set to make the following call work.
                $str .= '<div class="info">' .
                        quiz_num_attempt_summary($quiz, $quiz, true) . '</div>';
            } else if (has_any_capability(array('mod/quiz:reviewmyattempts', 'mod/quiz:attempt'),
                    $context)) { // Student
                // For student-like people, tell them how many attempts they have made.
                if (isset($USER->id) &&
                        ($attempts = quiz_get_user_attempts($quiz->id, $USER->id))) {
                    $numattempts = count($attempts);
                    $str .= '<div class="info">' .
                            get_string('numattemptsmade', 'quiz', $numattempts) . '</div>';
                } else {
                    $str .= '<div class="info">' . $strnoattempts . '</div>';
                }
            } else {
                // For ayone else, there is no point listing this quiz, so stop processing.
                continue;
            }

            // Add the output for this quiz to the rest.
            $str .= '</div>';
            if (empty($htmlarray[$quiz->course]['quiz'])) {
                $htmlarray[$quiz->course]['quiz'] = $str;
            } else {
                $htmlarray[$quiz->course]['quiz'] .= $str;
            }
        }
    }
}

/**
 * Return a textual summary of the number of attempts that have been made at a particular quiz,
 * returns '' if no attempts have been made yet, unless $returnzero is passed as true.
 *
 * @param object $quiz the quiz object. Only $quiz->id is used at the moment.
 * @param object $cm the cm object. Only $cm->course, $cm->groupmode and
 *      $cm->groupingid fields are used at the moment.
 * @param bool $returnzero if false (default), when no attempts have been
 *      made '' is returned instead of 'Attempts: 0'.
 * @param int $currentgroup if there is a concept of current group where this method is being called
 *         (e.g. a report) pass it in here. Default 0 which means no current group.
 * @return string a string like "Attempts: 123", "Attemtps 123 (45 from your groups)" or
 *          "Attemtps 123 (45 from this group)".
 */
function quiz_num_attempt_summary($quiz, $cm, $returnzero = false, $currentgroup = 0) {
    global $DB, $USER;
    $numattempts = $DB->count_records('quiz_attempts', array('quiz'=> $quiz->id, 'preview'=>0));
    if ($numattempts || $returnzero) {
        if (groups_get_activity_groupmode($cm)) {
            $a->total = $numattempts;
            if ($currentgroup) {
                $a->group = $DB->count_records_sql('SELECT count(1) FROM ' .
                        '{quiz_attempts} qa JOIN ' .
                        '{groups_members} gm ON qa.userid = gm.userid ' .
                        'WHERE quiz = ? AND preview = 0 AND groupid = ?',
                        array($quiz->id, $currentgroup));
                return get_string('attemptsnumthisgroup', 'quiz', $a);
            } else if ($groups = groups_get_all_groups($cm->course, $USER->id, $cm->groupingid)) {
                list($usql, $params) = $DB->get_in_or_equal(array_keys($groups));
                $a->group = $DB->count_records_sql('SELECT count(1) FROM ' .
                        '{quiz_attempts} qa JOIN ' .
                        '{groups_members} gm ON qa.userid = gm.userid ' .
                        'WHERE quiz = ? AND preview = 0 AND ' .
                        "groupid $usql", array_merge(array($quiz->id), $params));
                return get_string('attemptsnumyourgroups', 'quiz', $a);
            }
        }
        return get_string('attemptsnum', 'quiz', $numattempts);
    }
    return '';
}

/**
 * Returns the same as {@link quiz_num_attempt_summary()} but wrapped in a link
 * to the quiz reports.
 *
 * @param object $quiz the quiz object. Only $quiz->id is used at the moment.
 * @param object $cm the cm object. Only $cm->course, $cm->groupmode and
 *      $cm->groupingid fields are used at the moment.
 * @param object $context the quiz context.
 * @param bool $returnzero if false (default), when no attempts have been made
 *      '' is returned instead of 'Attempts: 0'.
 * @param int $currentgroup if there is a concept of current group where this method is being called
 *         (e.g. a report) pass it in here. Default 0 which means no current group.
 * @return string HTML fragment for the link.
 */
function quiz_attempt_summary_link_to_reports($quiz, $cm, $context, $returnzero = false,
        $currentgroup = 0) {
    global $CFG;
    $summary = quiz_num_attempt_summary($quiz, $cm, $returnzero, $currentgroup);
    if (!$summary) {
        return '';
    }

    require_once($CFG->dirroot . '/mod/quiz/report/reportlib.php');
    $url = new moodle_url('/mod/quiz/report.php', array(
            'id' => $cm->id, 'mode' => quiz_report_default_report($context)));
    return html_writer::link($url, $summary);
}

/**
 * @param string $feature FEATURE_xx constant for requested feature
 * @return bool True if quiz supports feature
 */
function quiz_supports($feature) {
    switch($feature) {
        case FEATURE_GROUPS:                  return true;
        case FEATURE_GROUPINGS:               return true;
        case FEATURE_GROUPMEMBERSONLY:        return true;
        case FEATURE_MOD_INTRO:               return true;
        case FEATURE_COMPLETION_TRACKS_VIEWS: return true;
        case FEATURE_GRADE_HAS_GRADE:         return true;
        case FEATURE_GRADE_OUTCOMES:          return true;
        case FEATURE_BACKUP_MOODLE2:          return true;

        default: return null;
    }
}

/**
 * @return array all other caps used in module
 */
function quiz_get_extra_capabilities() {
    global $CFG;
    require_once($CFG->libdir.'/questionlib.php');
    $caps = question_get_all_capabilities();
    $caps[] = 'moodle/site:accessallgroups';
    return $caps;
}

/**
 * This fucntion extends the global navigation for the site.
 * It is important to note that you should not rely on PAGE objects within this
 * body of code as there is no guarantee that during an AJAX request they are
 * available
 *
 * @param navigation_node $quiznode The quiz node within the global navigation
 * @param object $course The course object returned from the DB
 * @param object $module The module object returned from the DB
 * @param object $cm The course module instance returned from the DB
 */
function quiz_extend_navigation($quiznode, $course, $module, $cm) {
    global $CFG;

    $context = get_context_instance(CONTEXT_MODULE, $cm->id);

    if (has_capability('mod/quiz:view', $context)) {
        $url = new moodle_url('/mod/quiz/view.php', array('id'=>$cm->id));
        $quiznode->add(get_string('info', 'quiz'), $url, navigation_node::TYPE_SETTING,
                null, null, new pix_icon('i/info', ''));
    }

    if (has_any_capability(array('mod/quiz:viewreports', 'mod/quiz:grade'), $context)) {
        require_once($CFG->dirroot.'/mod/quiz/report/reportlib.php');
        $reportlist = quiz_report_list($context);

        $url = new moodle_url('/mod/quiz/report.php',
                array('id' => $cm->id, 'mode' => reset($reportlist)));
        $reportnode = $quiznode->add(get_string('results', 'quiz'), $url,
                navigation_node::TYPE_SETTING,
                null, null, new pix_icon('i/report', ''));

        foreach ($reportlist as $report) {
            $url = new moodle_url('/mod/quiz/report.php',
                    array('id' => $cm->id, 'mode' => $report));
            $reportnode->add(get_string($report, 'quiz_'.$report), $url,
                    navigation_node::TYPE_SETTING,
                    null, 'quiz_report_' . $report, new pix_icon('i/item', ''));
        }
    }
}

/**
 * This function extends the settings navigation block for the site.
 *
 * It is safe to rely on PAGE here as we will only ever be within the module
 * context when this is called
 *
 * @param settings_navigation $settings
 * @param navigation_node $quiznode
 */
function quiz_extend_settings_navigation($settings, $quiznode) {
    global $PAGE, $CFG;

    /**
     * Require {@link questionlib.php}
     * Included here as we only ever want to include this file if we really need to.
     */
    require_once($CFG->libdir . '/questionlib.php');

    if (has_capability('mod/quiz:manageoverrides', $PAGE->cm->context)) {
        $url = new moodle_url('/mod/quiz/overrides.php', array('cmid'=>$PAGE->cm->id));
        $quiznode->add(get_string('groupoverrides', 'quiz'),
                new moodle_url($url, array('mode'=>'group')),
                navigation_node::TYPE_SETTING, null, 'groupoverrides');
        $quiznode->add(get_string('useroverrides', 'quiz'),
                new moodle_url($url, array('mode'=>'user')),
                navigation_node::TYPE_SETTING, null, 'useroverrides');
    }

    if (has_capability('mod/quiz:manage', $PAGE->cm->context)) {
        $url = new moodle_url('/mod/quiz/edit.php', array('cmid'=>$PAGE->cm->id));
        $text = get_string('editquiz', 'quiz');
        $quiznode->add($text, $url, navigation_node::TYPE_SETTING, null,
                'mod_quiz_edit', new pix_icon('t/edit', ''));
    }

    if (has_capability('mod/quiz:preview', $PAGE->cm->context)) {
        $url = new moodle_url('/mod/quiz/startattempt.php',
                array('cmid'=>$PAGE->cm->id, 'sesskey'=>sesskey()));
        $quiznode->add(get_string('preview', 'quiz'), $url, navigation_node::TYPE_SETTING,
                null, 'mod_quiz_preview', new pix_icon('t/preview', ''));
    }

    question_extend_settings_navigation($quiznode, $PAGE->cm->context)->trim_if_empty();
}

/**
 * Serves the quiz files.
 *
 * @param object $course
 * @param object $cm
 * @param object $context
 * @param string $filearea
 * @param array $args
 * @param bool $forcedownload
 * @return bool false if file not found, does not return if found - justsend the file
 */
function quiz_pluginfile($course, $cm, $context, $filearea, $args, $forcedownload) {
    global $CFG, $DB;

    if ($context->contextlevel != CONTEXT_MODULE) {
        return false;
    }

    require_login($course, false, $cm);

    if (!$quiz = $DB->get_record('quiz', array('id'=>$cm->instance))) {
        return false;
    }

    // 'intro' area is served by pluginfile.php
    $fileareas = array('feedback');
    if (!in_array($filearea, $fileareas)) {
        return false;
    }

    $feedbackid = (int)array_shift($args);
    if (!$feedback = $DB->get_record('quiz_feedback', array('id'=>$feedbackid))) {
        return false;
    }

    $fs = get_file_storage();
    $relativepath = implode('/', $args);
    $fullpath = "/$context->id/mod_quiz/$filearea/$feedbackid/$relativepath";
    if (!$file = $fs->get_file_by_hash(sha1($fullpath)) or $file->is_directory()) {
        return false;
    }
    send_stored_file($file, 0, 0, true);
}

/**
 * Called via pluginfile.php -> question_pluginfile to serve files belonging to
 * a question in a question_attempt when that attempt is a quiz attempt.
 *
 * @param object $course course settings object
 * @param object $context context object
 * @param string $component the name of the component we are serving files for.
 * @param string $filearea the name of the file area.
 * @param array $args the remaining bits of the file path.
 * @param bool $forcedownload whether the user must be forced to download the file.
 * @return bool false if file not found, does not return if found - justsend the file
 */
function mod_quiz_question_pluginfile($course, $context, $component,
        $filearea, $qubaid, $slot, $args, $forcedownload) {
    global $USER, $CFG;
    require_once($CFG->dirroot . '/mod/quiz/locallib.php');

    $attemptobj = quiz_attempt::create_from_usage_id($qubaid);
    require_login($attemptobj->get_courseid(), false, $attemptobj->get_cm());

    if ($attemptobj->is_own_attempt() && !$attemptobj->is_finished()) {
        // In the middle of an attempt.
        if (!$attemptobj->is_preview_user()) {
            $attemptobj->require_capability('mod/quiz:attempt');
        }
        $isreviewing = false;

    } else {
        // Reviewing an attempt.
        $attemptobj->check_review_capability();
        $isreviewing = true;
    }

    if (!$attemptobj->check_file_access($slot, $isreviewing, $context->id,
            $component, $filearea, $args, $forcedownload)) {
        send_file_not_found();
    }

    $fs = get_file_storage();
    $relativepath = implode('/', $args);
    $fullpath = "/$context->id/$component/$filearea/$relativepath";
    if (!$file = $fs->get_file_by_hash(sha1($fullpath)) or $file->is_directory()) {
        send_file_not_found();
    }

    send_stored_file($file, 0, 0, $forcedownload);
}<|MERGE_RESOLUTION|>--- conflicted
+++ resolved
@@ -684,13 +684,8 @@
  *
  * @todo: deprecated - to be deleted in 2.2
  *
-<<<<<<< HEAD
  * @param int $quizid the quiz id.
  * @return array of userids.
-=======
- * @param int $quizid
- * @return array
->>>>>>> a56c68e3
  */
 function quiz_get_participants($quizid) {
     global $CFG, $DB;
