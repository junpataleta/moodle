--- conflicted
+++ resolved
@@ -24,11 +24,7 @@
 
 defined('MOODLE_INTERNAL') || die();
 
-<<<<<<< HEAD
-$plugin->version   = 2016092001;
-=======
-$plugin->version   = 2016052301;
->>>>>>> 981356b2
+$plugin->version   = 2016100300;
 $plugin->requires  = 2016051900;
 $plugin->component = 'mod_quiz';
 $plugin->cron      = 60;