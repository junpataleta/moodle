--- conflicted
+++ resolved
@@ -4,16 +4,9 @@
 
   Background:
     Given a BigBlueButton mock server is configured
-<<<<<<< HEAD
     And I accept dpa and enable bigbluebuttonbn plugin
-
-  Scenario: Users should be able to join a meeting then end the meeting for themselves and
-    return to the meeting page to join again.
-=======
-    And I enable "bigbluebuttonbn" "mod" plugin
     And the following config values are set as admin:
       | bigbluebuttonbn_userlimit_editable | 1 |
->>>>>>> b924f6a3
     Given the following course exists:
       | name      | Test course |
       | shortname | C1          |
