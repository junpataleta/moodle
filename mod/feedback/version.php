<?php
// This file is part of Moodle - http://moodle.org/
//
// Moodle is free software: you can redistribute it and/or modify
// it under the terms of the GNU General Public License as published by
// the Free Software Foundation, either version 3 of the License, or
// (at your option) any later version.
//
// Moodle is distributed in the hope that it will be useful,
// but WITHOUT ANY WARRANTY; without even the implied warranty of
// MERCHANTABILITY or FITNESS FOR A PARTICULAR PURPOSE.  See the
// GNU General Public License for more details.
//
// You should have received a copy of the GNU General Public License
// along with Moodle.  If not, see <http://www.gnu.org/licenses/>.

/**
 * Feedback version information
 *
 * @package mod_feedback
 * @author     Andreas Grabs
 * @license    http://www.gnu.org/copyleft/gpl.html GNU GPL v3 or later
 */

defined('MOODLE_INTERNAL') || die();

<<<<<<< HEAD
$plugin->version   = 2016120510;       // The current module version (Date: YYYYMMDDXX)
=======
$plugin->version   = 2017031600;       // The current module version (Date: YYYYMMDDXX)
>>>>>>> 6d21073b
$plugin->requires  = 2016112900;    // Requires this Moodle version
$plugin->component = 'mod_feedback';   // Full name of the plugin (used for diagnostics)
$plugin->cron      = 0;

$feedback_version_intern = 1; //this version is used for restore older backups<|MERGE_RESOLUTION|>--- conflicted
+++ resolved
@@ -24,11 +24,7 @@
 
 defined('MOODLE_INTERNAL') || die();
 
-<<<<<<< HEAD
-$plugin->version   = 2016120510;       // The current module version (Date: YYYYMMDDXX)
-=======
-$plugin->version   = 2017031600;       // The current module version (Date: YYYYMMDDXX)
->>>>>>> 6d21073b
+$plugin->version   = 2017032800;       // The current module version (Date: YYYYMMDDXX)
 $plugin->requires  = 2016112900;    // Requires this Moodle version
 $plugin->component = 'mod_feedback';   // Full name of the plugin (used for diagnostics)
 $plugin->cron      = 0;
