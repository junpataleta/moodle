This file describes API changes in /grade/* ;
Information provided here is intended especially for developers.

=== 4.3 ===
<<<<<<< HEAD

* The $showtitle parameter in the print_grade_page_head function located inside grade/lib.php has been deprecated and is not used anymore.
=======
* The grade_edit_tree_column_select class has been deprecated.
>>>>>>> f8c2e8f8

=== 4.1 ===
* The $importactiveurl parameter in the constructor of the core_grades\output\import_action_bar class has been deprecated and is not used anymore.
* The $exportactiveurl parameter in the constructor of the core_grades\output\export_action_bar class has been deprecated and is not used anymore.
* The select_in_gradebook_navigation_selector() function in behat_grade.php has been deprecated. Please use
  behat_forms::i_set_the_field_to() instead.

=== 4.0 ===

* The select_in_gradebook_tabs() function in behat_grade.php has been deprecated. Please use the function
  select_in_gradebook_navigation_selector() instead.
* The setting $CFG->grade_navmethod setting has been completely removed because it's not required anymore. This setting
  was used to set the type of navigation (tabs or dropdown box) used in gradebook which is now replaced with tertiary
  navigation.
* The print_grade_plugin_selector() function has been deprecated. This function was used to generate and output the
  dropdown box navigation in gradebook which is now replaced with tertiary navigation.
* The grade_print_tabs() function has been deprecated. This function was used to generate and output the tabs navigation
  in gradebook which is now replaced with tertiary navigation.
* There is a new callback inside of grade_get_plugin_info called extend_gradebook_plugininfo
  which allows for new tabs to be added to the gradebook.

=== 3.7 ===

* The grade_cron() function has been removed. Please use grade_history_cleanup_task and grade_cron_task scheduled tasks instead.

=== 3.6 ===

* The grade_plugin_return constructor now uses parameters from the
  request as defaults, which can be overridden by parameters supplied
  to the constructor. This may lead to a change in behaviour if only
  some of the possible parameters are supplied.
* The grade_plugin_return class now tracks groupid as well as the
  type, plugin, courseid, userid and page parameters that were tracked
  previously. The groupid parameter will be set using
  groups_get_course_group for the relevant course if the group is
  otherwise unspecified.
* The above changes mean that code using grade_plugin_return objects
  should generally no longer call groups_get_course_group directly,
  but should use the gpr->groupid parameter instead.
* The grade_plugin_return constructor now accepts either course or
  courseid as a parameter to specify course.<|MERGE_RESOLUTION|>--- conflicted
+++ resolved
@@ -2,12 +2,9 @@
 Information provided here is intended especially for developers.
 
 === 4.3 ===
-<<<<<<< HEAD
 
 * The $showtitle parameter in the print_grade_page_head function located inside grade/lib.php has been deprecated and is not used anymore.
-=======
 * The grade_edit_tree_column_select class has been deprecated.
->>>>>>> f8c2e8f8
 
 === 4.1 ===
 * The $importactiveurl parameter in the constructor of the core_grades\output\import_action_bar class has been deprecated and is not used anymore.
