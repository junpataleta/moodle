This files describes API changes in /cache/stores/* - cache store plugins.
Information provided here is intended especially for developers.

=== 4.0 ===
<<<<<<< HEAD
* Cache stores may implement new optional function cache_store::get_last_io_bytes() to provide
  information about the size of data transferred (shown in footer if performance info enabled).
=======
* The cache_store class now has functions cache_size_details(), store_total_size(), and
  estimate_stored_size(), related to size used by the cache. These can be overridden by a cache
  store to provide better information for the new cache usage admin page.
>>>>>>> 1b94bb8c

=== 3.10 ===
* The function supports_recursion() from the lock_factory interface has been deprecated including the related implementations.
* The function extend_lock() from the lock_factory interface has been deprecated without replacement including the related
  implementations.
* The function extend() from the lock class has been deprecated without replacement.
* The cache_factory class can now be overridden by an alternative cache config class, which can
  also now control the frontend display of the cache/admin.php page (see MDL-41492).

=== 3.9 ===
* The record_cache_hit/miss/set methods now take a cache_store instead of a cache_definition object

=== 3.8 ===
* The Redis cache store can now make use of the Zstandard compression algorithm (see MDL-66428).

=== 3.7 ===
* Upgraded MongoDB cache store to use the new lower level PHP-driver and MongoDB PHP Library.
* The mongodb extension has replaced the old mongo extension. The mongodb pecl extension >= 1.5 must be installed to use MongoDB
cache store.

=== 3.6 ===
* The `cache::now()` function now takes an optional boolean parameter to indicate that the cache should return a more
  accurate time, generated by the PHP `microtime` function.
* The memcache store was removed as it is not compatible with PHP 7.0.

=== 3.3 ===
* Identifiers and invalidation events have been explictly been marked as incompatible and will
  throw a coding exception. Unexpected results would have occurred if the previous behaviour was attempted.
* Identifiers are now part of loaded caches, so identifiers can only be set at cache::make()
  a coding_exception will be thrown if attempts are made at other times.
  Multiple calls to cache::make with different identifiers will produce 2 caches instead of changing the
  keyspace of a single cache.

=== 3.2 ===
* The following methods have been finally deprecated and should no longer be used.
  - cache_definition::should_be_persistent()
  - cache_definition::get_persistent_max_size()
  - cache::is_using_persist_cache()
  - cache::is_in_persist_cache()
  - cache::get_from_persist_cache()
  - cache::set_in_persist_cache()
  - cache::delete_from_persist_cache()
  - cache_store::cleanup()
* cachestore_dummy::cleanup() has been deprecated.
* cachestore_dummy::instance_deleted() implemented in lieu of cachestore_dummy::cleanup().
* Added cache_store::unit_test_configuration() to calculate unit testing configuration.
* Remove cache_store:initialise_unit_test_instance() as it is incompatible with cache_helper purge functions.

=== 3.1 ===
* Cache stores has a new feature DEREFERENCES_OBJECTS.
  This allows the cache loader to decide if it needs to handle dereferencing or whether the data
  coming directly to it has already had references resolved.
  - see supports_dereferencing_objects in store.php.

=== 2.9 ===
* Cache data source aggregation functionality has been removed. This functionality was found to be broken and unused.
  It was decided that rather than fixing it it should be removed.
  As well as the processing code being removed the following API changes have been made.
  The following changes have come about because of it:
   - cache_definition::$datasourceaggregate is deprecated an unused.
   - cache_definition::load Argument 3 (final arg) is now unused.
   - cache_factory::create_cache_from_definition Argument 4 (final arg) is now unused.
   - cache::make Argument 4 (final arg) is now unused.
* cache_config_phpunittest has been renamed to cache_config_testing
* New method cache_store::ready_to_be_used_for_testing() that returns true|false if the store is suitable and ready for use as the primary store during unit and acceptance tests.
* cache_helper::get_stats structure we changed to include the cache mode.

=== 2.7 ===
* cache_store::is_ready is no longer abstract, calling cache_store::are_requirements_met by default.

=== 2.6 ===
* All cache instances are recorded and subsequent requests are given a reference to the original instance.
* The persistent option for the cache definition has been deprecated. Please use the staticacceleration option instead.
* There is a new static acceleration option. If enabled data passing through the cache is held onto.
* The persistentmaxsize option has been renamed to staticaccelerationsize. It does the same thing.
* cache_definition::should_be_persistent has been deprecated. Please call cache_definition::use_static_acceleration instead.
* cache_definition::get_persistent_max_size has been deprecated. Please call cache_definition::get_static_acceleration_size instead.
* cache::is_using_persist_cache() has been deprecated. Please call  cache::use_static_acceleration()
* cache::is_in_persist_cache() has been deprecated. Please call  cache::static_acceleration_has()
* cache::get_from_persist_cache() has been deprecated. Please call  cache::static_acceleration_get()
* cache::set_in_persist_cache() has been deprecated. Please call  cache::static_acceleration_set()
* cache::delete_from_persist_cache() has been deprecated. Please call cache::static_acceleration_delete()
* If you have any custom cache loaders you will need to rename these methods if you have overriden them and adjust any calls you may have made to them.

=== 2.5 ===
* cleanup method renamed to instance_deleted.
  It is now called when the store is deleted as all comments suggested anyway.
* instance_created method added.
  It is called when the store is created for the very first time.<|MERGE_RESOLUTION|>--- conflicted
+++ resolved
@@ -2,14 +2,11 @@
 Information provided here is intended especially for developers.
 
 === 4.0 ===
-<<<<<<< HEAD
 * Cache stores may implement new optional function cache_store::get_last_io_bytes() to provide
   information about the size of data transferred (shown in footer if performance info enabled).
-=======
 * The cache_store class now has functions cache_size_details(), store_total_size(), and
   estimate_stored_size(), related to size used by the cache. These can be overridden by a cache
   store to provide better information for the new cache usage admin page.
->>>>>>> 1b94bb8c
 
 === 3.10 ===
 * The function supports_recursion() from the lock_factory interface has been deprecated including the related implementations.
