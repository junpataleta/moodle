<?php
// This file is part of Moodle - http://moodle.org/
//
// Moodle is free software: you can redistribute it and/or modify
// it under the terms of the GNU General Public License as published by
// the Free Software Foundation, either version 3 of the License, or
// (at your option) any later version.
//
// Moodle is distributed in the hope that it will be useful,
// but WITHOUT ANY WARRANTY; without even the implied warranty of
// MERCHANTABILITY or FITNESS FOR A PARTICULAR PURPOSE.  See the
// GNU General Public License for more details.
//
// You should have received a copy of the GNU General Public License
// along with Moodle.  If not, see <http://www.gnu.org/licenses/>.

/**
 * Version information.
 *
 * @package   tool_usertours
 * @copyright 2016 Andrew Nicols <andrew@nicols.co.uk>
 * @license   http://www.gnu.org/copyleft/gpl.html GNU GPL v3 or later
 */

defined('MOODLE_INTERNAL') || die();

<<<<<<< HEAD
$plugin->version   = 2019111800;            // The current module version (Date: YYYYMMDDXX).
$plugin->requires  = 2019111200;            // Requires this Moodle version.
=======
$plugin->version   = 2019072400;            // The current module version (Date: YYYYMMDDXX).
$plugin->requires  = 2019051100;            // Requires this Moodle version.
>>>>>>> 9d9e3a3d
$plugin->component = 'tool_usertours';      // Full name of the plugin (used for diagnostics).<|MERGE_RESOLUTION|>--- conflicted
+++ resolved
@@ -24,11 +24,6 @@
 
 defined('MOODLE_INTERNAL') || die();
 
-<<<<<<< HEAD
-$plugin->version   = 2019111800;            // The current module version (Date: YYYYMMDDXX).
+$plugin->version   = 2019120400;            // The current module version (Date: YYYYMMDDXX).
 $plugin->requires  = 2019111200;            // Requires this Moodle version.
-=======
-$plugin->version   = 2019072400;            // The current module version (Date: YYYYMMDDXX).
-$plugin->requires  = 2019051100;            // Requires this Moodle version.
->>>>>>> 9d9e3a3d
 $plugin->component = 'tool_usertours';      // Full name of the plugin (used for diagnostics).