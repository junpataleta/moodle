--- conflicted
+++ resolved
@@ -388,7 +388,6 @@
     }
 }
 
-<<<<<<< HEAD
 .block_starredcourses {
     .dashboard-card-deck {
         flex-flow: nowrap;
@@ -433,7 +432,14 @@
     h6 {
         font-size: .9375rem;
         margin-bottom: 0;
-=======
+    }
+    a,
+    a:hover {
+        text-decoration: none;
+        color: unset;
+    }
+}
+
 .block_recentlyaccessedcourses {
     [data-region="recentlyaccessedcourses-view-content"] {
         overflow-x: hidden;
@@ -452,7 +458,6 @@
     }
     .empty-placeholder-image-lg {
         height: 125px;
->>>>>>> bb85ca49
     }
     a,
     a:hover {
