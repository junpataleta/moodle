--- conflicted
+++ resolved
@@ -3025,13 +3025,13 @@
     }
 }
 
-<<<<<<< HEAD
 blockquote {
     margin: 0 0.5rem 1rem;
     padding-left: 1rem;
     color: $gray-700;
     border-left: 5px solid $gray-400;
-=======
+}
+
 /** Prevent long strings exceeding page width */
 .page-header-headings,
 .coursename,
@@ -3044,5 +3044,5 @@
         overflow-wrap: anywhere;
         white-space: normal;
     }
->>>>>>> a5430f10
+
 }