.blockmovetarget .accesshide {
    position: relative;
    left: initial;
}

.block:target {
    padding-top: 0 !important; /* stylelint-disable declaration-no-important */
    margin-top: 0 !important;
}

.block_search_forums .searchform {
    /* Override plugin's default. */
    text-align: left;
}

.block.block_navigation .block_tree ul,
.block_settings .block_tree ul {
    margin-left: 0;
}

.block .block-controls {
    .dropdown-toggle {
        /* So that the caret takes the colour of the icon. */
        color: $body-color;
    }
}

$blocks-column-width: 360px !default;

[data-region="blocks-column"] {
    width: $blocks-column-width;
    float: right;
}

$blocks-plus-gutter: $blocks-column-width + ( $grid-gutter-width / 2 );

/* We put an absolutely positioned div in a relatively positioned div so it takes up no space */
#region-main-settings-menu {
    position: relative;
    float: left;
    width: 100%;
}
#region-main-settings-menu > div {
    position: absolute;
    right: 0;
    z-index: 100;
    margin: 1rem;
}
.region_main_settings_menu_proxy {
    width: 4rem;
    height: 2rem;
    background-color: $card-bg;
    margin-left: $card-spacer-x / 2;
    margin-bottom: $card-spacer-x / 2;
    border-bottom-left-radius: 0.5rem;
    float: right;
}

// Required for IE11 to prevent blocks being pushed under the content.
#region-main-settings-menu.has-blocks,
#region-main.has-blocks {
    display: inline-block;
    width: calc(100% - #{$blocks-plus-gutter});
    @include media-breakpoint-down(lg) {
        width: 100%;
        /* MDL-63102 - Remove extra space at bottom.
        If modifying make sure block-region is horizontally stacked when in full screen */
        display: block;
    }
}

[data-region="blocks-column"] {
    @include media-breakpoint-down(lg) {
        width: 100%;
    }
}

$card-gutter : $card-deck-margin * 2;

.block .empty-placeholder-image-lg {
    height: 125px;
}

.block_myoverview,
.block_starredcourses {
    .course-info-container {
        padding: 0.8rem;
    }
    .progress {
        height: 0.5rem;
    }
    .course-summaryitem {
        border: $border-width solid $border-color;
        background-color: $body-bg;
    }
    .icon {
        margin-right: 0;
    }
    a,
    .btn-link {
        color: inherit;
    }
    .btn.btn-link.btn-icon {
        height: 36px;
        width: 36px;
        padding: 0;
        border-radius: 50%;

        @include hover-focus {
            background-color: $gray-200;
        }
    }
}

.block_starredcourses {
    .dashboard-card-deck {
        flex-flow: nowrap;
        overflow-y: scroll;
    }
}

.summaryimage {
    height: 7rem;
    background-position: center;
    background-size: cover;
}

[data-region="blocks-column"] {
<<<<<<< HEAD
    .block_recentlyaccesseditems {
        @include media-breakpoint-up(xl) {
            .dashboard-card-deck {
                height: unset;
            }
        }
    }
}

.block_recentlyaccesseditems {
    [data-region="recentlyaccesseditems-view-content"] {
        overflow-x: hidden;
    }
    .dashboard-card {
        height: 75px;
    }
    .dashboard-card-deck {
        @include media-breakpoint-up(sm) {
            height: 75px;
=======
    .block_recentlyaccessedcourses {
        .dashboard-card-deck {
            height: unset;
        }
    }
}

.block_recentlyaccessedcourses {
    [data-region="recentlyaccessedcourses-view-content"] {
        overflow-x: hidden;
    }
    .dashboard-card {
        height: 150px;
    }
    .dashboard-card-deck {
        @include media-breakpoint-up(sm) {
            height: 150px;
>>>>>>> bb85ca49
            overflow: hidden;
        }
    }
    .course-info-container {
        padding: 0.8rem;
    }
    .empty-placeholder-image-lg {
        height: 125px;
    }
    a,
    a:hover {
        text-decoration: none;
        color: unset;
    }
    .block-controls ~ .content {
<<<<<<< HEAD
        margin-top: 2rem !important;
=======
        margin-top: 3rem !important;
>>>>>>> bb85ca49
    }
}

.dashboard-card-deck .dashboard-card {
    margin-bottom: $card-gutter;
    flex-basis: 100%;
    flex-grow: 0;
    .dashboard-card-img {
        height: 7rem;
        background-position: center;
        background-size: cover;
    }
    .dashboard-card-footer {
        padding: 0.8rem;
    }
}

.dashboard-card-deck {
    @include media-breakpoint-up(sm) {
        .dashboard-card {
            flex-basis: calc(50% - #{$card-gutter});
        }
    }
    @include media-breakpoint-up(md) {
        .dashboard-card {
            flex-basis: calc(33.33% - #{$card-gutter});
        }
    }
    @include media-breakpoint-up(lg) {
        .dashboard-card {
            flex-basis: calc(25% - #{$card-gutter});
        }
    }
    @include media-breakpoint-up(xl) {
        .dashboard-card {
            flex-basis: calc(20% - #{$card-gutter});
        }
    }
}

#region-main.has-blocks {
    .dashboard-card-deck {
        @include media-breakpoint-up(lg) {
            .dashboard-card {
                flex-basis: calc(33.33% - #{$card-gutter});
            }
        }
        @include media-breakpoint-up(xl) {
            .dashboard-card {
                flex-basis: calc(25% - #{$card-gutter});
            }
        }
    }
}

body.drawer-open-left #region-main.has-blocks {
    .dashboard-card-deck {
        @include media-breakpoint-up(lg) {
            .dashboard-card {
                flex-basis: calc(33.33% - #{$card-gutter});
            }
        }
        @media (min-width: 1400px) {
            .dashboard-card {
                flex-basis: calc(25% - #{$card-gutter});
            }
        }
    }
}

@media (min-width: 1200px) {
    #block-region-side-pre {
        .dashboard-card-deck {
            margin: 0;
            .dashboard-card {
                flex-basis: 100% !important;
                margin-left: 0;
                margin-right: 0;
            }
        }
    }
}

// Show expand collapse with font-awesome.
.block_settings .block_tree [aria-expanded="true"],
.block_settings .block_tree [aria-expanded="true"].emptybranch,
.block_settings .block_tree [aria-expanded="false"],
.block_navigation .block_tree [aria-expanded="true"],
.block_navigation .block_tree [aria-expanded="true"].emptybranch,
.block_navigation .block_tree [aria-expanded="false"] {
    background-image: none;
}
.block_settings .block_tree [aria-expanded="true"]:before,
.block_navigation .block_tree [aria-expanded="true"]:before {
    content: $fa-var-angle-down;
    margin-right: 0;
    font-size: 16px;
    @extend .fa;
    width: 16px;
}

.block_settings .block_tree [aria-expanded="false"]:before,
.block_navigation .block_tree [aria-expanded="false"]:before {
    content: $fa-var-angle-right;
    font-size: 16px;
    margin-right: 0;
    @extend .fa;
    width: 16px;
}
.dir-rtl {
    .block_settings .block_tree [aria-expanded="false"]:before,
    .block_navigation .block_tree [aria-expanded="false"]:before {
        content: $fa-var-angle-left;
    }
}

.block_navigation .block_tree p.hasicon,
.block_settings .block_tree p.hasicon {
    text-indent: -3px;

    .icon {
        margin-right: 2px;
    }
}<|MERGE_RESOLUTION|>--- conflicted
+++ resolved
@@ -126,7 +126,6 @@
 }
 
 [data-region="blocks-column"] {
-<<<<<<< HEAD
     .block_recentlyaccesseditems {
         @include media-breakpoint-up(xl) {
             .dashboard-card-deck {
@@ -134,6 +133,12 @@
             }
         }
     }
+
+    .block_recentlyaccessedcourses {
+        .dashboard-card-deck {
+            height: unset;
+        }
+    }
 }
 
 .block_recentlyaccesseditems {
@@ -146,25 +151,6 @@
     .dashboard-card-deck {
         @include media-breakpoint-up(sm) {
             height: 75px;
-=======
-    .block_recentlyaccessedcourses {
-        .dashboard-card-deck {
-            height: unset;
-        }
-    }
-}
-
-.block_recentlyaccessedcourses {
-    [data-region="recentlyaccessedcourses-view-content"] {
-        overflow-x: hidden;
-    }
-    .dashboard-card {
-        height: 150px;
-    }
-    .dashboard-card-deck {
-        @include media-breakpoint-up(sm) {
-            height: 150px;
->>>>>>> bb85ca49
             overflow: hidden;
         }
     }
@@ -180,11 +166,36 @@
         color: unset;
     }
     .block-controls ~ .content {
-<<<<<<< HEAD
         margin-top: 2rem !important;
-=======
+    }
+}
+
+.block_recentlyaccessedcourses {
+    [data-region="recentlyaccessedcourses-view-content"] {
+        overflow-x: hidden;
+    }
+    .dashboard-card {
+        height: 150px;
+    }
+    .dashboard-card-deck {
+        @include media-breakpoint-up(sm) {
+            height: 150px;
+            overflow: hidden;
+        }
+    }
+    .course-info-container {
+        padding: 0.8rem;
+    }
+    .empty-placeholder-image-lg {
+        height: 125px;
+    }
+    a,
+    a:hover {
+        text-decoration: none;
+        color: unset;
+    }
+    .block-controls ~ .content {
         margin-top: 3rem !important;
->>>>>>> bb85ca49
     }
 }
 
