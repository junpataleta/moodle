--- conflicted
+++ resolved
@@ -30,11 +30,8 @@
     'core/custom_interaction_events',
     'core/notification',
     'core/templates',
-<<<<<<< HEAD
-    'core_course/events'
-=======
+    'core_course/events',
     'block_myoverview/selectors'
->>>>>>> fd955097
 ],
 function(
     $,
@@ -44,11 +41,8 @@
     CustomEvents,
     Notification,
     Templates,
-<<<<<<< HEAD
-    CourseEvents
-=======
+    CourseEvents,
     Selectors
->>>>>>> fd955097
 ) {
 
     var SELECTORS = {
@@ -391,7 +385,7 @@
                         // If we are on the last page and have it's data then load it from cache
                         actions.allItemsLoaded(lastPage);
                         promises.push(renderCourses(root, loadedPages[currentPage]));
-                        return true;
+                        return;
                     }
 
                     // Get 2 pages worth of data as we will need it for the hidden functionality.
