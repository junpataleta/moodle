--- conflicted
+++ resolved
@@ -1799,7 +1799,6 @@
     }
 
     /**
-<<<<<<< HEAD
      * Checks if the sender can message the recipient.
      *
      * @param \stdClass $recipient The user object.
@@ -1868,7 +1867,9 @@
         }
 
         return $cancontact;
-=======
+    }
+
+    /**
      * Add some new members to an existing conversation.
      *
      * @param array $userids User ids array to add as members.
@@ -1946,6 +1947,5 @@
         global $DB;
 
         return $DB->count_records('message_conversation_members', ['conversationid' => $convid]);
->>>>>>> d9a25f39
     }
 }