--- conflicted
+++ resolved
@@ -35,14 +35,9 @@
     }
 
 }}
-<<<<<<< HEAD
-<div class="pull-right popover-region collapsed">
+<div class="float-right popover-region collapsed">
     <a id="message-drawer-toggle-{{uniqid}}" class="nav-link d-inline-block popover-region-toggle position-relative" href="#"
             role="button">
-=======
-<div class="float-right popover-region collapsed">
-    <a id="message-drawer-toggle-{{uniqid}}" class="nav-link d-inline-block popover-region-toggle position-relative" href="#">
->>>>>>> 5db1ce53
         {{#pix}} t/message, core, {{#str}} togglemessagemenu, message {{/str}} {{/pix}}
         <div class="count-container {{^unreadcount}}hidden{{/unreadcount}}" data-region="count-container">{{unreadcount}}</div>
     </a>
