--- conflicted
+++ resolved
@@ -2905,14 +2905,7 @@
             return "<p>".get_string('subscriptionupdated', 'calendar', $sub->name)."</p>" . calendar_update_subscription_events($subscriptionid);
 
         case $strremove:
-<<<<<<< HEAD
             calendar_delete_subscription($subscriptionid);
-=======
-            $DB->delete_records('event', array('subscriptionid' => $subscriptionid));
-            $DB->delete_records('event_subscriptions', array('id' => $subscriptionid));
-            // Invalidate cache.
-            cache_helper::invalidate_by_definition('core', 'calendar_subscriptions', array(), array($subscriptionid));
->>>>>>> e73b527c
             return get_string('subscriptionremoved', 'calendar', $sub->name);
             break;
 
@@ -2936,6 +2929,7 @@
     // Delete subscription and related events.
     $DB->delete_records('event', array('subscriptionid' => $subscription));
     $DB->delete_records('event_subscriptions', array('id' => $subscription));
+    cache_helper::invalidate_by_definition('core', 'calendar_subscriptions', array(), array($subscription));
 }
 /**
  * From a URL, fetch the calendar and return an iCalendar object.
